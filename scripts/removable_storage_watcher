--- conflicted
+++ resolved
@@ -10,14 +10,10 @@
 
 from collections import namedtuple
 from checkbox.dbus import connect_to_system_bus
-<<<<<<< HEAD
+from checkbox.dbus.udisks2 import UDisks2Model, UDisks2Observer
 from checkbox.parsers.udevadm import CARD_READER_RE, GENERIC_RE, FLASH_RE
 
 Properties = namedtuple('Properties', 'file bus speed model vendor media')
-=======
-from checkbox.dbus.udisks2 import UDisks2Model, UDisks2Observer
->>>>>>> cb4ab687
-
 
 def is_udisks2_supported(system_bus):
     """
