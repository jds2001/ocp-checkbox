--- conflicted
+++ resolved
@@ -60,13 +60,9 @@
     usb2 = usb_support(name, 2.00)
     usb3 = usb_support(name, 3.00)
     print("""\
-name: %s
-<<<<<<< HEAD
-state_%s: %s
-""" % (name, name, state))
-=======
-state: %s
-usb2: %s
-usb3: %s
-""" % (name, state, usb2, usb3))
->>>>>>> 4ecbba61
+%s_state: %s
+%s_usb2: %s
+%s_usb3: %s
+""" % (name, state,
+       name, usb2,
+       name, usb3))