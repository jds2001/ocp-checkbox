--- conflicted
+++ resolved
@@ -231,12 +231,8 @@
         ("share/checkbox/qt/", ["qt/checkbox-qt.ui", "qt/*.png"]),
         ("share/apport/package-hooks/", ["apport/source_checkbox.py"]),
         ("share/apport/general-hooks/", ["apport/checkbox.py"])],
-<<<<<<< HEAD
-    scripts = ["bin/checkbox-cli", "bin/checkbox-gtk", "bin/checkbox-urwid", "bin/checkbox-qt"],
-=======
     scripts = ["bin/checkbox-cli", "bin/checkbox-gtk", "bin/checkbox-sru",
-        "bin/checkbox-urwid"],
->>>>>>> 1554db66
+        "bin/checkbox-urwid", "bin/checkbox-qt"],
     packages = ["checkbox", "checkbox.contrib", "checkbox.lib", "checkbox.parsers",
         "checkbox.reports", "checkbox_cli", "checkbox_gtk", "checkbox_urwid", "checkbox_qt"],
     package_data = {
