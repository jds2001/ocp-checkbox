--- conflicted
+++ resolved
@@ -457,11 +457,7 @@
             <enum>QTabWidget::Rounded</enum>
            </property>
            <property name="currentIndex">
-<<<<<<< HEAD
             <number>0</number>
-=======
-            <number>1</number>
->>>>>>> b2490201
            </property>
            <widget class="QWidget" name="testSelection">
             <property name="font">
@@ -816,13 +812,8 @@
                                <rect>
                                 <x>0</x>
                                 <y>0</y>
-<<<<<<< HEAD
                                 <width>100</width>
                                 <height>30</height>
-=======
-                                <width>500</width>
-                                <height>189</height>
->>>>>>> b2490201
                                </rect>
                               </property>
                               <layout class="QVBoxLayout" name="verticalLayout_4">
