#ifndef QTFRONT_H
#define QTFRONT_H

#include <QWidget>
#include <QtDBus>
#include <QCloseEvent>

#include "treemodel.h"

class Ui_main;

class CustomQWidget : QWidget
{
    Q_OBJECT
    void closeEvent(QCloseEvent *event) {
        emit closed();
        event->accept();

    }
signals:
    void closed();
};


class QtFront : public QDBusAbstractAdaptor
{
    Q_OBJECT
    Q_CLASSINFO("D-Bus Interface", "com.canonical.QtCheckbox")

    enum state {
       WELCOME = 0,
       TREE,
       TESTING,
       SUBMISSION
    } currentState;
    
public:
    explicit QtFront(QApplication *application);
    ~QtFront();

public slots:
    void setInitialState();
    void showText(QString text);
    void setWindowTitle(QString title);
    void startProgressBar(QString text);
    void showError(QString text);
    void stopProgressBar();
    void showTree(QString text, QVariantMap options);
    void showEntry(QString text);
    QVariantMap getTestsToRun();
    QString getEmailAddress();
    void showTest(QString purpose, QString steps, QString verification, QString info, QString testType, QString testName, bool enableTestButton);
    QString showInfo(QString text, QStringList options, QString defaultoption);
<<<<<<< HEAD
    void setUiFlags(QVariantMap flags);
=======
    void updateAutoTestStatus(QString status, QString testName);
>>>>>>> 98c288c5

private slots:
    void onFullTestsClicked();
    void onStartTestsClicked();
    void onSubmitTestsClicked();
    void onNextTestClicked();
    void onPreviousTestClicked();
    void onYesTestClicked();
    void onNoTestClicked();
    void onReviewTestsClicked();

    void onTabChanged(int index);
    void onJobItemChanged(QModelIndex index);
    void onJobItemChanged(QStandardItem *item, QString job, QModelIndex baseIndex);
    void updateTestStatus(QStandardItem *item, QString status);
    void updateTestStatus(QString status = QString());
    void onSelectAllContextMenu(const QPoint& pos);
    void onClosedFrontend();

signals:
    void fullTestsClicked();
    void startTestsClicked();
    void startTestClicked();
    void yesTestClicked();
    void noTestClicked();
    void nextTestClicked();
    void previousTestClicked();
    void submitTestsClicked();
    void reviewTestsClicked();
    // when the user clicks welcome during the tests
    void welcomeScreenRequested();
    // when the user clicks welcome from the tests selection tree
    void welcomeClicked();
    void closedFrontend(bool testsFinished);
    void welcomeCheckboxToggled(bool toogled);

private:
    bool registerService();
    void buildTree(QVariantMap options, QString baseIndex = "1", QStandardItem *parentItem = 0, QStandardItem *parentStatusItem = 0);
    void buildTestsToRun(QStandardItem *item, QString baseIndex, QVariantMap &items);
    Ui_main *ui;
    QWidget *m_mainWindow;
    TreeModel * m_model;
    QStandardItemModel *m_statusModel;
    QMap<QString, QString> m_statusList;
    QMap <QString, QString> m_titleTestTypes;
    QMap <QString, QString> m_statusStrings;
    int m_currentTab;
    bool m_skipTestMessage;
    QString m_currentTestName;
    bool isFirstTimeWelcome;
    bool m_doneTesting;
};

#endif // QTFRONT_H<|MERGE_RESOLUTION|>--- conflicted
+++ resolved
@@ -51,11 +51,8 @@
     QString getEmailAddress();
     void showTest(QString purpose, QString steps, QString verification, QString info, QString testType, QString testName, bool enableTestButton);
     QString showInfo(QString text, QStringList options, QString defaultoption);
-<<<<<<< HEAD
     void setUiFlags(QVariantMap flags);
-=======
     void updateAutoTestStatus(QString status, QString testName);
->>>>>>> 98c288c5
 
 private slots:
     void onFullTestsClicked();
