#ifndef QTFRONT_H
#define QTFRONT_H

#include <QWidget>
#include <QtDBus>
#include <QCloseEvent>
#include <QTextEdit>

#include "checkboxtr.h"
#include "treemodel.h"

class Ui_main;

class CustomQWidget : QWidget
{
    Q_OBJECT
    void closeEvent(QCloseEvent *event) {
        emit closed();
        event->accept();

    }
signals:
    void closed();
};


class QtFront : public QDBusAbstractAdaptor
{
    Q_OBJECT
    Q_CLASSINFO("D-Bus Interface", "com.canonical.QtCheckbox")

    enum state {
       WELCOME = 0,
       TREE,
       TESTING,
       SUBMISSION
    } currentState;
    
public:
    explicit QtFront(QApplication *application);
    ~QtFront();

public slots:
    void setInitialState();
    void showText(QString text);
    void setWindowTitle(QString title);
    void startProgressBar(QString text);
    Q_NOREPLY void showError(QString text);
    void stopProgressBar();
<<<<<<< HEAD
    void showTree(QString text, QVariantMap options, QVariantMap defaults);
    void showEntry(QString text, QString value, QString label);
=======
    void showTree(QString text, QVariantMap options, QVariantMap defaults, QString deselect_warning);
    void showEntry(QString text, QString label);
>>>>>>> 9968db38
    QVariantMap getTestsToRun();
    QString getSubmissionData();
    QString getTestComment();
    void showTest(QString purpose, QString steps, QString verification, QString info, QString comment, QString testType, QString testName, bool enableTestButton);
    void showTestControls(bool enableTestControls);
    void setFocusTestYesNo(bool status);
    Q_NOREPLY void showInfo(QString text, QStringList options, QString defaultoption);
    void setUiFlags(QVariantMap flags);
    void updateAutoTestStatus(QString status, QString testName);

private slots:
    void onFullTestsClicked();
    void onStartTestsClicked();
    void onSubmitTestsClicked();
    void onNextTestClicked();
    void onPreviousTestClicked();
    void onYesTestClicked();
    void onNoTestClicked();
    void onReviewTestsClicked();

    void onJobItemChanged(QModelIndex index);
    void onJobItemChanged(QStandardItem *item, QString job, QModelIndex baseIndex);
    void updateTestStatus(QStandardItem *item, QString status);
    void updateTestStatus(QString status = QString());
    void onSelectAllContextMenu(const QPoint& pos);
    void onClosedFrontend();

signals:
    void fullTestsClicked();
    void startTestsClicked();
    void startTestClicked();
    void yesTestClicked();
    void noTestClicked();
    void nextTestClicked();
    void previousTestClicked();
    void submitTestsClicked();
    void reviewTestsClicked();
    void closedFrontend(bool testsFinished);
    void welcomeCheckboxToggled(bool toogled);
    void infoBoxResult(QString result);
    void errorBoxClosed();

private:
    bool registerService();
    void buildTree(QVariantMap options, QVariantMap defaults, QString baseIndex = "1", QStandardItem *parentItem = 0, QStandardItem *parentStatusItem = 0);
    void buildTestsToRun(QStandardItem *item, QString baseIndex, QVariantMap &items);
    Ui_main *ui;
    QWidget *m_mainWindow;
    TreeModel * m_model;
    QStandardItemModel *m_statusModel;
    QTextEdit *m_currentTextComment;
    QMap<QString, QString> m_statusList;
    QMap <QString, QString> m_titleTestTypes;
    QMap <QString, QString> m_statusStrings;
    int m_currentTab;
    bool m_skipTestMessage;
    QString m_currentTestName;
    bool isFirstTimeWelcome;
    bool m_doneTesting;
};

#endif // QTFRONT_H<|MERGE_RESOLUTION|>--- conflicted
+++ resolved
@@ -47,13 +47,8 @@
     void startProgressBar(QString text);
     Q_NOREPLY void showError(QString text);
     void stopProgressBar();
-<<<<<<< HEAD
-    void showTree(QString text, QVariantMap options, QVariantMap defaults);
+    void showTree(QString text, QVariantMap options, QVariantMap defaults, QString deselect_warning);
     void showEntry(QString text, QString value, QString label);
-=======
-    void showTree(QString text, QVariantMap options, QVariantMap defaults, QString deselect_warning);
-    void showEntry(QString text, QString label);
->>>>>>> 9968db38
     QVariantMap getTestsToRun();
     QString getSubmissionData();
     QString getTestComment();
