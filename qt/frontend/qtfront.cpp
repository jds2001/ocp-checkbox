#include <QtDBus>
#include <QMessageBox>
#include <QVariantMap>
#include <QScrollBar>
#include <QMenu>
#include <QMetaType>
#include <QDBusMetaType>
#include <QWidgetAction>

#include "qtfront.h"
#include "treemodel.h"
#include "step.h"
#include "ui_qtfront.h"

typedef QMap<QString, QString> myQMap;

Q_DECLARE_METATYPE(myQMap)
Q_DECLARE_METATYPE(QVariantMap)

#define STATUS_UNINITIATED "uninitiated"
#define STATUS_FAIL "fail"
#define STATUS_PASS "pass"
#define STATUS_UNSUPPORTED "unsupported"
#define STATUS_UNRESOLVED "unresolved"
#define STATUS_UNTESTED "untested"
#define STATUS_INPROGRESS "inprogress"

class CustomQTabWidget : QTabWidget
{
public:
    QTabBar* tabBar(){
        return QTabWidget::tabBar();
    }
};

QtFront::QtFront(QApplication *parent) :
    QDBusAbstractAdaptor(parent),
    currentState(WELCOME),
    ui(new Ui_main),
    m_model(0),
    m_statusModel(new QStandardItemModel()),
    m_currentTextComment(new QTextEdit()),
    m_currentTab(0),
    m_skipTestMessage(false),
    isFirstTimeWelcome(true),
    m_doneTesting(false)
{
    m_mainWindow = (QWidget*)new CustomQWidget();
    ui->setupUi(m_mainWindow);
    m_mainWindow->setWindowFlags(m_mainWindow->windowFlags()^Qt::WindowMaximizeButtonHint);

    CustomQTabWidget *tmpQTW = (CustomQTabWidget*)ui->tabWidget;
    tmpQTW->tabBar()->setVisible(false);
    tmpQTW = (CustomQTabWidget*) ui->radioTestTab;
    tmpQTW->tabBar()->setVisible(false);
    ui->radioTestTab->setVisible(false);
    ui->nextPrevButtons->setVisible(false);
    ui->treeView->verticalScrollBar()->setTracking(true);
    connect(ui->friendlyTestsButton, SIGNAL(clicked()), this, SLOT(onFullTestsClicked()));
    connect(ui->buttonStartTesting, SIGNAL(clicked()), this, SLOT(onStartTestsClicked()));
    connect(ui->testTestButton, SIGNAL(clicked()), this, SIGNAL(startTestClicked()));
    connect(ui->yesTestButton, SIGNAL(clicked()), this, SLOT(onYesTestClicked()));
    connect(ui->noTestButton, SIGNAL(clicked()), this, SLOT(onNoTestClicked()));
    connect(ui->nextTestButton, SIGNAL(clicked()), this, SLOT(onNextTestClicked()));
    connect(ui->previousTestButton, SIGNAL(clicked()), this, SLOT(onPreviousTestClicked()));
    connect(ui->buttonSubmitResults, SIGNAL(clicked()), this, SLOT(onSubmitTestsClicked()));
    connect(ui->buttonViewResults, SIGNAL(clicked()), this, SLOT(onReviewTestsClicked()));
    connect(m_mainWindow, SIGNAL(closed()), this, SLOT(onClosedFrontend()));
    connect(ui->checkBox, SIGNAL(toggled(bool)), SIGNAL(welcomeCheckboxToggled(bool)));
    connect(ui->treeView, SIGNAL(collapsed(QModelIndex)), this, SLOT(onJobItemChanged(QModelIndex)));
    connect(ui->treeView, SIGNAL(expanded(QModelIndex)), this, SLOT(onJobItemChanged(QModelIndex)));
    connect(ui->treeView->verticalScrollBar(), SIGNAL(valueChanged(int)), ui->statusView->verticalScrollBar(), SLOT(setValue(int)));
    ui->treeView->setContextMenuPolicy(Qt::CustomContextMenu);
    connect(ui->treeView, SIGNAL(customContextMenuRequested(const QPoint&)), this, SLOT(onSelectAllContextMenu(const QPoint&)));
    ui->stepsFrame->setFixedHeight(0);

    // comment box
    ui->commentTestButton->setMenu(new QMenu());
    QWidgetAction *action = new QWidgetAction(ui->commentTestButton);
    action->setDefaultWidget(m_currentTextComment);
    ui->commentTestButton->menu()->addAction(action);
    // force cursor blink without having to click inside the QTextEdit
    m_currentTextComment->setFocus();
    m_currentTextComment->setStyleSheet("background-color: white");

    m_titleTestTypes["__audio__"] = checkboxTr("Audio Test",0);
    m_titleTestTypes["__bluetooth__"] = checkboxTr("Bluetooth Test", 0);
    m_titleTestTypes["__camera__"] = checkboxTr("Camera Test", 0);
    m_titleTestTypes["__cpu__"] = checkboxTr("CPU Test", 0);
    m_titleTestTypes["__disk__"] = checkboxTr("Disk Test", 0);
    m_titleTestTypes["__firewire__"] = checkboxTr("Firewire Test", 0);
    m_titleTestTypes["__graphics__"] = checkboxTr("Graphics Test", 0);
    m_titleTestTypes["__info__"] = checkboxTr("Info Test", 0);
    m_titleTestTypes["__input__"] = checkboxTr("Input Test", 0);
    m_titleTestTypes["__keys__"] = checkboxTr("Keys Test", 0);
    m_titleTestTypes["__mediacard__"] = checkboxTr("Media Card Test", 0);
    m_titleTestTypes["__memory__"] = checkboxTr("Memory Test", 0);
    m_titleTestTypes["__miscellanea__"] = checkboxTr("Miscellanea Test", 0);
    m_titleTestTypes["__monitor__"] = checkboxTr("Monitor Test", 0);
    m_titleTestTypes["__networking__"] = checkboxTr("Networking Test", 0);
    m_titleTestTypes["__wireless__"] = checkboxTr("Wireless Test", 0);
    m_titleTestTypes["__optical__"] = checkboxTr("Optical Test", 0);
    m_titleTestTypes["__pcmcia-pcix__"] = checkboxTr("PCMCIA/PCIX Test", 0);
    m_titleTestTypes["__power-management__"] = checkboxTr("Power Management Test", 0);
    m_titleTestTypes["__suspend__"] = checkboxTr("Suspend Test", 0);
    m_titleTestTypes["__usb__"] = checkboxTr("USB Test", 0);

    m_statusStrings[STATUS_UNINITIATED] = checkboxTr("Not Started", 0);
    m_statusStrings[STATUS_PASS] = checkboxTr("Done", 0);
    m_statusStrings[STATUS_FAIL] = checkboxTr("Done", 0);
    m_statusStrings[STATUS_UNSUPPORTED] = checkboxTr("Not Supported", 0);
    m_statusStrings[STATUS_UNRESOLVED] = checkboxTr("Not Resolved", 0);
    m_statusStrings[STATUS_UNTESTED] = checkboxTr("Not Tested", 0);
    m_statusStrings[STATUS_INPROGRESS] = checkboxTr("In Progress", 0);

}

void QtFront::setUiFlags(QVariantMap flags)
{
    // process all ui flags
    QVariant checked = flags["show_welcome_message"];
    ui->checkBox->setChecked(checked.toBool());
}

void QtFront::onClosedFrontend()
{
    emit closedFrontend(m_doneTesting);
}

void QtFront::onSelectAllContextMenu(const QPoint& pos)
{
    if (currentState != TREE || !m_model)
        return;

    QPoint position = ui->treeView->mapToGlobal(pos);
    QMenu menu;
    QAction *selectAll = menu.addAction(checkboxTr("Select All", 0));
    QAction *deselectAll = menu.addAction(checkboxTr("Deselect All", 0));

    QAction* selectedItem = menu.exec(position);
    if (selectedItem && selectedItem == selectAll)
    {
        m_model->selectAll();
    } else if (selectedItem && selectedItem == deselectAll) {
        m_model->warn();
        m_model->selectAll(false);
    }
}

void QtFront::onYesTestClicked() {
    emit yesTestClicked();
    updateTestStatus(STATUS_PASS);
}

void QtFront::onNoTestClicked() {
    emit noTestClicked();
    updateTestStatus(STATUS_FAIL);
}

void QtFront::onPreviousTestClicked() {
    emit previousTestClicked();
    updateTestStatus(STATUS_UNINITIATED);
}

void QtFront::setInitialState()
{
    currentState = WELCOME;
    m_skipTestMessage = false; 
    ui->radioTestTab->setVisible(false);
    ui->nextPrevButtons->setVisible(false);
    ui->testsTab->setCurrentIndex(0);
    ui->tabWidget->setCurrentIndex(0);
    m_model->deleteLater();
    ui->treeView->setModel(0);
    m_model = 0;
    m_statusList.clear();
}

void QtFront::onNextTestClicked()
{
    if (!m_skipTestMessage) {
        QMessageBox msgBox(QMessageBox::Question, checkboxTr("Are you sure?", 0), checkboxTr("Do you really want to skip this test?", 0), 0, ui->tabWidget);
        QCheckBox dontPrompt(checkboxTr("Don't ask me again", 0), &msgBox);
        dontPrompt.blockSignals(true);
        msgBox.addButton(&dontPrompt, QMessageBox::ActionRole);
        QAbstractButton *yesButton = (QAbstractButton*)msgBox.addButton(QMessageBox::Yes);
        msgBox.addButton(QMessageBox::No);
        msgBox.exec();
        QAbstractButton *answerButton = msgBox.clickedButton(); 
        if ( dontPrompt.checkState() == Qt::Checked )
            m_skipTestMessage = true;
        if (yesButton == answerButton)
            emit nextTestClicked();
    } else {
        emit nextTestClicked();
    }
    updateTestStatus(STATUS_UNTESTED);
}

void QtFront::onFullTestsClicked()
{
    ui->tabWidget->setCurrentIndex(1);
    emit fullTestsClicked();
}

void QtFront::onStartTestsClicked()
{
    ui->buttonStartTesting->setEnabled(false);
    m_model->setInteraction(false);
    emit startTestsClicked();
}

void QtFront::onSubmitTestsClicked()
{
    ui->buttonSubmitResults->setEnabled(false);
    ui->lineEditEmailAddress->setEnabled(false);
    m_doneTesting = true;
    emit submitTestsClicked();
}

void QtFront::onReviewTestsClicked()
{
    m_doneTesting = true;
    emit reviewTestsClicked();
}

void QtFront::showText(QString text)
{
    if (currentState == WELCOME) {
        if(isFirstTimeWelcome) {
            isFirstTimeWelcome = false;
            if (ui->checkBox->isChecked()) {
                QTimer::singleShot(100, this, SLOT(onFullTestsClicked()));
            }
        } else {
            ui->tabWidget->setCurrentIndex(0);
        }
        m_mainWindow->show();
        ui->welcomeTextBox->setPlainText(text);
    } else if (currentState == SUBMISSION) {
        ui->submissionWarningLabel->setText(text);
    }
}

void QtFront::showError(QString text)
{
<<<<<<< HEAD
    QMessageBox::critical(ui->tabWidget, checkboxTr("Error", 0), text);
=======
    QMessageBox::critical(ui->tabWidget, "Error", text);
    emit errorBoxClosed();
>>>>>>> 78a7dd89
}

void QtFront::setWindowTitle(QString title)
{
    m_mainWindow->setWindowTitle(title);
}

void QtFront::startProgressBar(QString text)
{
    // if we are asked to display the progress, then 
    // go to the screen where the progress widget is shown
    ui->tabWidget->setCurrentIndex(1);
    ui->progressBar->setRange(0, 0);
    ui->progressBar->setVisible(true);
    ui->progressLabel->setVisible(true);
    ui->progressLabel->setText(text);

}

void QtFront::stopProgressBar()
{
    ui->progressBar->setRange(0, 100);
    ui->progressBar->setVisible(false);
    ui->progressLabel->setVisible(false);
    ui->progressLabel->setText("");

}

void QtFront::showEntry(QString text) 
{
    Q_UNUSED(text)
    currentState = SUBMISSION;
    // Email address requested, so move to the results screen and hide the "run" screen contents
    ui->testsTab->setCurrentIndex(2);
    ui->radioTestTab->setVisible(false);
    ui->nextPrevButtons->setVisible(false);

    ui->buttonSubmitResults->setEnabled(true);
    ui->lineEditEmailAddress->setEnabled(true);

}

void QtFront::showTest(QString purpose, QString steps, QString verification, QString info, QString comment, QString testType, QString testName, bool enableTestButton)
{
    currentState = TESTING;
    m_currentTestName = testName;
    m_currentTextComment->setText(comment);
    updateTestStatus(STATUS_INPROGRESS);
    ui->radioTestTab->setVisible(true);
    ui->nextPrevButtons->setVisible(true);
    ui->testTestButton->setEnabled(enableTestButton);
    ui->tabWidget->setCurrentIndex(1);

    foreach(QObject *object, ui->stepsFrame->children())
        object->deleteLater();

    ui->stepsFrame->setFixedHeight(0);
    ui->stepsFrame->update();
    ui->testsTab->setCurrentIndex(1);
    QStringList stepsList = steps.trimmed().split("\n");

    QRegExp r("[0-9]+\\. (.*)");
    int index = 1;
    ui->testTypeLabel->setText(m_titleTestTypes[testType]);
    ui->purposeLabel->setText(purpose);
    foreach(QString line, stepsList) {
        if (line.isEmpty())
            continue;
        bool isInfo = true;
        QString step;
        if (r.indexIn(line.trimmed()) == 0) {
            isInfo = false;
            step = r.cap(1);
        } else {
            step = line;
        }

        Step *a;
        if (isInfo) {
            a = new Step(ui->stepsFrame, step);
        } else {
            a = new Step(ui->stepsFrame, step, QString::number(index));
            index++;
        }

        a->move(0, ui->stepsFrame->height());
        ui->stepsFrame->setFixedHeight(ui->stepsFrame->height() + a->height());
    }

    if (!info.isEmpty()) {
        Step *information = new Step(ui->stepsFrame, info);
        information->move(0, ui->stepsFrame->height());
        ui->stepsFrame->setFixedHeight(ui->stepsFrame->height() + information->height());
    }

    Step *question = new Step(ui->stepsFrame, verification, QString("?"));
    question->move(0, ui->stepsFrame->height());
    ui->stepsFrame->setFixedHeight(ui->stepsFrame->height() + question->height());

}

void QtFront::showTestControls(bool enableTestControls)
{
    ui->testTestButton->setEnabled(enableTestControls);
    ui->yesTestButton->setEnabled(enableTestControls);
    ui->noTestButton->setEnabled(enableTestControls);
    ui->nextPrevButtons->setEnabled(enableTestControls);
}

void QtFront::setFocusTestYesNo(bool status)
{
    if (status) {
        ui->noTestButton->setDefault(false);
        ui->noTestButton->clearFocus();
        ui->yesTestButton->setDefault(true);
        ui->yesTestButton->setFocus();
    }
    else {
        ui->yesTestButton->setDefault(false);
        ui->yesTestButton->clearFocus();
        ui->noTestButton->setDefault(true);
        ui->noTestButton->setFocus();
    }
}

void QtFront::updateTestStatus(QStandardItem *item, QString status)
{
    int numRows = item->rowCount();
    int done = 0;
    int inprogress = 0;
    for(int i=0; i< numRows; i++) {
        QStandardItem * childItem = item->child(i,0);
        if (childItem->hasChildren()) {
            updateTestStatus(childItem, status);
        }
        if (childItem->data(Qt::UserRole).toString() == m_currentTestName && !status.isEmpty()) {
            childItem->setText(m_statusStrings[status]);
        }
        if (childItem->text() == m_statusStrings[STATUS_PASS]) {
            childItem->setData(QVariant(Qt::Checked), Qt::CheckStateRole);
            done++;
        } else if (childItem->text() == m_statusStrings[STATUS_INPROGRESS]) {
            childItem->setData(QVariant(Qt::Unchecked), Qt::CheckStateRole);
            inprogress++;
        } else if (childItem->text() == m_statusStrings[STATUS_UNINITIATED]) {
            childItem->setData(QVariant(Qt::Unchecked), Qt::CheckStateRole);
        }
    }
    if (done == item->rowCount() && done != 0) {
        item->setText(m_statusStrings[STATUS_PASS]);
        item->setData(QVariant(Qt::Checked), Qt::CheckStateRole);
    } else if (inprogress != 0 || done != 0) {
        item->setText(m_statusStrings[STATUS_INPROGRESS]);
        item->setData(QVariant(Qt::PartiallyChecked), Qt::CheckStateRole);
    } else {
        item->setText(m_statusStrings[STATUS_UNINITIATED]);
        item->setData(QVariant(Qt::Unchecked), Qt::CheckStateRole);
    }
}

void QtFront::updateTestStatus(QString status) {
    for (int i=0; i < m_statusModel->rowCount(); i++) {
        updateTestStatus(m_statusModel->item(i,0), status);
    }
}

void QtFront::updateAutoTestStatus(QString status, QString currentTest) {
    if (!currentTest.isEmpty()) {
        m_currentTestName = currentTest;
    }
    updateTestStatus(status);
}

void QtFront::buildTree(QVariantMap options, QVariantMap defaults, QString baseIndex, QStandardItem *parentItem, QStandardItem *parentStatusItem)
{
    int internalIndex = 1;
    while (true) {
        QString index = baseIndex+"."+QString::number(internalIndex);
        QVariant value = options.value(index);
        QVariant defaultValue = defaults.value(index);
        QDBusArgument arg = value.value<QDBusArgument>();
        QDBusArgument defaultArg = defaultValue.value<QDBusArgument>();
        if (arg.currentSignature().isEmpty()) {
            break;
        }
        QMap<QString, QString> items = qdbus_cast<QMap<QString, QString> >(arg);
        QMap<QString, bool> defaultItems = qdbus_cast<QMap<QString, bool> >(defaultArg);
        if (items.isEmpty()) {
            break;
        } else {
            QString test = items.keys().at(0);
            QString status = items.values().at(0);
            bool active = defaultItems.values().at(0);
            QStandardItem *item = new QStandardItem(test);
            QStandardItem *testStatusItem = new QStandardItem(m_statusStrings[status]);

            item->setFlags(Qt::ItemIsUserCheckable | Qt::ItemIsEnabled| Qt::ItemIsTristate);
            if (active) {
                item->setData(QVariant(Qt::Checked), Qt::CheckStateRole);
            } else {
                item->setData(QVariant(Qt::Unchecked), Qt::CheckStateRole);
            }

            testStatusItem->setData(test, Qt::UserRole);
            testStatusItem->setFlags(Qt::ItemIsUserCheckable | Qt::ItemIsEnabled|Qt::ItemIsTristate);
            testStatusItem->setData(QVariant(Qt::Unchecked), Qt::CheckStateRole);

            if (parentItem) {
                // for children nodes
                parentItem->appendRow(item);
                parentStatusItem->appendRow(testStatusItem);
                buildTree(options, defaults, index, item, testStatusItem);
            } else {
                // for root nodes
                buildTree(options, defaults, index, item, testStatusItem);
                m_model->appendRow(item);
                m_statusModel->appendRow(testStatusItem);
            }
        }
        internalIndex++;
    }
}

void QtFront::showTree(QString text, QVariantMap options, QVariantMap defaults)
{
    Q_UNUSED(text);
    currentState = TREE;
    ui->testsTab->setCurrentIndex(0);
    ui->radioTestTab->setVisible(false);
    ui->nextPrevButtons->setVisible(false);

    // build the model only once
    if (!this->m_model) {
        this->m_model = new TreeModel();
        buildTree(options, defaults, "1");
        ui->treeView->setModel(m_model);
        ui->statusView->setModel(m_statusModel);
    }

    updateTestStatus("");
    ui->treeView->show();
    ui->buttonStartTesting->setEnabled(true);
    m_model->setInteraction(true);
}

void QtFront::onJobItemChanged(QStandardItem *item, QString job, QModelIndex baseIndex)
{
    if (item->hasChildren()) {
        int numRows = item->rowCount();
        for(int i=0; i< numRows; i++) {
            QStandardItem *childItem = item->child(i, 0);
            onJobItemChanged(childItem,job, baseIndex);
        }
    }
    if (item->data(Qt::UserRole) == job) {
        ui->statusView->setExpanded(item->index(), ui->treeView->isExpanded(baseIndex));
    }

}

void QtFront::onJobItemChanged(QModelIndex index)
{
    QString job = m_model->data(index).toString();
    int numRows = m_statusModel->rowCount();
    for(int i=0; i< numRows; i++) {
        QStandardItem *item = m_statusModel->item(i, 0);
        onJobItemChanged(item, job, index);
    }
}

void QtFront::showInfo(QString text, QStringList options, QString defaultoption)
{
    // workaround, show the main window if the welcome screen wasn't shown yet
    m_mainWindow->show();
    QMessageBox *dialog = new QMessageBox(ui->tabWidget);
    QMap<QAbstractButton*, QString> buttonMap;
    foreach(QString option, options) {
        QAbstractButton *connectButton = dialog->addButton(option, QMessageBox::AcceptRole);
        if (option == defaultoption)
            dialog->setDefaultButton((QPushButton*)connectButton);
        buttonMap[connectButton] = option;
    }
    dialog->setText(text);
    dialog->setWindowTitle(checkboxTr("Info", 0));
    dialog->exec();
    QString result = buttonMap[dialog->clickedButton()];
    delete dialog;
    emit infoBoxResult(result);
}

QString QtFront::getEmailAddress()
{
    return ui->lineEditEmailAddress->text();
}

void QtFront::buildTestsToRun(QStandardItem *item, QString baseIndex, QVariantMap &items)
{
    if (item->checkState() == Qt::Checked || item->checkState() == Qt::PartiallyChecked) {
        if (item->hasChildren()) {
            myQMap testMap;
            testMap[item->text()] = "menu";
            items[baseIndex] = QVariant::fromValue<QMap<QString,QString> >(testMap);
            int internalIndex = 1;
            for (int i = 0; i< item->rowCount(); i++) {
                QStandardItem *childItem = item->child(i);
                buildTestsToRun(childItem, baseIndex + "."+QString::number(internalIndex), items);
                if(childItem->checkState() == Qt::Checked || childItem->checkState() == Qt::PartiallyChecked)
                    internalIndex++;
            }
        } else {
            myQMap testMap;
            testMap[item->text()] = item->data(Qt::UserRole).toString();
            items[baseIndex] = QVariant::fromValue<QMap<QString,QString> > (testMap);
        }
    }
}

QVariantMap QtFront::getTestsToRun()
{
    QMap<QString, QVariant> selectedOptions;
    qDBusRegisterMetaType<QMap<QString, QString> >();
    int numRows = m_model->rowCount();
    int internalIndex = 1;
    for(int i=0; i< numRows; i++) {
        QStandardItem *item = m_model->item(i, 0);
        if (item->checkState() == Qt::Checked || item->checkState() == Qt::PartiallyChecked) {
            buildTestsToRun(item, "1." + QString::number(internalIndex), selectedOptions);
            internalIndex++;
        }
    }
    return selectedOptions;
}

QString QtFront::getTestComment()
{
    return m_currentTextComment->toPlainText();
}

QtFront::~QtFront()
{
    delete ui;
}

bool QtFront::registerService() {
    QDBusConnection connection = QDBusConnection::sessionBus();
    if ( !connection.registerService("com.canonical.QtCheckbox") ) {
         qDebug() << "error registering service.";
         return false;
     }
     if ( !connection.registerObject("/QtFront", this) ) {
         qDebug() << "error registering object";
         return false;
     }
     return true;
}<|MERGE_RESOLUTION|>--- conflicted
+++ resolved
@@ -244,12 +244,8 @@
 
 void QtFront::showError(QString text)
 {
-<<<<<<< HEAD
     QMessageBox::critical(ui->tabWidget, checkboxTr("Error", 0), text);
-=======
-    QMessageBox::critical(ui->tabWidget, "Error", text);
     emit errorBoxClosed();
->>>>>>> 78a7dd89
 }
 
 void QtFront::setWindowTitle(QString title)
