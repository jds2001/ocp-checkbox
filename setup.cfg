[build]
i18n=True

[build_i18n]
domain=checkbox
desktop_files=[
    ("share/applications", ("gtk/checkbox-gtk.desktop.in",))]
rfc822deb_files=[
    ("share/checkbox/jobs",
        ("jobs/audio.txt.in",
         "jobs/autotest.txt.in",
         "jobs/disk.txt.in",
         "jobs/fingerprint.txt.in",
         "jobs/firewire.txt.in",
         "jobs/kms.txt.in",
         "jobs/local.txt.in",
         "jobs/ltp.txt.in",
         "jobs/media.txt.in",
         "jobs/monitor.txt.in",
         "jobs/network.txt.in",
         "jobs/peripheral.txt.in",
         "jobs/phoronix.txt.in",
         "jobs/qa_regression.txt.in",
         "jobs/resource.txt.in",
<<<<<<< HEAD
         "jobs/sleep.txt.in",
=======
         "jobs/user_apps.txt.in",
>>>>>>> daa81428
         "jobs/video.txt.in",))]<|MERGE_RESOLUTION|>--- conflicted
+++ resolved
@@ -22,9 +22,6 @@
          "jobs/phoronix.txt.in",
          "jobs/qa_regression.txt.in",
          "jobs/resource.txt.in",
-<<<<<<< HEAD
          "jobs/sleep.txt.in",
-=======
          "jobs/user_apps.txt.in",
->>>>>>> daa81428
          "jobs/video.txt.in",))]