Source: hwtest
Section: utils
Priority: optional
XSBC-Original-Maintainer: Marc Tardif <marc.tardif@canonical.com>
Maintainer: Ubuntu MOTU Developers <ubuntu-motu@lists.ubuntu.com>
Standards-Version: 3.7.3
XS-Python-Version: current
Build-Depends: cdbs (>= 0.4.43), debhelper (>= 5.0.37.2), python-central, python-dev (>= 2.4), po-debconf, python-distutils-extra
Vcs-Bzr: https://code.launchpad.net/~hardware-certification/hwtest/trunk

Package: hwtest
Section: python
Architecture: all
Depends: ${misc:Depends}, ${python:Depends}, debconf, ucf
Recommends: dpkg, hal, lsb-release, python-gst
<<<<<<< HEAD
XB-Python-Version: ${python:Versions}
Description: Hardware test
=======
Description: Hardware Testing
>>>>>>> d0b77d32
 This project provides an interface for gathering hardware details and
 prompting the user for tests. This information can then be sent
 to Launchpad.

Package: hwtest-cli
Architecture: all
Depends: hwtest
XB-Python-Version: ${python:Versions}
Description: CLI interface for the hwtest program
 This project provides an interface for gathering hardware details and
 prompting the user for tests. This information can then be sent
 to Launchpad.
 .
 This package provides a command-line interface for answering tests.

Package: hwtest-gtk
Section: gnome
Architecture: all
Depends: hwtest, gksu, python-gtk2, python-glade2
XB-Python-Version: ${python:Versions}
Description: GTK interface for the hwtest program
 This project provides an interface for gathering hardware details and
 prompting the user for tests. This information can then be sent
 to Launchpad.
 .
 This package provides a GTK interface for answering tests.<|MERGE_RESOLUTION|>--- conflicted
+++ resolved
@@ -13,12 +13,8 @@
 Architecture: all
 Depends: ${misc:Depends}, ${python:Depends}, debconf, ucf
 Recommends: dpkg, hal, lsb-release, python-gst
-<<<<<<< HEAD
 XB-Python-Version: ${python:Versions}
-Description: Hardware test
-=======
 Description: Hardware Testing
->>>>>>> d0b77d32
  This project provides an interface for gathering hardware details and
  prompting the user for tests. This information can then be sent
  to Launchpad.
