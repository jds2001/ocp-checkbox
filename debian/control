Source: checkbox
Section: utils
Priority: optional
Uploaders: Marc Tardif <marc@ubuntu.com>
Maintainer: Ubuntu Core Developers <ubuntu-devel-discuss@lists.ubuntu.com>
Standards-Version: 3.9.2
X-Python-Version: >= 2.6
Build-Depends: debhelper (>= 7.0.50~), dh-translations, python (>= 2.6.6-3~), po-debconf, python-distutils-extra
Vcs-Bzr: https://code.launchpad.net/~hardware-certification/checkbox/trunk

Package: checkbox
Section: python
Architecture: any
Depends: ${misc:Depends}, ${python:Depends}, debconf, python-libxml2, udev
Recommends: dpkg (>= 1.13), gstreamer0.10-gconf, lsb-release, perl, pm-utils, python-apport, python-apt, python-dateutil, python-gst0.10
Suggests: checkbox-cli | checkbox-gtk, bonnie++, bootchart, bzr, cvs, ethtool, flex, fwts, git-core, hdparm, lshw, make, nmap, obexd-client, python-pexpect, smartmontools, sox, stress, wodim
Description: System testing application 
 This project provides an extensible interface for system testing. The
 results can then be sent to Launchpad.

Package: checkbox-cli
Architecture: all
Depends: checkbox (>= ${source:Version}), ${misc:Depends}
Description: Command line interface for checkbox 
 This project provides an extensible interface for system testing. The
 results can then be sent to Launchpad.
 .
 This package provides a command line interface for answering tests.

Package: checkbox-urwid
Architecture: all
Depends: checkbox (>= ${source:Version}), python-urwid, ${misc:Depends}
Description: Urwid interface for checkbox 
 This project provides an extensible interface for system testing. The
 results can then be sent to Launchpad.
 .
 This package provides a command line interface (urwid version) for 
 answering tests.

Package: checkbox-gtk
Section: gnome
Architecture: all
Depends: checkbox (>= ${source:Version}), gksu, python-gobject (>= 2.28), gir1.2-gtk-3.0, ${misc:Depends}
Description: GTK interface for checkbox
 This project provides an extensible interface for system testing. The
 results can then be sent to Launchpad.
 .
 This package provides a GTK interface for answering tests.

Package: checkbox-sru
Architecture: all
<<<<<<< HEAD
Depends: checkbox-cli
Description: Transitional package to checkbox-cli
 This package is a transitional package for renaming hwtest-cli to
 checkbox-cli.

Package: hwtest-gtk
Section: gnome
Architecture: all
Depends: checkbox-gtk
Description: Transitional package to checkbox-gtk
 This package is a transitional package for renaming hwtest-gtk to
 checkbox-gtk.

Package: checkbox-qt
Architecture: all
Depends: checkbox (= ${source:Version}), python-qt4
Description: QT4 interface for checkbox
 This project provides an extensible interface for system testing. The
 results can then be sent to Launchpad.
 .
 This package provides a QT4 interface for answering tests.

=======
Depends: checkbox (>= ${source:Version}), ${misc:Depends}
Description: SRU interface for checkbox 
 This project provides an extensible interface for system testing. The
 results can then be sent to Launchpad.
 .
 This package provides a non-interactive interface for SRU testing.
>>>>>>> 1554db66
<|MERGE_RESOLUTION|>--- conflicted
+++ resolved
@@ -49,19 +49,12 @@
 
 Package: checkbox-sru
 Architecture: all
-<<<<<<< HEAD
-Depends: checkbox-cli
-Description: Transitional package to checkbox-cli
- This package is a transitional package for renaming hwtest-cli to
- checkbox-cli.
-
-Package: hwtest-gtk
-Section: gnome
-Architecture: all
-Depends: checkbox-gtk
-Description: Transitional package to checkbox-gtk
- This package is a transitional package for renaming hwtest-gtk to
- checkbox-gtk.
+Depends: checkbox (>= ${source:Version}), ${misc:Depends}
+Description: SRU interface for checkbox 
+ This project provides an extensible interface for system testing. The
+ results can then be sent to Launchpad.
+ .
+ This package provides a non-interactive interface for SRU testing.
 
 Package: checkbox-qt
 Architecture: all
@@ -70,13 +63,4 @@
  This project provides an extensible interface for system testing. The
  results can then be sent to Launchpad.
  .
- This package provides a QT4 interface for answering tests.
-
-=======
-Depends: checkbox (>= ${source:Version}), ${misc:Depends}
-Description: SRU interface for checkbox 
- This project provides an extensible interface for system testing. The
- results can then be sent to Launchpad.
- .
- This package provides a non-interactive interface for SRU testing.
->>>>>>> 1554db66
+ This package provides a QT4 interface for answering tests.