checkbox (0.14.6) quantal; urgency=low

  [Jeff Lane]
  * Cleaning up duplicated modinfo code: (LP: #1043521)
    * checkbox/parsers/modinfo.py: added a parser to handle output from modinfo
    * scripts/audio_driver_info: modified to use modinfo parser
    * scripts/network_device_info: modified to use modinfo parser
    * scripts/accelerometer_test: modified to use modinfo parser
  * scripts/lsmod_info: added script to provide better lsmod output for the
    lsmod_attachment job using the power of the modinfo parser
    jobs/info.txt.in: modified lsmod_attachment job to use lsmod_info script
    rather than just lsmod output (LP: #1043531)

  [Daniel Manrique]
  * Bumped to 0.14.6 to keep changelog size sane and fix a small mishap in the
    daily build recipe.
  * scripts/audio_settings: Added exception handlers to catch problems with
    unwritable or absent settings files (LP: #1041644) (LP: #1041340) 

  [Alberto Milone]
  * [FEATURE] scripts/window_test, jobs/graphics.txt.in: Added script
    window_test to open and close 3D windows in various conditions for
    graphics testing. Added three new window_test based jobs to graphics.txt.in.

<<<<<<< HEAD
 -- Jeff Lane <jeff@ubuntu.com>  Fri, 31 Aug 2012 09:58:55 -0400
=======
    [Sean Feole]
  * scripts/battery_test: measures battery capacity before and after an
    activity and determines battery life at the rate of drain.
    jobs/power-management.txt.in: added two manual tests to ask the user to
    unplug and then re-plug the laptop so that three new automated battery
    drain tests can run:
      * power-management/battery_drain_idle
      * power-management/battery_drain_movie
      * power-management/battery_drain_sleep

 -- Daniel Manrique <roadmr@ubuntu.com>  Thu, 30 Aug 2012 15:58:20 -0400
>>>>>>> d281e6a8

checkbox (0.14.5) quantal; urgency=low

  [Sylvain Pineau]
  * New version 0.14.5 for Quantal Quetzal development.
  * jobs/virtualization.txt.in, scripts/kvm_test, jobs/miscellanea.txt.in,
    setup.cfg: Added a new KVM test to ensure that a VM boots and works
    properly with KVM.
  * jobs/suspend.txt.in, scripts/gpu_test: Update the job description and the
    script docstrings from Flash to HTML5 video playback.

  [Jeff Marcom]
  * scripts/accelerometer_test, jobs/input.txt.in: Improved ability to detect 
    oem manufacturer info, and cleanup up job step formatting.
  * /jobs/touchpad.txt.in: Fixed instruction steps for manual touchpad horizontal 
     and vertical tests.
  * scripts/audio_settings, jobs/audio.txt.in: Added automated switch to 
    HDMI interface, modified corresponding jobs file..
  * jobs/audio.txt.in, added method to bypass return code of /scripts/audio_settings
    and instead only return the exit code for the appropriate audio test.
  * scripts/audio_settings: Added automated switch to restore previous 
    audio profile setting

  [ Daniel Manrique ]
  * jobs/peripheral.txt.in: Fixed a typo in the DSL job. (LP: #1039192)
  * jobs/resource.txt.in: Added usb resource that indicates which versions of
    the protocol are supported (currently only reports for USB 2.0 and 3.0).
  * scripts/removable_storage_watcher, scripts/removable_storage_test: Added
    a parameter to specify minimum speed to accept a device, and a parameter
    to fail removable_storage_test if the transfer speed is below a threshold.
  * jobs/usb.txt.in: Added usb3 jobs that will only pass if an actual USB 3.0
    device is inserted/removed/tested.
  * jobs/audio.txt.in: replaced gconfaudiosink by autoaudiosink (LP: #978895)
  * [FEATURE]: qt/frontend/qtfront.cpp, qt/frontend/qtfront.h,
    qt/frontend/qtfront.ui, checkbox_qt/qt_interface.py: Replaced test result
    buttons with radiobuttons,  made comment area always visible, and added
    keyboard shortcuts.
  * [FEATURE] Added oem-config directory to setup.py so it builds correctly.

  [ Jeff Lane ]
  * scripts/removable_storage_test (total overhaul):
    * Added --iterations option, now you can run -i iterations of -c files of
      -s size.
    * Added RandomData class to generate test files using a much faster method.
    * Replaced copy_file() with file_write() and file_read() to take advantage of
      buffer flushing and fsync() opeations not available to shutils/copy2.
    * Redid the runtime bits of main() so now for every device found, it runs I
      iterations of C files.
    * Redid output so now you get an avg write speed per iteration and a summary
      at the end of all iterations for each device.
  * scripts/wifi_reconnect_resume_test: fixed a bug where timestamps being
    grabbed from dmesg were strings instead of floats (LP: #1038270)
  * jobs/stress.txt.in: added two sample jobs to demonstrate the new features
    of removable_storage_test
  * jobs/piglit.txt.in: added jobs that run the piglit graphics test suite
  
  [Matt Fischer]
  * scripts/audio_driver_info: added script to find info on loaded drivers
    jobs/audio.txt.in: added automated job to determine audio drivers loaded
    jobs/networking.txt.in: added a requires on networking/info for
    module-init-tools package.
    scripts/volume_test: cleanup and fixing a small issue
  * scripts/network-device-info: fixed a problem with output causing a
    traceback and a problem where modules with improper modules field causes
    problems. (LP: #1042395)
    jobs/networking.txt.in: added requires for pciutils for the above bugfix

  [Alberto Milone]
  * [FEATURE] scripts/rendercheck_test: added test to take advantage of the
    rendercheck test suites.
    [FEATURE] jobs/rendercheck.txt.in: added jobs to run the rendercheck_test
    script.
    [FEATURE] jobs/local.txt.in: added job to parse rendercheck.txt.in job file
  * checkbox/contrib/gdk.py: removed legacy code and used python 3.
  * scripts/rotation_test:
    * Made sure to report all failures, not only the first.
    * Made it look more pythonic.
    * Fixed issues with python 3 and used python 3.
  * checkbox/contrib/xrandr.py:
    * Fixed issues with python 3 and used python 3 (LP: #1043155).

  [Sean Feole]
  * scripts/network-reconnect-resume-time: fixed the wifi-reconnect-resume-time
    script to also check wired connections for completeness (LP: #1042391)

  [Chris Wayne]
  * [FEATURE] Added oem_config_test, related jobs and data files

 -- Daniel Manrique <roadmr@ubuntu.com>  Thu, 30 Aug 2012 12:45:49 -0400

checkbox (0.14.4) quantal; urgency=low

  * New upstream release (LP #1039094):

  [ Daniel Manrique ]
  * New version 0.14.4 for Quantal Quetzal development.
  * Added new audio_test and test definitions.

  [Jeff Lane]
  * jobs/esata.txt.in: added tests for removable eSATA drives
    scripts/removable_storage_test: added support for ata_serial_esata devices
    scripts/removable_storage_watcher: added support for ata_serial_esata
    devices
  * scripts/optical_write_test: changed behaviour to timeout after 5 minutes
    rather than a few seconds to give testers a chance to complete the test
    without having to sit on top of the machine waiting. If tester doesn't hit
    itself and proceed.
    jobs/optical.txt.in: Cleared up text in the existing manual optical write
    tests and added two automated tests that can be used if desired (they still
    require the user to push the tray in after writing, but eliminate other
    steps)
  * scripts/graphics_driver: Added this script based to parse Xorg.0.log and
    discover the currently running graphics driver and driver version
    jobs/graphics.txt.in: Added a new job to take advantage of the
    graphics_driver script.
    data/whitelists/default.whitelist: Added the graphics_driver job to the
    default whitelist because this would be good data to gather for UF and
    doesn't cost much
  * scripts/graphics_driver: Merged Alberto Milone's work on a
    hybrid_graphics_test into graphics_driver as his stuff and my stuff were
    similar enough to be in the same script, plus this allows the advantage of
    using Bryce Harrington's xorglog library down the road.
  * scripts/removable_storage_test: removed a lot of unnecessary output to
    clean up the test run and also added in some basic performance monitoring.

  [Sylvain Pineau]
  * jobs/graphics.txt.in, jobs/benchmarks.txt.in: Move gtkperk to the benchmarks
    section.
  * jobs/benchmarks.txt.in, scripts/wifi_time2reconnect: Add a test to monitor
    the time needed to reconnect to a WIFI access point.
  * jobs/cpu.txt.in: Added a check for ARM Vector Floating Point Unit support.
  * jobs/touchscreen.txt.in: Add 3 new manual tests (tap-detect, drag-n-drop and
    multitouch-zoom)
  * jobs/audio.txt.in: Added a test that verifies that the various audio 
    channels are working properly.
  * scripts/camera_test, jobs/camera.txt.in: Replace the call to "xawtv -hwscan"
    in camera_test by the VIDIOC_QUERYCAP ioctl, xawtv requirement removed.
  * jobs/led.txt.in, jobs/local.txt.in, scripts/led_hdd_test.py: Add LED
    tests.
  * jobs/suspend.txt.in: Resurrect scripts/sleep_test as a fallback of fwts for
    the suspend/suspend_advanced test.

  [Brendan Donegan]
  * scripts/audio_settings: Converted script from Perl to Python(3), putting 
    it in line with approved technology guidelines
  * jobs/audio.txt.in: Fixed audio jobs to use --file option of audio_settings 
    instead of piping to STDOUT.
  * Prettify the Step icons that appear next to each test step in the test run
    screen (LP: #1036085)
  * Remove the 'Don't show this message on startup' checkbox from the
    introduction screen, since it isn't used (LP: #1036218)
  * Continue to run the progress bar when the test dependencies are being
    resolved so that it doesn't look like the UI hung (LP: #1036573)
  * Remove gcov_attachment from default whitelist since it depends on lcov
    which is not in the default install, and is not used anyway.

  [Nathan Williams]
  * scripts/network_check: Fixed exception handling in the absence of zenity
    (LP: #988260)

  [Samantha Jian]
  * Added disk spindown test script and definition.
  * Added support for BT devices on PCI bus. (LP: #1036124)

  [Jeff Marcom]
  * Added Accelerometer test.
  * scripts/gst_pipeline_test, jobs/audio.txt.in: Added device sink check

  [Matt Fischer]
  * Added test to check that volume is within acceptable range and audio
    elements are not muted.
  * scripts/camera_test: added the resolutions option to take sample pictures
    in all resolutions supported by the specified webcam
    jobs/camera.txt.in: added the camera/multiple-resolution-images test which
    utilitizes the changes to the camera_test script 

  [Alberto Milone]
  * checkbox/contrib/gdk.py: Added library for getting gtk.gdk.Screen object
    checkbox/contrib/xrandr.py: Added library for manipulating graphics
    settings similar to how xrandr does it.
    scripts/brightness_test: Added automated test to verify that backlight
    settings are properly honored
    scripts/color_depth_info: Added script to get info on color depth and pixel
    format
    scripts/graphics_modes_info: Added script to gather info on the supported
    graphics modes available
    scripts/rotation_test: Added script to automate screen rotation testing
    jobs/graphics.txt.in, jobs/monitor.txt.in: Added jobs to take advantage of
    the new scripts added to Checkbox

  [ Sean Feole ]
  * scripts/wifi_reconnect_resume_test, jobs/wifi_resume_time added.
  * Fixed an output issue in scripts/wifi_reconnect_test that was not handled
    in the original merge. Also tweaked error messages to be more useful.

  [Chris Wayne]
  * Added in bluetooth_test and related jobs for automated bluetooth
    testing

 -- Jeff Lane <jeff@ubuntu.com>  Fri, 17 Aug 2012 16:47:08 -0400

checkbox (0.14.3) quantal; urgency=low

  * New upstream release (LP: #1033652)

  [Benjamin Kerensa]
  * Changed description of PCMCIA/PCIX to PCMCIA/ExpressCard since PCIX
    generally applies to servers (LP: #992249) 

  [Brendan Donegan]
  * Removed call to unlink temporary file in Html5Thread part of gpu_test.
    Also addressed a few pyflakes complaints and removed a stray print.
  * Include block device name in fields of block_device resource
    output. This will prevent different block device fields from being
    confused with each other (LP: #1027849)
  * Fix apport_prompt.py so it properly checks the value in
    /etc/default/apport (LP: #1029897)
  * Initially disable the 'Run' tab in the Qt UI, re-enabling it when the
    'Start Testing' has been clicked (LP: #1029815)
  * Put Component and Status into one tree view on the selection screen,
    rather than two seperate ones (LP: #1030871)
  * Disable the Select All and Deselect All buttons in the selection
    view during testing (LP: #1032259)

  [Daniel Manrique]
  * New version 0.14.3 for Quantal Quetzal development.
  * alsa_info is invoked with --no-dialog, otherwise if dialog is installed
    it results in invalid data in the submission file and results.
    (LP: #1028065)
  * Instruct Chromium browser to accept file:// URLs so it can correctly
    open the checkbox submission.xml report (LP: #1026614)
  * scripts/gconf_resource: decode gconf output as utf-8 rather than ascii
    (LP: #1022593)
  * jobs/user_apps.txt.in: Quicktime test now depends on gstreamer0.10-ffmpeg
    to ensure it's able to play .mov files (LP: #633009)
  * scripts/network_check: InvalidURL exception is caught and handled more
    cleanly (LP: #751701)
  
  [Sylvain Pineau]
  * jobs/usb.txt.in, scripts/disk_read_performance_test: Add a USB3 read
    performance test.
    scripts/block_device_resource: Add the maximum usb specification supported
    by both a block device and the corresponding root hub port.
  * qt/frontend/qtfront.ui, qt/frontend/images/checkbox-qt-head.png: 
    Add transparency properties to the main window header to keep the main theme
    colors in the widget background (LP: #1030857)

  [Jeff Marcom]
  * Added timeout to job call for disk smart test.

  [Marc Tardif]
  * Escaping encoded strings in udevadm output (LP: #1025381)

  [Jeff Lane]
  * jobs/cpu.txt.in: added a depends to cpu/scaling_test-log-attach to ensure
    that job does not run until afte cpu/scaling_test (LP: #1031994)
  
  [Matt Fischer]
  * scripts/network_device_info: added a check to ensure what lspci reports and
    what NetworkManger reports (if it is installed) are the same. Reports more
    useful info now like driver and driver version, IP address, etc.
  * scripts/cycle_vts: added checks to fail test if chvt returns a non-zero
    exit code. Added a final check at the end to verify we did land back on the
    original VT after testing.
    jobs/miscellanea.txt.in: fixed a typo in the chvt job. It used to reqire
    'package.alias' instead of 'package.name'

 -- Jeff Lane <jeff@ubuntu.com>  Mon, 06 Aug 2012 09:26:41 -0400

checkbox (0.14.2) quantal; urgency=low

  * New upstream release (LP: #1025869)

  [Jeff Marcom]
  * scripts/gpu_test - Fixed potential thread exiting issue.

  [Javier Collado]
  * Fixed detection of circular references in resolver.

  [Jeff Lane]
  * New version 0.14.2 for Quantal Quetzal development.
  * jobs/cpu.txt.in: added cpu_scaling_test log attachment job
  * jobs/disk.txt.in: modified block_device requirements so they'll work right
    jobs/info.txt.in: added block_device resource requirements to hdparm job so
    it won't run on removable stuff where it's not necessary.
  * jobs/info.txt.in: removed extraneous fwts_log job
    jobs/miscellanea.txt.in: modified fwts_results.log job
  * scripts/optical_detect: minor tweak to send error output to stderr
    scripts/optical_read_test: added root user check because this needs to be
    run with root privileges. Added some additional output for stderr for
    failures so we will know WHY a test or the script failed. Replaced 
    sys.stdout.write() and flush() calls with simple print statements.
  * scripts/ipmi_test: output tweaks so error messages now go to stderr. No BMC
    message is a little more clear. Module failed to load now generates an
    error rather than a simple exit.
  * scripts/network_device_info: minor change so that the fail message now
    specifies that it was an error and outputs to stderr properly.
  * scripts/disk_smart: Improvements to the logging and output during testing.
  * scripts/cpu_scaling_test: lots of output changes using logging module.
    renamed script to frequency_governors_test to be more descriptive and less
    confusing. Added a --log option to write logs to an actual file
    jobs/cpu.txt.in: added an attachment job to attach the freq_governors log.
    Modified cpu/frequency_governors to write to log file
  * scripts/cpu_offlining: added an extra bit of output in case of failures. 
  * scripts/fwts_test: improved console output so that the info displayed in
    submission.xml is more useful.
    jobs/power-management.txt.in: added job to attach fwts_wakealarm.log to
    results.
  * scripts/network_ntp_test: Tweaked output to use log levels more
    appropriately. Added some decoding so that bytes output show up as strings
    properly in output. Converted from optparse to argparse. Added a root
    check because this needs to be root to properly run.
  * scripts/disk_read_performance_test: Added extra targeted output so that
    users can understand what's going on. Moved the exit bits so the test will
    actuall run on multiple drives as originally intended and not exit on the
    first failure.
  * scripts/removable_storage_test: vastly improved the output from that script
    and also introduced some new error handling to cover a couple conditions
    that generated unhelpful tracebacks.
  * scripts/memory_compare: changed the output a little so failures now dump
    data to stderr and success to stdout. Also added a try/except block to
    catch possible ZeroDivisionError cases if dmi or meminfo return 0 (found on
    my local system due to a library issue)
  * jobs/power-management.txt.in: improved rtc and tickless idle tests to
    provide more useful output, even though they are very simple tests.
  * jobs/networking.txt.in: added some output to networking/multi_nic so a 
    failure due to unconfigured ifaces generates something beyond a blank line
  * scripts/cpu_topology: Changed it so there is less output on success and
    more useful output on failure. Fixed a bug in the test for Failure that
    caused the False condition to never be met.
  * scripts/network_bandwidth_test: fleshed out the output to make it a little
    more useful in both debug and info levels. Was going to set the
    networking/bandwidth job to debug, but the info output should now be
    sufficient to begin diagnosing test failures.
  * jobs/usb.txt.in: Added output to usb/detect in case no USB controllers are
    found. Added dependencies on the udisks package which may not be installed
    by default.
    debian/control: Added udisks as a suggests for checkbox as it's required
    for the USB tests to function.
  * scripts/memory_test: converted from optparse to argparse. Added some extra
    stderr output that may be useful if this test fails. redirected some
    existing error messages to stderr also
  * scripts/disk_stats_test: some minor changes to output. Also, error output
    now goes to stderr on test failure.

  [Marc Tardif]
  * Fixed duplicate jobs appearing in the store when rerunning jobs.
  * Fixed packaging to install scripts under /usr/lib.

  [Daniel Manrique]
  * Added a message file format test that does some simplistic checks
    on jobs/* files to ensure they are sane.
  * Fixed two typos in jobs/suspend.txt.in.
  * Merging of translations into job files prior to running message 
    file format test, to further ensure that translated strings
    and field descriptions are parsed correctly.
  * Explicit encoding of error strings in Job.execute, so that data returned
    is consistent and invokers of this method don't choke on it. (LP:
    #1024541)

  [Brendan Donegan]
  * Make a call to rfkill unblock in the create_connection script, incase
    those nasty Broadcom drivers have left a soft-block on the wireless after
    loading. Also do a bit of refactoring to use check_output and check_call
    instead of Popen (LP: #1019162)
  * Move the call to unblock to before the connection is created
  * Reimplemented memory_compare in python3 and restructured it to put
    things into dictionaries for easy access. Also fixed bug with detecting
    non-RAM devices as RAM. (LP: #960087)
  * Wait longer to get the window handle in gpu_test, so that we don't fall foul
    of timing issues. (LP: #1018563)
  * Catch exception raised in memory_compare by DMI RAM entries with No Module
    Installed in the Size field (LP: #1023220)
  * Also unblock wireless before wireless_scanning test, as I neglected to do
    this before. (LP: #1023619)
  * Replace Flash video playback with HTML5 video playback. This has better
    support in Ubuntu and is more relevant (LP: #1024078)

  [Sylvain Pineau]
  * Add the firmware version (BIOS or UEFI) to the XML report.

 -- Daniel Manrique <roadmr@ubuntu.com>  Fri, 13 Jul 2012 16:26:06 -0400

checkbox (0.14.1) quantal; urgency=low

  * New upstream release (LP: #1018571)

  [Brendan Donegan]
  * Fixed up a few things with the gpu_lockup tests. Removed depends,
    renamed to gpu_lockup_suspend to reflect behaviour and removed the
    requirement on Firefox
  * Changed suspend_advanced and suspend_advanced_auto to use less
    strict definition of fwts s3 test.

  [Javier Collado]
  * Make sure that jobs are topologically ordered (LP: #990075)
  * Keep job ordering as close to whitelist as possible (LP: #1017951)

  [Marc Tardif]
  * New version 0.14.1 for Quantal Quetzal development.
  * jobs/suspend.txt.in: Fixed trailing newline on otherwise empty line.
  * scripts/run_templates: Fixed calls to Popen to use universal_newlines
    to return strings instead of bytes (LP: #1018354)

  [Daniel Manrique]
  * Fixed duplicate suspend/bluetooth_obex_after_suspend job name.
  * scripts/dpkg_resource: Changed encoding from ascii to utf-8 to handle
    non-ascii locales (LP: #1018353)

  [Jeff Lane]
  * Migrated audio/external-HDMI-playback into checkbox. Modified the
    command to match our other audio tests that save and reset mixer
    levels.

 -- Javier Collado <javier.collado@canonical.com>  Tue, 26 Jun 2012 16:07:04 +0200

checkbox (0.14) quantal; urgency=low

  New upstream release (LP: #1016746):

  [Brendan Donegan]
  * [FEATURE] Python 2 to 3 conversion:
    * scripts/create_connection - switched to using argparse and fixed
      representation of octal literal
    * scripts/internet_test - ran 2to3 tool and decoded result of
      check_output. Also replaced optparse with argparse
    * scripts/memory_info
    * scripts/removable_storage_test - ran 2to3 tool and fixed some
      encoding issues
    * scripts/removable_storage_watcher - ran 2to3 tool and swapped
      use of gobject with gi.repository.GObject
    * scripts/xrandr_cycle - ran 2to3 tool and fixed encoding issue
    * scripts/obex_send - ran 2to3 tool and swapped
      use of gobject with gi.repository.GObject
  * Update touchpad.py to use gsettings instead of deprecated gconf
    (LP: #1004212)
  * Instead of checking output of nmcli con up in create_connection,
    check the return code is success instead (LP: #1013537)
  * base64 encode the after suspend screenshot attachement so that it can
    be uploaded properly (LP: #1016126)
  * Fixed simple type in xorg_memory_test, introduced by Python3
    conversion (LP: #1016387)
  * [FEATURE] Add suspend/bluetooth_obex_after_suspend_auto test to be
    used during fully automated SRU testing

  [Marc Tardif]
  * [FEATURE] Reworked media_keys_test into key_test, making it more generic
    and able to test for any key that sends an scancode. Used it to implement
    a test for the Super key.
  * [FEATURE] Added new interactive and auto-verifying touchpad scrolling
    test.
  * [FEATURE] Python 2 to 3 conversion:
    * scripts/ansi_parser
    * scripts/cking_suite
    * scripts/floppy_test
    * scripts/network_bandwidth_test
    * scripts/cpu_scaling_test
  * Removed sleep_test script no longer used by any test definition.
  * [FEATURE] Deprecated scripts:
    * scripts/autotest_filter and scripts/autotest_suite
    * scripts/ltp_filter and scripts/ltp_suite
    * scripts/mago_filter and scripts/mago_suite
    * scripts/qa_regression_suite

  [Daniel Manrique]
  * New version 0.14 for Quantal Quetzal development.
  * Set the correct user (root) for fwts-wakealarm test (LP: #1004102)
  * Set correct user (root) for usb/storage-preinserted, so it works correctly
    on servers (LP: #1004131)
  * Log (at level INFO) name of each message we execute, so the currently
    running job can be determined by looking at the logfile, rather than
    hunting through process lists.
  * [FEATURE] Added script and jobs to collect and attach output from
    alsa-info.sh.
  * Assume utf-8 encoding always, when opening template files.
    (LP: #1015174)
  * [FEATURE] Replaced the context menu in the selection tree with explicit
    "select/deselect all" buttons.

  [Javier Collado]
  * Submission screen in Qt interface updated to support certification client:
    - customize contents depending on the upload target (launchpad or certification)
    - display links to the report properly in the show_entry method
  * Fixed qt interface show_entry method preopulates widget that gets
    user input (LP: #1000451)
  * Added customizable deselect_warning message in qt show_tree method (LP: #1000443)
  * show_error method shows long text properly in gtk/qt interfaces (LP:
    #1012052)

  [Jeff Lane]
  * [FEATURE] Changes to Power Management testing in Checkbox:
    * scripts/pm_test: added a slightly modified version of OEM team's pm.py
      script for reboot/poweroff testing
    * jobs/hibernate.txt.in: modified hibernate test to use fwts and added new
      jobs to attach log files from hibernate testing.
    * jobs/power-management.txt.in: added new poweroff and reboot jobs using pm_test
      script. Added jobs to attach logs from reboot and poweroff tests to
      results.
    * jobs/stress.txt.in: modified suspend_30_cycles and hibernate_30_cycles to
      use fwts. Added jobs to attach logs from 30 cycle tests to results.
    * jobs/suspend.txt.in: Modified suspend_advanced and suspend_advanced_auto to use
      fwts. Added job to attach log from suspend_advanced and suspend_advanced_auto
      to results.
  * [FEATURE] jobs/miscellanea.txt.in: added a job to gather tester info for
    certification purposes. Not to be used for UF.
  * [FEATURE] Python 2 to 3 conversion:
    * scripts/cpu_topology: ran 2to3, made modificates based on code review and
      tested script to verify functionality.
    * scripts/disk_smart: ported to Python 3. Inserted bits to decode byte
      data returned by Popen. Fixed list_handler to decode bytes types to clean
      up debug output.  Added bits to improve debug output. Migrated from
      optparse to argparse.
    * scripts/network_check: ran 2to3 and that was all that was needed. Also
      took the liberty of migrating from optparse to ArgParse sine we're
      Python3 only now.
    * scripts/network_device_info: ran 2to3 and changed shebang.
    * scripts/network_info: ran 2to3 and changed shebang. Fixed encoding issue
      with interface[:15] (needed to be a bytes object).
    * scripts/fwts_test: ran 2to3 and changed shebang, fixed an encoding bug
      with Popen output. Cleaned up the final output to be more useful for
      debugging test failures.
    * scripts/keyboard_test: nothing to do for conversion beyond changing shebang.
    * scripts/network_ntp_test: 2to3 changed nothing, so modified shebang.
      Fixed an encoding issue with Popen output in. Re-inserted a call to
      SilentCall() that was removed from TimeSkew() by someone in a previous
      revision, which made the TimeSkew() function do nothing. Fixed an
      unbuffered I/O error in SilentCall() discovered while testing Python3
      changes.
    * scripts/optical_detect, scripts/optical_read_test: ran 2to3 and changed
      shebang. Changes were minimal.
    * scripts/xorg_memory_test: 2to3 made minimal changes, modifed shebang.
      Converted optparse code to argparse code and replaced sys.argv[] stuff
      with more useful positional arguments. Removed a redundant import that
      2to3 injected.
    * scripts/resolution_test: ran 2to3 with minimal changes. Changed shebang.
      Converted optparse to argparse and removed unnecessary calls to
      sys.argv[]
    * scripts/pm_log_check: ran 2to3 and changed shebang.
    * scripts/pm_test: ran 2to3 and changed shebang. After a lot of trial and
      error, changed the way xinput is called to avoid confusing bytecode
      embedded in the command output that was causing problems with
      bytes.decode() on the "after reboot" hardware checks.

  [Jeff Marcom]
  * [FEATURE] Python 2 to 3 conversion:
    * scripts/memory_info
    * scripts/memory_test
    * scripts/touchpad_test
  * Deprecated: wake_on_lan_test
  * Update touchpad.py to use gsettings instead of deprecated gconf
    (LP: #1004212)

  [Marc Tardif]
  * [FEATURE] Reworked media_keys_test into key_test, making it more generic
    and able to test for any key that sends an scancode. Used it to implement
    a test for the Super key.
  * [FEATURE] Added new interactive and auto-verifying touchpad scrolling
    test.
  * Removed sleep_test script no longer used by any test definition.
  * Migrated project minus scripts to Python 3.

  [Sylvain Pineau]
  * [FEATURE] Python 2 to 3 conversion:
    * scripts/gst_pipeline_test. Migrated to PyGI.
    * scripts/removable_resource: Add a resource job to identify removable
      block devices. __disks__ jobs updated to run only on internal drives.
  * [FEATURE] jobs/benchmarks.txt.in, scripts/pts_run: Add a reworked launcher
    for phoronix-test-suite tests.
  * [FEATURE] Python 2 to 3 conversion:
  * jobs/stress.txt.in: add OEM team's stress tests (including reboot and poweroff)
    and log analysis jobs

 -- Marc Tardif <marc@ubuntu.com>  Fri, 22 Jun 2012 17:04:14 -0400

checkbox (0.13.8) precise; urgency=low

  [Brendan Donegan]
  * Run fwts_test as root so that the log can be written to on servers and
    also because it's supposed to be run as root (LP: #989701)
  * Fixed cpu_offlining to work properly on systems with ten or more CPU
    cores. (LP: #926136)
  * Give more verbose output from fwts_test script and upload results log as an
    attachment. (LP: #992607)
  * Fix identation on optical/read-automated (LP: #991737)
  * Fixed problem with fwts test log attachment (No bug filed)

  [Nathan Williams]
  * fix typo in jobs/optical.txt.in (lp: #987652)

  [Jeff Lane]
  * Bumped revision to 0.13.8
  * scripts/removable_storage_watcher: increased default timeout to 20 seconds
    to account for time for testers to plug devices in and for the system to
    register the insert/remove event (LP: #978925)
  * [FEATURE] plugins/jobs_prompt.py, plugins/recover_prompt.py, 
    plugins/suites_prompt.py: Added "Fail last test" functionality. Now if a
    test causes a crash (checkbox, system or otherwise), when we recover we
    have the option to just mark the last test failed and move on, or re-run
    the last test and try again.
  * [FEATURE] jobs/local.txt.in, jobs/sniff.txt.in added 8 simple manual sniff 
    tests to be used for test purposes when developing features.
  * [FEATURE] data/whitelists/sniff.whitelist added a whitelist to make use of 
    the basic sniff tests.

  [Daniel Manrique]
  * [FEATURE] checkbox/user_interface.py, checkbox/qt-interface.py,
    plugins/jobs_prompt.py, plugins/recover_prompt.py,
    plugins/suites_prompt.py: Made some modifications to the recover prompt
    changes that better handle accented and other characters in translation.
    This avoides a situation where the recovery could fail due to accented
    characters in translations.

  [Łukasz Zemczak]
  * [FEATURE] checkbox_gtk/gtk_interface.py: Capture ESC keypresses so that
    Checkbox doesn't close/die when user presses ESC.

  [Sylvain Pineau]
  * [FEATURE] jobs/info.txt.in: added new attachments, lspci -vvnnQ and
    lsusb -vv and ensure outputs of lscpi, lsusb and dmidecode return UTF8.

  [Tim Chen]
  * Use nmcli con delete instead of deleting the connection file, also avoid
    bringing eth0 down when running the wireless_monitoring tests.

 -- Jeff Lane <jeff@ubuntu.com>  Mon, 14 May 2012 10:20:59 -0400

checkbox (0.13.7) precise; urgency=low

  [Tiago Salem Herrmann]
  * checkbox_qt/qt_interface.py, qt/frontend/qtfront.cpp,
    qt/frontend/qtfront.h: Do async calls to some ui methods and avoid
    unexpected dbus timeouts (LP: #962333)

  [Sylvain Pineau]
  * qt/frontend/qtfront.cpp: Submit/View results buttons are disabled until
    every selected test has been run (LP: #937715)

  [Jeff Lane]
  * Converted submissionWarningLabel and text to submissionUbuntuFriendlyLabel
    wtih instructional text for submitting results. This is a workaround for
    the bug causing the warning to be displayed at all times rather than only
    when testing is incomplete. (LP: #967457)
  * [FEATURE] Modified stress jobs so that they are all automated per decision
     made during the cert sprint.
  * Removed dhclient call from networking/multi_nic tests because of a bug in
    dhclient that can cause it to hang when run on eth0. New test requirement
    will be that the tester must configure and bring up all ethernet devices
    prior to running checkbox. Also added a check to make sure we're not trying
    to run the test on a device that's not active. (LP: #926229)

  [Daniel Manrique]
  * jobs/optical.txt.in: Change test descriptions to avoid confusing
    instruction to press the "Next" button (which is incorrect). (LP: #971181)
  * jobs/local.txt.in: Fixed touchpad local job which was using suspend.txt 
    as the job source) (LP: #979344) 
  * jobs/mediacards.txt.in: Added usb and scsi devices to
    removable_storage_test commands (LP: #979356)

 -- Jeff Lane <jeff@ubuntu.com>  Wed, 11 Apr 2012 19:23:45 -0400

checkbox (0.13.6) precise; urgency=low

  [Jeff Lane]
  * Removed files in /data that are not used in any job descriptions
    (LP: #957396)

  [Javier Collado]
  * plugins/jobs_info.py: Checkbox doesn't warn that invalid whitelist patterns
    are being used (LP: #937651)
  * [FEATURE] Added smoke test jobs, whitelist and local job to use for
    checkbox development purposes.
  * Fixed "camera_test detect" problem with missing args attributes (LP:
    #967419)

  [Marc Tardif]
  * Fixed string_to_type conversion in network_bandwidth_test (LP: #954587)

  [Sylvain Pineau]
  * qt/frontend/qtfront.cpp, qt/frontend/qtfront.h, plugins/suites_prompt.py,
    checkbox_qt/qt_interface.py, plugins/jobs_prompt.py: The selection tree is
    now updated when recovering from a previous run (LP: #937696)

  [Brendan Donegan]
  * [FEATURE] Added touchpad tests from CE QA Checkbox to allow touchpad
    testing to be performed

  [Daniel Manrique]
  * Internationalization support in checkbox-qt; updated checkbox.pot file
    (LP: #951054) 

 -- Javier Collado <javier.collado@canonical.com>  Wed, 28 Mar 2012 17:02:53 -0400

checkbox (0.13.5) precise; urgency=low

  New upstream release (LP: #960633):

  [Tiago Salem Herrmann]
  * qt/frontend/qtfront.ui: If the test text is too long, then it is cut off
    (LP: #950111)
  * checkbox/user_interface.py, checkbox_qt/qt_interface.py,
    plugins/user_interface.py, qt/frontend/qtfront.cpp, qt/frontend/qtfront.h:
    Correctly update automated test execution status in the Selection tab
    (LP: #950105).
  * qt/frontend/qtfront.cpp: Avoid QDBusArgument warnings when running
    checkbox-qt from a terminal (LP: #957476)
  * checkbox_qt/qt_interface.py, qt/frontend/qtfront.cpp,
    qt/frontend/qtfront.h, qt/frontend/qtfront.ui: add a popup comment box
    for each test under the "Run" tab. (LP: #959452)
  * checkbox/user_interface.py, qt/frontend/qtfront.cpp,
    qt/frontend/qtfront.h, checkbox_qt/qt_interface.py: Set
    interface.direction to NEXT if all the tests were executed and the user
    either analyzed or submitted the results. (LP: #956329)
  * checkbox/user_interface.py, plugins/user_interface.py,
    qt/frontend/qtfront.cpp, qt/frontend/qtfront.h,
    checkbox_qt/qt_interface.py: Use the ui persistent storage to keep some ui
    configuration values. (LP: #937626)
  * checkbox/user_interface.py: Avoid using fork() + call() to run a web
    browser. Use Popen instead.(LP: #956307)
  * qt/frontend/qtfront.ui, qt/frontend/qtfront.cpp, qt/frontend/qtfront.h:
    Removed welcome tab (LP: #957090)

  [Jeff Lane]
  * Reset default checkbox log level to INFO from DEBUG to make logs less
    confusing and verbose. (LP: #949745) 
  * Removed dependency on bluetooth/detect-output on the
    suspend/suspend_advanced job. (LP: #955375)
  * jobs/mediacard.txt.in, scripts/removable_storage_test,
    scripts/removable_storage_watcher: Modified removable_storage_watcher and
    removable_storage_test to accept list of busses to watch to resolve
    problems on systems with MMC readers that present themselves as USB
    devices rather than SDIO (LP: #953160)
  * jobs/optical.txt.in: Fixed the job descriptions for optical/read and
    optical/cdrom-audio-playback to account for changes in Precise and make
    them less confusing (LP: #954606)
  * Created automated version of optical/read for server testing
    Fixed issues with optical_read_test script:
    - test could pass if /dev/cdrom did not exist
    - test could pass if /dev/cdrom was inaccessible
    - test could pass if no optical device was passed in (LP: #945178)
  * Removed hard coded paths from scripts (LP: #949435)

  [Marc Tardif]
  * Linted qt_interface which had a few syntax errors (LP: #949957)
  * plugins/apport_prompt.py: Fixed apport integration was producing a trace
    (LP: #959463)

  [Daniel Manrique]
  * Bumped revision number to 0.13.5 in trunk
  * jobs/keys.txt.in: Fix definition for keys/media-keys test which failed to
    run (LP: #954480)
  * Reverted feature to keep tests ordered, as the sortkey attribute causes
    undesirable secondary effects.

  [Sylvain Pineau]
  * Show the UF invalidation warning if all test cases are unchecked from the
    right click menu (LP: #956757)
  * checkbox_qt/qt_interface.py, qt/frontend/qtfront.cpp,
    qt/frontend/qtfront.h: Tests now select Yes on PASS status (LP: #954556)

  [Brendan Donegan]
  * jobs/suspend.txt.in: Fixed dependencies on wireless and suspend_advanced
    jobs.
  * Changed screenshot jobs to use /dev/external_webcam which will be set by
    a udev rule (LP: #956885)

 -- Jeff Lane <jeff@ubuntu.com>  Fri, 16 Mar 2012 19:14:09 -0400

checkbox (0.13.4) precise; urgency=low

  [Brendan Donegan]
  * Added 'scsi' as a valid bus ID for determining product in udevadm.py
    (LP: #940249)
  * Added 'cciss' as a valid bus ID for determining product in udevadm.py
    (LP: #942548)
  * Updated command fields in composite disk jobs to address the ! in 
    some disk paths (LP: #942769)
  * Updated create_connection to poll for registration of connection and 
    then attempt to bring it up (LP: #944662)
  * Fixed command run by wireless_connection tests so that they fail if the
    internet_test fails, but still clean up the connection file (LP: #944176)
  * Fixed wireless_connection_open_* jobs to not provide security options
    (LP: #947163)

  [Daniel Manrique]
  * Tweaks to internet_test: don't try to ping an IP that's unreachable from 
    the specified interface (or at all), try to find something pingable via
    other means.

  [Javier Collado]
  * Added python-cairo as a dependency for checkbox-gtk (LP: #940163)
  * Updated camera_test script to use better tool for capturing the image
    and allow specifying a device to use, plus other improvements. Create a
    job which takes a capture from the webcam of the desktop.
  * Added jobs to take screenshots after suspend and attach the resulting jpg

  [Marc Tardif]
  * Tidied up logic for determining DISK device product and vendor 
    (LP: #942548)
  * Fixed filename matching expression for local jobs (LP: #942273)
  * Fixed duplicate System Testing applications after upgrade (LP: #940627)

  [Aurelien Gateau]
  * lib/template.py, lib/template_i18n.py, plugins/jobs_info.py,
    plugins/suites_prompt.py: Add a "sortkey" attribute to jobs, the sortkey
    order matches the order in which they appear in jobfiles.
  * checkbox_gtk/gtk_interface.py: Shows jobs and suites in sortkey order
    (that is, as they appear in job definition files, rather than
    alphabetically).
  * checkbox_gtk/gtk_interface.py, gtk/checkbox-gtk.ui,
    plugins/jobs_prompt.py: Added a progress bar showing tests completed and
    total.

  [Sylvain Pineau]
  * Updated gst_pipeline_test to add a --fullscreen option for video playback.
  * Add python-gtk2 dependency, Gst from gi.repository don't work well with 
    messages (See https://bugzilla.gnome.org/show_bug.cgi?id=631901).
  * Add a new job to capture screen during fullscreen video playback.

  [Tiago Salem Herrmann]
  * checkbox_qt/qt_interface.py, qt/frontend/qtfront.cpp,
    qt/frontend/qtfront.h, qt/frontend/treemodel.cpp, qt/frontend/treemodel.h:
    Makes it possible for the job selection tree to have more than 2 levels of
    children nodes.
 
  [Tim Chen]
  * Modifications to removable_storage_test to handle cases where removable
    media is not mounted prior to test running. (LP: #944623)

 -- Jeff Lane <jeff@ubuntu.com>  Thu, 08 Mar 2012 09:29:10 -0500

checkbox (0.13.3) precise; urgency=low

  New upstream release (LP: #939549):
 
  [Brendan Donegan]
  * Typo in command for for miscellanea/virtualization-check (LP: #934243)
  * Resized test selection views in checkbox-qt (LP: #937113)

  [Daniel Manrique]
  * Use GObject from gi.repository instead of gobject (LP: #937099)
  * Disable flushing to disk after every file access during gathering phase for
    a significant speed boost. (LP: #939019)

  [Javier Collado]
  * Fixed running of disk/read_performance tests (LP: #933528)
  
  [Sylvain Pineau]
  * Fix depends fields in info and suspend test suites (LP: #934051) 
  * Display results report in non-graphical interfaces (LP: #937657)

  [ Tiago Salem Herrmann ]
  * Remove auto generated qt resource file (LP: #938863)
 
  [Ara Pulido]
  * Fix the Ubuntu Friendly warning message (LP: #939448)

 -- Marc Tardif <marc@ubuntu.com>  Thu, 16 Feb 2012 10:31:18 -0500

checkbox (0.13.2) precise; urgency=low

  New upstream release (LP: #933090):

  [Jeff Lane]
  * Added a Hard Disk Stats Test that was part of a much older merge request
    for server test suite.
  * Modified apport-directory to provide feedback
  * Added new optical_write_test script and created appropriate jobs to refine
    optical drive testing
  * Created new resource job that creates an optical.{CD-R,DVD-R} resource to
    determine if a machine's optical drive supports writing or is read-only.
  * Added virt-check test to determine if a server will work as an OpenStack
    Compute Node.
  * Moved apport-directory changes from an old branch to checkbox where the
    job now resides.

  [Marc Tardif]
  * Removed trailing directories from the devpath of disk devices (LP: #925582)
  * Fixed awk regular expression in max_diskspace_used script (LP: #926312)
  * Implemented anonymous submissions to Launchpad with a dummy e-mail
    address.
  * Qt: Moved widgets around in Results window.
  * Changed options and arguments passed to show_tree method, and related UI
    changes.
  * Simplified running checkbox-qt from source tree, by compiling if needed.
  * Added support for decimals and multiple partitions in max_diskspace_used.
  * Fixed reference to xrandr_detect_modes replaced by VESA_drivers_not_in_use.
  * Fixed depends in debian/control file for checkbox-qt.

  [Daniel Manrique]
  * Changed way of obtaining preferred browser to ensure we honor the user's
    preference rather than Chromium's clobbering of
    /etc/alternatives/gnome-www-browser (LP: #925603) 
  * Added submission_path_prompt config variable; if set, it will be shown to
    the user before the test selection screen, and the value entered will
    override the default filename for the xml report.
  * plugins/suites_prompt.py: Fixed jobs being run despite being deselected. 
  * Qt: Changed color of the step bubbles to Ubuntu Orange, and made it
    parametrizable.
  * Qt: View report functionality.
  * Qt: Set the runtime application icon.
  * Fixed typo in network/info.
  * Fixed typo in create_connection.

  [Brendan Donegan]
  * Changed checkbox-cli text to clearly explain what + does (LP: #926417)
  * Changed progress bar of Qt UI to standard rather than custom one,
    prettified tabs and updated Launchpad email text amongst other UI tweaks
    in qt/frontend/qtfront.ui
  * Fixed some oversights in the mediacard job files regarding test 
    descriptions and card types.
  * Tweaked the memory_compare script a bit to make it easier to maintain.
  * Used regexes in default whitelist.

  [Javier Collado]
  * Removed job that installed ipmitool by default (LP: #931954)

  [Tiago Salem Herrmann]
  * Implementation of Qt frontend for checkbox.
  * Qt-related features and bugfixes:
  * Qt: Added welcome screen image and background color.
  * Qt: Removed maximize/restore button.
  * Qt: added select/deselect all popup menu.
  * Qt: Status screen
  * Qt: Antialiasing hint for step numbers and question mark.
  
  [Sylvain Pineau]
  * Tests will run in in order specified by the whitelist.
  * JobStore caches most of a job's attributes in memory to speed up sorting.

 -- Jeff Lane <jeff@ubuntu.com>  Wed, 15 Feb 2012 00:11:21 -0500

checkbox (0.13.1) precise; urgency=low

  New upstream release (LP: #925090):

  [Brendan Donegan]
  * Fixed the cpu_topology script so that it doesn't mistake the word
    'processor' in the value of another field for the field 'processor'
    (LP: #882161)
  * Added create_connection script and jobs to automatically create/test a
    wireless network connection.
  * Updated wireless job dependencies.
  * Add wireless performance data collecting tests.
  * Changed is_laptop test to a shell test and implemented a check_is_laptop
    script to check automatically for a systems 'laptopness' (LP: #886668)
  * Fixed connect_wireless script which continued failing to correctly
    identify wireless connections.
  * Don't fail the sleep_test if the wake alarm is still set (LP: #911161)
  * Add requirement for mem sleep state to be supported to the
    suspend_advanced_auto job (LP: #804190)
  * Fixed the camera/display test and removed the camera/video one.
  * Added display resource and matching requirements to external video 
    output tests.
  * Added removable_storage_watcher script to replace watch_command to make
    testing USB, FireWire and MMC devices easier and more cohesive.
  * Added memory_compare script to automate the memory/info job
  * Switch audio settings to correct device before running audio tests
    (LP: #916859)
  * Nixed graphics/xorg-version-output job and updated other job dependencies,
    since it is redundant with graphics/xorg-version. (LP: #671144)

  [Gabor Kelemen]
  * Fixed last two remaining strings with backslashes (LP: #868571)
  * Fix misplaced parentheses, so translation can work (LP: #904876)

  [Marc Tardif]
  * Refactored install scripts to be agnostic of variant name: 
    install/postinst, install/config and debian/*.postinst.
  * Using title defined in user_interface plugin in GTK interface.
  * Updated default.whitelist to reflect renamed jobs.
  * Removed files with non-printable characters from submission.xml.
  * Fixed parser for submission files with empty question comments
    and context info (LP: #912546)
  * Added support for skipping tests when the depends don't pass
    (LP: #509598)
  * Removed extraneous code from the sleep_test.
  * Refactored logic to check for network after suspend.
  * Removed deprecated hwtest package.
  * cpu_offlining was incorrectly using return instead of exit.

  [Daniel Manrique]
  * Update control files under debian/ to eliminate (most) lintian warnings
    (LP: #352986)
  * Environment variables specified with environ: in a job description will be
    passed to the backend for it to add to its environment. (LP: #897889)
  * Handle malformed LANGUAGE environment variable values (LP: #912946)
  * Added interactive media_keys_test script.
  * Make creation of wireless connection files more robust (LP: #923836)
  * Recommend gstreamer-gconf to enable media tests on kubuntu (LP: #898641)
  * Add bluetooth device requirement to obex jobs (LP: #921128)
  * Add a plugin conf variable for the welcome string (shown on the first
    screen when checkbox runs), so it can be changed without much effort.
  * Remove superflous bluetooth/detect job
  * Fixed typo in jobs/local.txt.in (phoronix misspelled as peripherals).
  * Rearranged a misplaced changelog entry.
  * Updated debian/control to remove unneeded Uploader: field.

  [Robert Roth]
  * Fixed spelling mistakes in user_apps job file. (LP: #904209)

  [Jeff Lane]
  * Created automated network info test to get some config info during automated 
    runs. (LP: #912038)
  * Added requires to suspend wireless jobs so they won't run if wireless isn't
    present (LP: #907150)
  * Fixed issue in usb_test with unwritable filesystems (LP: #912522)
  * Fixed USB tests so that insert, storage, remove run in proper order
  * Removed usb_storage_after_suspend since it's superfluous, all other USB
    tests already run after suspend.
  * Modifed usb_test to handle firewire drives as well, renamed script to
    removable_storage_test

  [Aurélien Gâteau]
  * Improvements to Recover dialog and show_info method.

  [ Javier Collado ]
  * Error while creating binary package fixed (LP: #921576)

  [ Sylvain Pineau ]
  * Replaced xrandr_display_modes with automated check for VESA driver
  * Refactored Unity compatibility tests

 -- Daniel Manrique <daniel.manrique@canonical.com>  Fri, 10 Feb 2012 11:19:05 -0500

checkbox (0.13) precise; urgency=low

  New upstream release (LP: #892268):

  [Marc Tardif]
  * Generate a submission.xml file that contains all device and attachment
  * Write the report before reporting the validation error.
  * Changed device.product to dmi.product for the formfactor (LP: #875312)

  [Daniel Manrique]
  * Use gettext for string (LP: #869267)
  * Move progress indicator to main checkbox dialog instead of a 
    transient window (LP: #868995)
  * Ignore malformed dpkg entries in package_resource (LP: #794747)
  * Reset window title after finishing a manual test (LP: #874690)
  * Handle "@" in locale names (as in ca@valencia).

  [Jeff Lane]
  * Went through all the job files and:
    * Updated descriptions to match Unity UI structure
    * Added descriptions where necessary
    * Added further details to some descriptions
    * Moved some jobs to more appropriate files
    * Fixed job names in older job files to match new naming scheme 
      (suite/testname)
    * Added jobs to local.txt to ensure all job files are now parsed
      (this allows easier addition of existing tests to whitelists)
    * Changed remaining manual job descriptions to match the new format
  * Updated CD and DVD write tests to be more clear about when to skip
    them (LP: #772794)

  [Ara Pulido]
  * Rewrote all job descriptions to match OEM QA syntax

  [Brendan Donegan]  
  * Fix the code that assigns keys in checkbox-cli so that it never assigns
    keys which have other uses. (LP: #877467)
  * Show details of unmet job requirements (LP: #855852)
  * Ensure that connect_wireless chooses a wireless connection from the list
    of available connections (LP: #877752)
  * Have the bluetooth/detect tests require a device with the category
    BLUETOOTH to run, thus preventing the test from failing on systems with
    no Bluetooth device (LP: #862322)
  * Rename attachment jobs to not have a forward slash in their name
    (LP: #887964)
  * Guard against trying to write files to logical partitions on USB sticks
    (which will obviously fail) in usb_test (LP: #887049)
  * Make the OpenGL test ignore the return value of glxgears and improve
    the test description (LP: #890725)
  * Allow input/mouse test to run if a TOUCH device is present
    (LP: #886129)

  [ Javier Collado ]
  * Broken job dependencies fixed (LP: #888447)
  * Regex support when specifying blacklists and whitelists on the
    commandline (LP: #588647)

 -- Daniel Manrique <daniel.manrique@canonical.com>  Thu, 18 Nov 2011 12:46:21 -0500

checkbox (0.12.8) oneiric; urgency=low

  New upstream release (LP: #862579):

  [Brendan Donegan]
  * Remove test for FTP connection from network_check script (LP: #854222)
  * Update a parameter in usb_test to have it run faster.
  * Remove record_playback_after_suspend from Ubuntu Friendly whitelist (LP: #855540)
  * Fix minor typo in multi-monitor friendly resolution_test script which caused 
    minimum_resolution test to fail (LP: #855599)
  * Remove storage_devices_test from Ubuntu Friendly whitelist since bonnie++  (which it uses) is not installed by default (LP: #855841)
  * Changed description and name to reflect Ubuntu Friendly branding. Now when a user searches for Ubuntu Friendly in the lens, Checkbox will appear (LP: #852036)
  * Reset the selections at the test suite prompt if No is selected at the recover prompt (LP: #861208)
  * Save the connection name(s) instead of the interface name so that they can be reconnected to properly after the wireless before/after suspend tests have completed (LP: #861502)
  * Make connect_wireless use the UUID of the connection instead of the name for greater reliability (LP: #862190)

  [Daniel Manrique]
  * Restored _recover attribute, re-enabling welcome and test selection
    screens (LP: #852204)
  * Remove memory/test from the Ubuntu Friendly whitelist (LP: #853799)
  * Use diff instead of grep, better comparing of empty files (LP: #852014)
  * Apport integration: new mandatory "tag" value in ApportOptions (LP: #852201)
  * Add warning prior to starting the tests (LP: #855328)
  * Apport integration: Fix instantiation of Gtk.RadioButton, needed due 
    to PyGI related API changes (LP: #805679)
  * Remove ping -R parameter that apparently caused ICMP packets to be dropped
    by some routers (LP: #861404)

  [ Evan Broder ]
  * Replace resolution_test with an implementation which uses GdkScreen to
    be multimonitor-aware (LP: #632987)

  [Jeff Lane]
  * Fix names of optical drive tests and remove a non-existing test from the
    whitelist (LP: #854808) 
  * Fix wireless_*_suspend jobs so they recreate iface file instead of append
    each time (LP: #855845)
    (LP: #852201)
  * Clarify better the intend of the is_laptop question (LP: #861844)
  * Fixed dependencies for tests that depend on suspend/suspend_advanced 
    (LP: #860651)

  [Tim Chen]
  * Fix cpu_scaling_test (LP: #811177)
 
  [Ara Pulido]
  * Avoid connect_wireless messing with AP with similar names (LP: #861538)
  * Remove bluetooth/file-transfer from the list of tests to run, since due to
    bug 834348 it always fails.

  [Marc Tardif]
  * Added support for wildcards when verifying the transport certificate.
  * Applying depends across suites (LP: #861218)

 -- Daniel Manrique <daniel.manrique@canonical.com>  Thu, 29 Sep 2011 13:12:01 -0400

checkbox (0.12.7) oneiric; urgency=low

  New upstream release (LP: #850395):

  [Brendan Donegan]
  * Redirecting stderr to pipe to fix the gconf_resource script (LP: #832321)
  * Clear jobs directory when user selects No to recover question (LP: #836623)

  [Daniel Manrique]
  * checkbox/job.py: Guard against bogus timeout values (LP: #827859)
  * More explicit handling of string decoding/encoding, avoids problems with
    non-ascii characters (LP: #833747)
  * Changed architecture from all to any for checkbox base, to build
    architecture-specific binaries (LP: #833696)

  [Jeff Lane]
  * Several corrections necessary due to test name changes or typos found in
    job files

  [Marc Tardif]
  * Connecting hyper text widgets only once (LP: #827904)
  * Detecting MMC readers as OTHER instead of DISK (LP: #822948)
  * Validating the hostname in the SSL certificate (LP: #625076)
  * Validating the submission.xml (LP: #838123)

 -- Daniel Manrique <daniel.manrique@canonical.com>  Fri, 14 Sep 2011 17:15:26 -0400

checkbox (0.12.6) oneiric; urgency=low

  New upstream release (LP: #841983):

  [ Daniel Manrique ]
  * Work around PyGTK API changes that kept checkbox from starting up
    (LP: #839675).

 -- Daniel Manrique <daniel.manrique@canonical.com>  Mon, 05 Sep 2011 12:47:58 -0400

checkbox (0.12.5) oneiric; urgency=low

  New upstream release (LP: #838745):

  [Ara Pulido]
  * Created a "suspend" suite and renamed relevant tests.

  [Brendan Donegan]
  * Removed redundant tests in power-management suite.
  * Fixed dependencies in power-management suite.

  [Daniel Manrique]
  * Changed name of apt-get test to reflect the suite it's in.
  * Fixed typos in job definitions that caused them to not be run.
  * Added missing description to info/hdparm test (LP: #832351)
  * Quote command to obtain bluetooth address, to avoid hanging if 
    a device is not present (LP: #836756).
  * Added BLUETOOTH category to udev parser.
  * Removed some tests from default whitelist.
  * Fixed dependencies for keys/sleep.
  
  [Jeff Lane]
  * Added new USB storage transfer test
  * Re-worked and added automated audio test

  [Marc Tardif]
  * Added WIRELESS category to udev parser.

 -- Ara Pulido <ara@ubuntu.com>  Thu, 01 Sep 2011 12:23:07 +0100

checkbox (0.12.4) oneiric; urgency=low

  New upstream release (LP: #824180):

  [Brendan Donegan]
  * Refactored job definition files.
  * Fixed dependencies and test naming.
  * Added Online CPU before/after suspend test.
  * Automated wireless tests.
  * Removed redundant sru_suite.txt, updated dependencies accordingly.
  * Automated bluetooth_obex tests.

  [Daniel Manrique]
  * Further improvements to make frontend/backend communication more reliable.
    Prevents stuck backends, failure to close the GUI due to lack of reply
    from the backend, and test specifying "user" not being run.
  * scripts/keyboard_test modified to account for pygi-related GTK API
    changes. (LP: #804369)
  * scripts/sleep_test: improve handling of NetworkManager DBus API
    changes. (LP: #808423)
  * scripts/cdimage_resource: properly handle releases with "LTS" in their
    name (LP: #814085)
  * Updated minimum_resolution test as per latest system requirements, leaving
    just one unified test. (LP: #767166)

  [Javier Collado]
  * Checkbox exits with EX_NOINPUT if a whitelist or blacklist file is
    specified and cannot be found.
  * Deselect a test suite automatically when none of its children is selected,
    in the GTK interface. (LP: #651878)
  * Make the "Next" button the default action when Enter is pressed, to 
    streamline testing with the GTK interface.

  [Marc Tardif]
  * Fixed udevam not being found because /sbin not in PATH (LP: #597305)
  * Fixed hardware attachments for udev and dmi (LP: #822682)

  [Sylvain Pineau]
  * Expose the message store to other plugins, via firing an expose-msgstore
    event.

  [Andrew Faulkner]
  * Fix description for nautilus_file_create job (LP: #821141) 

  [Kenneth Wimer]
  * New header image that follows brand guidelines (LP: #554202)

 -- Daniel Manrique <daniel.manrique@canonical.com>  Wed, 10 Aug 2011 15:16:39 -0400

checkbox (0.12.3) oneiric; urgency=low

  [Marc Tardif]
  * Only reading CHECKBOX_* environment variables in config (LP: #802458)
  * Imported scripts and jobs from Platform Services.

  [Chad A. Davis]
  * Switch to dh_python2 and debhelper7 (LP: #788514)

  [Barry Warsaw]
  * Fix checkbox_clean.run() to ignore missing executables, as is the case
    in a fresh checkout.

 -- Daniel Manrique <daniel.manrique@canonical.com>  Fri, 01 Jul 2011 11:37:27 -0400

checkbox (0.12.2) oneiric; urgency=low

  New upstream release (LP: #800199):

  [Brendan Donegan]
  * Added interface parameter to internet_test script.

  [Daniel Manrique]
  * GTK GUI: Change assignment of TreeStore model to TreeView to account for
    pygi-related API changes. Also seems to fix lingering select/deselect all
    buttons. (LP: #796666) (LP: #796622)
  * GTK GUI: Fix call to Gtk buffer get_text to add now-mandatory fourth
    parameter, keeps the GUI from misbehaving in connection to fixed bug.
    (LP: #796827)
  * GTK GUI: Fix handling of mouse events in gtk_hypertext_view.py which
    prevented displaying the final report.
  * Put test name as part of the window title, as an aid to
    reporting/debugging (LP: #744190)
  * plugins/apport_prompt.py: Add test name to "Do you want to report a bug?"
    dialog to make it clearer.

  [Sylvain Pineau]
  * Fix evaluation of job requirements (LP: #798200)
  * Added "in" operator to job requirements.

 -- Marc Tardif <marc@ubuntu.com>  Tue, 21 Jun 2011 09:41:57 -0400

checkbox (0.12.1) oneiric; urgency=low

  New upstream release (LP: #796629):

  [Brendan Donegan]
  * Fix timeout in sleep_test script (LP: #665299)
  * Fix traces in hyper_text_view module (LP: #796508)
  * Added camera test (LP: #764222)

  [Daniel Manrique]
  * Fix GUI definition file so main window uses "natural request", growing
    when child widgets require so (LP: #776734)
  * Fix open/read blocking behavior and backend/frontend communications to
    avoid hangs and lingering backends. (LP: #588539)
  * Render header text dynamically over the image background, and updated pot
    file with the new string. (LP: #621880)

  [Robert Roth]
  * Improve command line key prompts (LP: #786924)

 -- Marc Tardif <marc@ubuntu.com>  Fri, 03 Jun 2011 17:00:11 -0400

checkbox (0.12) oneiric; urgency=low

  New upstream release (LP: #784076):
  * Removed dead pixel test.

  [Bilal Akhtar]
  * Port checkbox to Gtk3/PyGI (LP: #783822)

 -- Marc Tardif <marc@ubuntu.com>  Tue, 17 May 2011 09:48:07 -0400

checkbox (0.11.4) natty; urgency=low

  * Changed udev_resource to report CAPTURE for USB VIDEO devices
  * Fixed eval of resources with names like list item names
  
  [Carl Milette]
  * Fixed hard coded disk in disk_bench_test so that it matches convention
    utilizing udev_resource for finding devices. (LP: #507943)

 -- Jeff Lane <jeff@ubuntu.com>  Fri, 22 Apr 2011 11:05:19 -0400

checkbox (0.11.3) natty; urgency=low

  New upstream release (LP: #751928):
  * Fixed sleep_test crashing with ioerror (LP: #630785)
  * Fixed keyerror when running some manual tests (LP: #729431)

  [Ara Pulido]
  * Improved debconf messages and ordering (LP: #553777)
  * Video bugs should be reported as a display symptom (LP: #744964)
  * Added checkbox log to apport report

  [Gerhard Burger]
  * Fixed punctuation inconsistencies in verification procedures (LP: #744167):

 -- Marc Tardif <marc@ubuntu.com>  Tue, 05 Apr 2011 16:19:17 -0400

checkbox (0.11.2) natty; urgency=low

  New upstream release (LP: #736919):
  * Added version to dpkg dependency
  * Added multiarch support to install script (LP: #727411)
  * Fixed submitting data twice (LP: #531010)
  * Fixed job descriptions for checkbox-cli (LP: #221400)

  [Daniel Manrique]
  * Fixed strings in audio tests and updated pot file (LP: #691241)
  
  [Jochen Kemnade]
  * Fixed grammar in user-apps tests (LP: #642001)

  [Jeff Lane]
  * Added reboot instructions to suspend/hibernate tests (LP: #420493)
  * Made the firewire instructions make more sense (LP: #693068)
  
  [Michael Terry]
  * Fixed several strings appear in English although translated (LP: #514401)
    - jobs/fingerprint.txt.in
    - jobs/media.txt.in
    - jobs/monitor.txt.in
    - jobs/sleep.txt.in
    - jobs/firewire.txt.in
    - po/checkbox.pot
  * Fixed grammar (LP: #525454)
    + jobs/fingerprint.txt.in

 -- Jeff Lane <jeff@ubuntu.com>  Tue, 29 Mar 2011 09:17:36 -0400

checkbox (0.11.1) natty; urgency=low

  New upstream release (LP: #725110):
  * Checking for lock file before firing stop-all event (LP: #719552)
  * Changed description of nautilus_file_copy job (LP: #709688)

  [Javier Collado]
  * Fixed title in progress dialog

 -- Marc Tardif <marc@ubuntu.com>  Fri, 25 Feb 2011 11:56:43 -0500

checkbox (0.11) natty; urgency=low

  New upstream release (LP: #719073):
  * Changed support for persist plugin as optional (LP: #561816)

  [Ara Pulido]
  * Fixed lintian errors and warnings

  [Eitan Isaacson]
  * Migrate the UI from libglade to gtkbuilder  

 -- Marc Tardif <marc@ubuntu.com>  Mon, 14 Feb 2011 18:19:27 -0500

checkbox (0.10.4) maverick; urgency=low

  * Fixed parsing of config parameters (LP: #689140)

 -- Marc Tardif <marc@ubuntu.com>  Tue, 14 Sep 2010 12:43:51 -0400

checkbox (0.10.3) maverick; urgency=low

  New upstream release (LP: #638333):
  * Fixed verification of SSL validity (LP: #625076)
  * Improved audio test questions.

 -- Marc Tardif <marc@ubuntu.com>  Tue, 14 Sep 2010 12:43:51 -0400

checkbox (0.10.2) maverick; urgency=low

  New upstream release (LP: #617583):
  * Fixed sleep_test to check the connection if using network-manager.
  * Fixed reporting bugs against alsa-base and xorg (LP: #607214)
  * Fixed apport dialog no longer appearing (LP: #607217)
  * Reduced data file size for the desktop image.
  * Updated report to be more pretty.

 -- Marc Tardif <marc@ubuntu.com>  Fri, 13 Aug 2010 16:23:16 -0400

checkbox (0.10.1) maverick; urgency=low

  New upstream release (LP: #597295):
  * Added support for urwid interface.
  * Added sound check test.
  * Added document viewer test.
  * Added update-manager and nautilus tests.
  * Added resolution tests.
  * Added sleep tests.

 -- Marc Tardif <marc@ubuntu.com>  Tue, 22 Jun 2010 10:43:52 -0400

checkbox (0.10) maverick; urgency=low

  * Added media tests (LP: #397944)
  * Added support for comments in templates.

 -- Marc Tardif <marc@ubuntu.com>  Tue, 04 May 2010 11:51:22 -0400

checkbox (0.9.2) lucid; urgency=low

  New upstream release (LP: #567568):
  * Added referer when sending submissions to Launchpad (LP: #550973)
  * Added suggests to checkbox package in debian/control file (LP: #352740)
  * Fixed udev_resource script to be more resilient (LP: #556824)
  * Fixed cdimage_resource script to read casper.log (LP: #558728)
  * Fixed reporting all resources found for a job (LP: #560948)
  * Fixed stalling when using kdesudo to start backend (LP: #557443)
  * Fixed starting the appropriate default browser on UNR (LP: #563050)
  * Fixed ansi_parser script when outputting to stdout (LP: #560952)
  * Fixed opening the report with the gconf preferred browser (LP: #562580)
  * Fixed suspend_test to use relative time for wakealarm (LP: #349768)
  * Fixed backend not getting terminated upon closing (LP: #553328)

 -- Marc Tardif <marc@ubuntu.com>  Tue, 06 Apr 2010 14:17:46 -0400

checkbox (0.9.1) lucid; urgency=low

  New upstream release (LP: #548800):
  * Added cpu_scaling_test script.
  * Fixed hard drive detection (LP: #549714)
  * Fixed backend to handle empty messages (LP: #536645)
  * Fixed parsing of package resource (LP: #539691)
  * Fixed malformed xml report (LP: #485445)
  * Fixed running root manual tests as normal user (LP: #383559)
  * Fixed writing apport files only after submitting (LP: #530380)
  * Fixed audio test instructions (LP: #529205)
  * Fixed gathering chassis information (LP: #537435)
  * Fixed detection of disks in kvm (LP: #552998)
  * Fixed udev_resource script to be more resilient (LP: #552999)
  * Fixed filter_packages script to use new resources.

 -- Marc Tardif <marc@ubuntu.com>  Sun, 07 Mar 2010 15:05:44 -0400

checkbox (0.9) lucid; urgency=low

  * Introduced job_prompt plugin to treat all jobs (suites, tests, etc.) as composites.
  * Replaced the registry and resource scripts and centralized job iteration.
  * Replaced dependency on dbus by using sudo/gksu/kdesudo instead.
  * Replaced mktemp with mkdtemp for security purposes.
  * Fixed strings in fingerprint and modem tests (LP: #457759)
  * Fixed client side validation of Launchpad form (LP: #438671)
  * Added device information to tags when reporting bugs with apport.
  * Added shorthands for blacklist-file and whitelist-file.
  * Added support for apport default configuration (LP: #465447)
  * Added support for scrolled options list (LP: #411526)
  * Added support for tests generated by suites to run as root.
  * Added support for requirements in attachments.
  * Added support for armv7l processor
  * Added Autotest integration
  * Added LTP integration
  * Added Phoronix integration
  * Added qa-regression-testing integration

 -- Marc Tardif <marc@ubuntu.com>  Wed, 04 Nov 2009 19:36:09 -0400

checkbox (0.8.5) karmic; urgency=low

  * Fixed translation of suites and tests files (LP: #456115)
  * Fixed checking the status of command registries (LP: #457502)
  * Fixed selecting suites in the command line (LP: #457559)
  * Fixed reporting of bugs to contain test description (LP: #427932)
  * Fixed execute permissions on scripts (LP: #459606)
  * Renamed processors_info plugin to singular because processor
    information is reported as a single structure with a count attribute
  * Updated translation files.

 -- Marc Tardif <marc@ubuntu.com>  Mon, 26 Oct 2009 12:17:30 -0400

checkbox (0.8.4) karmic; urgency=low

  * Fixed failing dependencies when not available (LP: #430051)
  * Fixed supporting udevadm not providing DEVPATH variable (LP: #430084)
  * Fixed supporting audio devices without a /proc/asound entry (LP: #430086)
  * Fixed running when python-apport package is not installed (LP: #430103)
  * Fixed X error when exiting after reporting a bug (LP: #430776)
  * Fixed prompting to report a bug according to GNOME HIG (LP: #429701)
  * Fixed prompting for answer in checkbox-cli (LP: #429764)
  * Fixed resolution_test message for fglrx driver (LP: #346816)
  * Fixed adding of manpage symlinks for gtk and cli (LP: #426641)
  * Fixed recovering from connecting to the backend (LP: #446693)
  * Fixed backend to use dbus instead of policykit (LP: #435714)
  * Fixed interpolation of output variable in cli (LP: #450673)
  * Fixed selection of suites in cli (LP: #450713)
  * Fixed parsing of virtio-pci devices (LP: #450774)

 -- Marc Tardif <marc@ubuntu.com>  Tue, 13 Oct 2009 16:44:12 -0400

checkbox (0.8.3) karmic; urgency=low

  * Fixed trailing newline requirement in test definitions (LP: #427993)
  * Fixed reporting firmware version as product name (LP: #428563)
  * Fixed detecting pci and usb audio devices (LP: #429558)
  * Fixed prompting to report a bug when there's no package (LP: #429668)

 -- Marc Tardif <marc@ubuntu.com>  Sat, 12 Sep 2009 15:37:40 -0400

checkbox (0.8.2) karmic; urgency=low

  * Fixed adding test information when reporting with apport (LP: #423798)
  * Fixed tagging bugs when reporting with apport (LP: #423799)
  * Fixed expressing package aliases for the linux package (LP: #423805)
  * Fixed detecting the disk category in devices (LP: #423864)
  * Fixed supporting apport symptoms when reporting bugs (LP: #424063)
  * Fixed gathering of dmi information for Launchpad report (LP: #424454)
  * Fixed tests using gksudo returning empty output (LP: #425284)

  [Javier Collado]
  * Fixed reporting of output in shell plugin (LP: #393894)

 -- Marc Tardif <marc@ubuntu.com>  Mon, 31 Aug 2009 17:16:38 -0500

checkbox (0.8.1) karmic; urgency=low

  * New upstream version:
    * Added disk tests.
    * Added fingerprint reader tests.
    * Added firewire tets.
    * Added kms tests.
    * Added media tests.
  * Fixed dependency on hal and using udev instead (LP: #399319)
  * Fixed calling ubuntu-bug when a test fails (LP: #418978)

 -- Marc Tardif <marc@ubuntu.com>  Tue, 26 Aug 2009 17:36:05 -0500

checkbox (0.8~alpha4) karmic; urgency=low

  * New upstream version:
    * Changed icon.
    * Added timeout property to lock_prompt plugin.
    * Added concept of attachments to tests.
    * Added support for backslahes in templates to wrap lines.
    * Added support blacklisting and whitelisting both tests and suites.
    * Introduced the concept of jobs for suites, tests and attachments.
    * Removed upstart event which is no longer needed.
    * Replaced architecture and category with requires in test definitions.
  * Fixed pygst dependency (LP: #334442)
  * Fixed configuration file updates during install (LP: #330596)
  * Fixed DBus exceptions (LP: #344916, #359440)
  * Fixed and expanded translations (LP: #347038)
  * Fixed ignored system proxy settings (LP: #345548)
  * Fixed parsing blank lines in templates (LP: #393907)
  * Fixed escaping of lists (LP: #394001)
  * Fixed timeout in manual tests (LP: #377986)
  * Fixed CLI interface dialog.
  * Fixed support for FreeDesktop XDG base directory specification (LP: #363549)
  * Added general and package specific apport hooks

  [ Gabor Keleman ]
  * Fixed untranslated strings in tests (LP: #374666)
  * Fixed untranslated last screen (LP: #374646)

 -- Marc Tardif <marc@ubuntu.com>  Wed, 19 Aug 2009 15:36:05 -0500

checkbox (0.7) jaunty; urgency=low

  [ Dave Murphy ]
  * Fixed viewing of report files in Firefox 3 (LP: #331481)
  * Added additional contextual information
   * /etc/sysctl* (LP: #331055)
   * /etc/modprobe.d (LP: #331056)
   * /etc/modules (LP: #331057)
  * Fixed packaging for Jaunty
   * https://lists.ubuntu.com/archives/ubuntu-devel/2009-February/027439.html
   * Uses --install-layout=deb
   * Installs to dist-packages instead of site-packages

  [ Andy Whitcroft ]
  * suspend_test: update suspend_test to version V6 matching kernel version.
    The version here will become the master copy.
  * suspend_test: add a --dry-run mode to simplify developement
  * suspend_test: add a automation mode for checkbox integration
  * suspend_test: add a new pm-suspend test
  * suspend_test: record and restore timer_delay around the variable
    time test.
  * suspend_test: release v7.
  * suspend_test: initial version of suspend power consumption test
    from a patch by Pete Graner.
  * suspend_test: power -- made the sleep time configurable
  * suspend_test: detect batteries and disable ac/power tests
  * suspend_test: disable dbus tests when we have no primary user
  * suspend_test: handle AC transitions better
  * suspend_test: enable power test as part of --full
  * suspend_test: reduce the noise in the test instructions
  * suspend_test: use minutes in output when that is more appropriate
  * suspend_test: track actual AC transitions and report them
  * suspend_test: only mention AC at all if we have a battery
  * suspend_test: report useful data at the bottom for posting
  * suspend_test: document the new power test in the usage
  * suspend_test: power -- indicate when the result is unreliable
  * suspend_test: report -- fix up spacing issues
  * suspend_test: release v8

 -- Dave Murphy <schwuk@ubuntu.com>  Tue, 17 Mar 2009 09:46:16 +0000

checkbox (0.6) jaunty; urgency=low

  * New upstream version:
    * Added suspend_test script - for more details see:
      https://wiki.ubuntu.com/KernelTeam/SuspendResumeTesting
    * Added XSL Stylesheet and the ability to view generated reports
    * Added support for PolicyKit to run the application as a user
    * Added logging for backend and logrotation script.
  * Fixed calling ucf was run via debconf (LP: #330502)

 -- Marc Tardif <marc@ubuntu.com>  Tue, 17 Feb 2009 15:36:05 +0000

checkbox (0.5) jaunty; urgency=low

  * New upstream version:
    * Added concept of hyper text view to display clickable links.
    * Added concept of properties to components.
    * Added pci information to launchpad report.
    * Added dmi information to launchpad report.
    * Added text area to keyboard test.
    * Removed sourcing of base postrm script.
    * Updated translations from Launchpad.
  * Fixed handling of interrupt signal (LP: #327810)
  * Fixed display of text in graphical interface (LP: #240374)
  * Fixed support for regexes in blacklist and whitelist (LP: #327177)
  * Fixed opening of subunit log file (LP: #325737)
  * Fixed internet test.

 -- Marc Tardif <marc@ubuntu.com>  Tue, 20 Jan 2009 18:55:20 -0500

checkbox (0.4) jaunty; urgency=low

  * Setup bzr-builddeb in native mode.
  * Removed LGPL notice from the copyright file.

 -- Marc Tardif <marc@ubuntu.com>  Tue, 20 Jan 2009 16:46:15 -0500

checkbox (0.3) jaunty; urgency=low

  * New upstream version:
    * Renamed hwtest to checkbox.
    * Renamed auto tests to shell tests.
    * Added watch file.
    * Added README file pointing to the Ubuntu wiki.
    * Added subunit to the test suite.
    * Added the subunit_report plugin to produce a standard test report.
    * Added pvs registry.
    * Added support for int return values to recursive registry eval.
    * Added debug information when a command registry returns an error.
    * Added mounts registry.
    * Added patches to upgrade the configuration files.
    * Added support for CHECKBOX_OPTIONS environment variable.
    * Added usage information.
    * Added gconf registry.
    * Added logging to checkbox event.
    * Added locking plugin.
    * Added message store and schema types.
    * Added caching to automatic tests so that they are not run multiple
      times.
    * Added persistence to category and system_id.
    * Added lshw registry and plugin.
    * Added newlines to German introduction message.
  * Fixed e-mail address should be remembered (LP: #156725)
  * Fixed $output variable does not seem to be reinterpolated when
    testing again (LP: #189404)
  * Fixed command line interface does not provide a test nor test again
    option (LP: #189423)
  * Fixed translation template unavailable, even though hwtest is in main
    (LP: #202447)
  * Fixed internet_test should support providing a destination other
    than canonical.com (LP: #216111)
  * Fixed hwtest loads editor backup files from suite dir (LP: #237954)
  * Fixed application should only have one instance running (LP: #266899)
  * Fixed disk information should be gathered (LP: #267889)
  * Fixed typo: payback device (LP: #288331)
  * Fixed tests skipped by constraint should be reported (LP: #304176)
  * Fixed manual tests which have commands should not be run automatically
    (LP: #304231)
  * Fixed CHECKBOX_DATA mapping is not working (LP: #304736)

 -- Marc Tardif <marc@ubuntu.com>  Fri, 16 Jan 2009 12:05:32 -0500

hwtest (0.1-0ubuntu10) hardy; urgency=low

  * Fixed xalign and yalign in exchange summary.

 -- Marc Tardif <marc@interunion.ca>  Mon, 21 Apr 2008 15:07:39 -0400

hwtest (0.1-0ubuntu9) hardy; urgency=low

  * Fixed internet_test to ping default gateway rather than canonical.com.
  * Fixed python-support issues to support upgrades of hwtest.
  * Fixed tooltip to be HIG compliant.
  * Fixed category to use GTK;System;Settings;.
  * Fixed command line interface to support escape characters.
  * Using python-central instead of python-support.
  * Added support to i18n the .desktop file.
  * Added support for http_proxy and https_proxy.
  * Added summary of information being submitted.

 -- Marc Tardif <marc@interunion.ca>  Thu, 17 Apr 2008 12:01:50 -0400

hwtest (0.1-0ubuntu8) hardy; urgency=low

  * debian/patches/01_change_menu_category.patch:
    - change the category so the item is moved to system, administration and not
      the only entry in applications, system tools on a default installation

 -- Sebastien Bacher <seb128@canonical.com>  Mon, 14 Apr 2008 15:49:06 +0200

hwtest (0.1-0ubuntu7) hardy; urgency=low

  * Fixed packaging bugs.
  * Improved internationalization.
  * Renamed questions and answers to tests and results.

 -- Marc Tardif <marc@interunion.ca>  Thu,  6 Mar 2008 10:58:43 -0500

hwtest (0.1-0ubuntu6) hardy; urgency=low

  * Upload to hardy/universe (without the .bzr files).
  * Make package conformant with current Python policy.

 -- Matthias Klose <doko@ubuntu.com>  Tue, 11 Mar 2008 14:06:02 +0000

hwtest (0.1-0ubuntu5) hardy; urgency=low

  * Set default timeout to None instead of 60 seconds.
  * Updated copyright information.
  * Reverted to using gksu to limit dependencies.
  * Removed dependency on python-apt.

 -- Marc Tardif <marc@interunoin.ca>  Thu, 28 Feb 2008 17:07:07 -0500

hwtest (0.1-0ubuntu4) hardy; urgency=low

  * Improved text in questions text file.
  * Improved user experience by only showing auto questions
    progress bar when there are actual questions.
  * Also improved the user experience by showing a progress
    bar while building the report.

 -- Marc Tardif <marc@interunion.ca>  Wed, 27 Feb 2008 23:12:24 -0500

hwtest (0.1-0ubuntu3) hardy; urgency=low

  * Fixed hwtest_cli so that it doesn't strip the DISPLAY environment
    variable.
  * Fixed system_info plugin so that it does a better effort for
    gathering system information instead of relying on non standard
    information from HAL.

 -- Marc Tardif <marc@interunion.ca>  Wed, 27 Feb 2008 10:52:33 -0500

hwtest (0.1-0ubuntu2) hardy; urgency=low

  * Fixed packaging following lintian error.
  * Added packages registry and plugin.

 -- Marc Tardif <marc@interunion.ca>  Tue,  5 Feb 2008 15:02:26 -0500

hwtest (0.1-0ubuntu1) hardy; urgency=low

  * Initial Release.

 -- Marc Tardif <marc@interunion.ca>  Mon, 17 Sep 2007 17:25:54 -0300<|MERGE_RESOLUTION|>--- conflicted
+++ resolved
@@ -22,21 +22,17 @@
     window_test to open and close 3D windows in various conditions for
     graphics testing. Added three new window_test based jobs to graphics.txt.in.
 
-<<<<<<< HEAD
- -- Jeff Lane <jeff@ubuntu.com>  Fri, 31 Aug 2012 09:58:55 -0400
-=======
-    [Sean Feole]
-  * scripts/battery_test: measures battery capacity before and after an
-    activity and determines battery life at the rate of drain.
+  [Sean Feole]
+  * [FEATURE] scripts/battery_test: measures battery capacity before and after
+    an activity and determines battery life at the rate of drain.
     jobs/power-management.txt.in: added two manual tests to ask the user to
     unplug and then re-plug the laptop so that three new automated battery
     drain tests can run:
-      * power-management/battery_drain_idle
-      * power-management/battery_drain_movie
-      * power-management/battery_drain_sleep
-
- -- Daniel Manrique <roadmr@ubuntu.com>  Thu, 30 Aug 2012 15:58:20 -0400
->>>>>>> d281e6a8
+   * power-management/battery_drain_idle
+   * power-management/battery_drain_movie
+   * power-management/battery_drain_sleep
+
+ -- Jeff Lane <jeff@ubuntu.com>  Fri, 31 Aug 2012 09:58:55 -0400
 
 checkbox (0.14.5) quantal; urgency=low
 
