--- conflicted
+++ resolved
@@ -11,17 +11,14 @@
     (LP: #1028065)
   * Instruct Chromium browser to accept file:// URLs so it can correctly
     open the checkbox submission.xml report (LP: #1026614)
-<<<<<<< HEAD
+  * scripts/gconf_resource: decode gconf output as utf-8 rather than ascii
+    (LP: #1022593)
   
   [Sylvain Pineau]
   * jobs/usb.txt.in, scripts/disk_read_performance_test: Add a USB3 read
     performance test.
     scripts/block_device_resource: Add the maximum usb specification supported
     by both a block device and the corresponding root hub port.
-=======
-  * scripts/gconf_resource: decode gconf output as utf-8 rather than ascii
-    (LP: #1022593)
->>>>>>> e934d34e
 
   [Jeff Marcom]
   * Added timeout to job call for disk smart test.
