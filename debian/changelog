--- conflicted
+++ resolved
@@ -6,12 +6,16 @@
     * scripts/audio_driver_info: modified to use modinfo parser
     * scripts/network_device_info: modified to use modinfo parser
     * scripts/accelerometer_test: modified to use modinfo parser
+  * [FEATURE] scripts/touchpad_driver_info, jobs/touchpad.txt.in: added
+    script to detect touchpad devices and output their product name, driver and
+    driver version (or versionmagic if version not available). Added job to
+    touchpad.txt.in to run the test.
 
   [Daniel Manrique]
   * Bumped to 0.14.6 to keep changelog size sane and fix a small mishap in the
     daily build recipe.
 
- -- Daniel Manrique <roadmr@ubuntu.com>  Thu, 30 Aug 2012 15:58:20 -0400
+ -- Jeff Lane <jeff@ubuntu.com>  Thu, 30 Aug 2012 17:53:18 -0400
 
 checkbox (0.14.5) quantal; urgency=low
 
@@ -67,18 +71,10 @@
   * jobs/stress.txt.in: added two sample jobs to demonstrate the new features
     of removable_storage_test
   * jobs/piglit.txt.in: added jobs that run the piglit graphics test suite
-<<<<<<< HEAD
-=======
-  * Cleaning up duplicated modinfo code: (LP: #1043521)
-    * checkbox/parsers/modinfo.py: added a parser to handle output from modinfo
-    * scripts/audio_driver_info: modified to use modinfo parser
-    * scripts/network_device_info: modified to use modinfo parser
-    * scripts/accelerometer_test: modified to use modinfo parser
   * scripts/lsmod_info: added script to provide better lsmod output for the
     lsmod_attachment job using the power of the modinfo parser
     jobs/info.txt.in: modified lsmod_attachment job to use lsmod_info script
     rather than just lsmod output (LP: #1043531)
->>>>>>> c735f1e4
   
   [Matt Fischer]
   * scripts/audio_driver_info: added script to find info on loaded drivers
