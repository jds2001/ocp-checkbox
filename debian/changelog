--- conflicted
+++ resolved
@@ -11,7 +11,6 @@
     it won't run on removable stuff where it's not necessary.
   * info.txt.in: removed extraneous fwts_log job
     miscellanea.txt.in: modified fwts_results.log job
-<<<<<<< HEAD
   * scripts/optical_detect: minor tweak to send error output to stderr
     scripts/optical_read_test: added root user check because this needs to be
     run with root privileges. Added some additional output for stderr for
@@ -33,12 +32,10 @@
     submission.xml is more useful.
     jobs/power-management.txt.in: added job to attach fwts_wakealarm.log to
     results.
-=======
   * scripts/network_ntp_test: Tweaked output to use log levels more
     appropriately. Added some decoding so that bytes output show up as strings
     properly in output. Converted from optparse to argparse. Added a root
     check because this needs to be root to properly run.
->>>>>>> b562ca12
 
   [Marc Tardif]
   * Fixed duplicate jobs appearing in the store when rerunning jobs.
@@ -58,11 +55,7 @@
     things into dictionaries for easy access. Also fixed bug with detecting
     non-RAM devices as RAM. (LP: #960087)
 
-<<<<<<< HEAD
  -- Jeff Lane <jeff@ubuntu.com>  Tue, 10 Jul 2012 21:00:06 -0400
-=======
- -- Jeff Lane <jeff@ubuntu.com>  Tue, 10 Jul 2012 16:52:16 -0400
->>>>>>> b562ca12
 
 checkbox (0.14.1) quantal; urgency=low
 
