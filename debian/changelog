--- conflicted
+++ resolved
@@ -4,15 +4,11 @@
   * Only connecting hyper text widgets once (LP: #827904)
   * Validating the submission.xml (LP: #838123)
 
-<<<<<<< HEAD
- -- Daniel Manrique <daniel.manrique@canonical.com>  Thu, 08 Sep 2011 14:53:55 -0400
-=======
   [Jeff Lane]
   * Several corrections necessary due to test name changes or typos found in
     job files
 
- -- Jeff Lane <jeff@ubuntu.com>  Thu, 08 Sep 2011 12:51:44 -0400
->>>>>>> ceccd2c3
+ -- Daniel Manrique <daniel.manrique@canonical.com>  Thu, 08 Sep 2011 14:53:55 -0400
 
 checkbox (0.12.6) oneiric; urgency=low
 
