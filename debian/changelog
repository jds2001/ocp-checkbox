
<<<<<<< HEAD
checkbox (1.16.7~OCP) UNRELEASED; urgency=low

  [ Jeff Marcom ]
  * Updated plainbox based on version 0.4.dev in lp:checkbox (16.12)

 -- Jeff Marcom <jeff.marcom@canonical.com>  Fri, 13 Sept 2013 10:13:04 -0400

=======
checkbox (1.16.11~OCP) UNRELEASED; urgency=low

  [ Jeff Lane ]
  * Updated OCP Checkbox to latest checkbox trunk, 0.16.11 revno 2353

 -- Jeff Lane <jeffrey.lane@canonical.com>  Sat, 7 Sep 2013 12:20:24 -0400
>>>>>>> 06708397

checkbox (1.16.6~OCP) UNRELEASED; urgency=low

  [ Jeff Marcom ]
  * Added checkbox-ocp package

 -- Jeff Marcom <jeff.marcom@canonical.com>  Wed, 21 Aug 2013 12:20:24 -0400


checkbox (0.16.6~OCPubuntu1) UNRELEASED; urgency=low

  * INITIAL RELEASE:
    based on checkbox 0.16.6 from lp:checkbox with modificiations specific to
    the Open Compute Project

  [ Jeff Marcom ]
  * jobs/ipmi_out_of_band.txt.in - added new out of band ipmi tests
  * jobs/dcmi_in_band.txt.in - added new inband DCMI tests

  [ Jeff Lane ]
  * data/ - Cleanup, removed unnecessary data files, dirs and whitelists
    bin/ - all checkbox launchers now default to 
    opencompute-ready-local.whitelist
  * jobs/, po/, scripts/ - Cleanup, removed unnecessary job and scritp files
    and their references in po/POTFILES.in
    checkbox/tests/ - Cleaned up unit tests that were looking for things
    removed in this merge.
<|MERGE_RESOLUTION|>--- conflicted
+++ resolved
@@ -1,20 +1,13 @@
-
-<<<<<<< HEAD
-checkbox (1.16.7~OCP) UNRELEASED; urgency=low
+checkbox (1.16.12~OCP) UNRELEASED; urgency=low
 
   [ Jeff Marcom ]
   * Updated plainbox based on version 0.4.dev in lp:checkbox (16.12)
 
- -- Jeff Marcom <jeff.marcom@canonical.com>  Fri, 13 Sept 2013 10:13:04 -0400
-
-=======
-checkbox (1.16.11~OCP) UNRELEASED; urgency=low
-
   [ Jeff Lane ]
   * Updated OCP Checkbox to latest checkbox trunk, 0.16.11 revno 2353
 
- -- Jeff Lane <jeffrey.lane@canonical.com>  Sat, 7 Sep 2013 12:20:24 -0400
->>>>>>> 06708397
+ -- Jeff Marcom <jeff.marcom@canonical.com>  Fri, 13 Sept 2013 10:13:04 -0400
+
 
 checkbox (1.16.6~OCP) UNRELEASED; urgency=low
 
@@ -41,4 +34,4 @@
   * jobs/, po/, scripts/ - Cleanup, removed unnecessary job and scritp files
     and their references in po/POTFILES.in
     checkbox/tests/ - Cleaned up unit tests that were looking for things
-    removed in this merge.
+    removed in this merge.