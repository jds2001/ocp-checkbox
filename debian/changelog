--- conflicted
+++ resolved
@@ -47,15 +47,12 @@
   * [FEATURE] jobs/miscellanea.txt.in: added a job to gather tester info for
     certification purposes. Not to be used for UF.
   * [FEATURE] Python 2 to 3 conversion:
-<<<<<<< HEAD
     * scripts/cpu_topology: ran 2to3, made modificates based on code review and
       tested script to verify functionality.
-=======
     * scripts/disk_smart - ported to Python 3. Inserted bits to decode byte
       data returned by Popen. Fixed list_handler to decode bytes types to clean
       up debug output.  Added bits to improve debug output.
 
->>>>>>> 1d836ac0
 
   [Sylvain Pineau]
   * scripts/pm_log_check: added a slightly modified version of OEM team's pm_check.py
@@ -68,11 +65,7 @@
     user input (LP: #1000451)
   * Added customizable deselect_warning message in qt show_tree method (LP: #1000443)
 
-<<<<<<< HEAD
  -- Jeff Lane <jeff@ubuntu.com>  Tue, 05 Jun 2012 14:27:44 -0400
-=======
- -- Jeff Lane <jeff@ubuntu.com>  Mon, 04 Jun 2012 16:52:15 -0400
->>>>>>> 1d836ac0
 
 checkbox (0.13.8) precise; urgency=low
 
