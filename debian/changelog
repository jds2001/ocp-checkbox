--- conflicted
+++ resolved
@@ -39,7 +39,12 @@
     drain tests can run:
    * power-management/battery_drain_idle
    * power-management/battery_drain_movie
-   * power-management/battery_drain_sleep
+   * power-management/battery_drain_sleep   
+
+  [Brendan Donegan]
+  * [FEATURE] Added semi-automated wireless tests which require only a single
+    router to run, prompting the user to modify the routers config during 
+    the test.
 
  -- Jeff Lane <jeff@ubuntu.com>  Fri, 31 Aug 2012 13:30:24 -0400
 
@@ -133,16 +138,7 @@
   [Chris Wayne]
   * [FEATURE] Added oem_config_test, related jobs and data files
 
-<<<<<<< HEAD
-  [Brendan Donegan]
-  * [FEATURE] Added semi-automated wireless tests which require only a single
-    router to run, prompting the user to modify the routers config during 
-    the test.
-
- -- Daniel Manrique <roadmr@ubuntu.com>  Tue, 28 Aug 2012 15:33:06 -0400
-=======
  -- Daniel Manrique <roadmr@ubuntu.com>  Thu, 30 Aug 2012 12:45:49 -0400
->>>>>>> d0308fe2
 
 checkbox (0.14.4) quantal; urgency=low
 
