--- conflicted
+++ resolved
@@ -52,6 +52,9 @@
   [Samantha Jian]
   * Added disk spindown test script and definition.
 
+  [Jeff Marcom]
+  * Added Accelerometer test.
+
  -- Jeff Lane <jeff@ubuntu.com>  Thu, 09 Aug 2012 20:46:22 -0400
 
 checkbox (0.14.3) quantal; urgency=low
@@ -62,7 +65,6 @@
   * Changed description of PCMCIA/PCIX to PCMCIA/ExpressCard since PCIX
     generally applies to servers (LP: #992249) 
 
-  [ Daniel Manrique ]
   [Brendan Donegan]
   * Removed call to unlink temporary file in Html5Thread part of gpu_test.
     Also addressed a few pyflakes complaints and removed a stray print.
@@ -103,12 +105,10 @@
 
   [Jeff Marcom]
   * Added timeout to job call for disk smart test.
-  * Added Accelerometer test.
 
   [Marc Tardif]
   * Escaping encoded strings in udevadm output (LP: #1025381)
 
-<<<<<<< HEAD
   [Jeff Lane]
   * jobs/cpu.txt.in: added a depends to cpu/scaling_test-log-attach to ensure
     that job does not run until afte cpu/scaling_test (LP: #1031994)
@@ -124,10 +124,6 @@
     'package.alias' instead of 'package.name'
 
  -- Jeff Lane <jeff@ubuntu.com>  Mon, 06 Aug 2012 09:26:41 -0400
-=======
-
- -- Jeff Marcom <jeff.marcom@canonical.com>  Thu, 09 Aug 2012 16:17:32 -0400
->>>>>>> 57d1a0c3
 
 checkbox (0.14.2) quantal; urgency=low
 
