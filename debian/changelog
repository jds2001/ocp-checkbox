--- conflicted
+++ resolved
@@ -71,7 +71,6 @@
   * Added test to check that volume is within acceptable range and audio
     elements are not muted.
 
-<<<<<<< HEAD
   [Albeto Milone]
   * checkbox/contrib/gdk.py: Added library for getting gtk.gdk.Screen object
     checkbox/contrib/xrandr.py: Added library for manipulating graphics
@@ -86,12 +85,7 @@
     jobs/graphics.txt.in, jobs/monitor.txt.in: Added jobs to take advantage of
     the new scripts added to Checkbox
 
-
- -- Jeff Lane <jeff@ubuntu.com>  Thu, 16 Aug 2012 12:04:45 -0400
-=======
-
  -- Jeff Marcom <jeff.marcom@canonical.com>  Wed, 15 Aug 2012 18:20:31 -0400
->>>>>>> 0af0dda3
 
 checkbox (0.14.3) quantal; urgency=low
 
