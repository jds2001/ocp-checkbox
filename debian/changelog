--- conflicted
+++ resolved
@@ -44,6 +44,7 @@
       at the end of all iterations for each device.
   * jobs/stress.txt.in: added two sample jobs to demonstrate the new features
     of removable_storage_test
+  * jobs/piglit.txt.in: added jobs that run the piglit graphics test suite
   
   [Matt Fischer]
   * scripts/audio_driver_info: added script to find info on loaded drivers
@@ -100,16 +101,12 @@
     data/whitelists/default.whitelist: Added the graphics_driver job to the
     default whitelist because this would be good data to gather for UF and
     doesn't cost much
-<<<<<<< HEAD
   * scripts/graphics_driver: Merged Alberto Milone's work on a
     hybrid_graphics_test into graphics_driver as his stuff and my stuff were
     similar enough to be in the same script, plus this allows the advantage of
     using Bryce Harrington's xorglog library down the road.
   * scripts/removable_storage_test: removed a lot of unnecessary output to
     clean up the test run and also added in some basic performance monitoring.
-=======
-  * jobs/piglit.txt.in: added jobs that run the piglit graphics test suite
->>>>>>> 3b97afc2
 
   [Sylvain Pineau]
   * jobs/graphics.txt.in, jobs/benchmarks.txt.in: Move gtkperk to the benchmarks
@@ -154,7 +151,6 @@
   * Added Accelerometer test.
   * scripts/gst_pipeline_test, jobs/audio.txt.in: Added device sink check
 
-<<<<<<< HEAD
   [Matt Fischer]
   * Added test to check that volume is within acceptable range and audio
     elements are not muted.
@@ -187,9 +183,6 @@
     testing
 
  -- Jeff Lane <jeff@ubuntu.com>  Fri, 17 Aug 2012 16:47:08 -0400
-=======
- -- Jeff Lane <jeff@ubuntu.com>  Wed, 15 Aug 2012 19:45:41 -0400
->>>>>>> 3b97afc2
 
 checkbox (0.14.3) quantal; urgency=low
 
