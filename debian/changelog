checkbox (0.14.2) quantal; urgency=low

  [Javier Collado]
  * Fixed detection of circular references in resolver.

  [Jeff Lane]
  * New version 0.14.2 for Quantal Quetzal development.
  * jobs/disk.txt.in: modified block_device requirements so they'll work right
    jobs/info.txt.in: added block_device resource requirements to hdparm job so
    it won't run on removable stuff where it's not necessary.

  [Marc Tardif]
  * Fixed duplicate jobs appearing in the store when rerunning jobs.

  [Daniel Manrique]
  * Added a message file format test that does some simplistic checks
    on jobs/* files to ensure they are sane.

<<<<<<< HEAD
  [Brendan Donegan]
  * Reimplemented memory_compare in python3 and restructured it to put
    things into dictionaries for easy access. Also fixed bug with detecting
    non-RAM devices as RAM. (LP: #960087)

 -- Daniel Manrique <roadmr@ubuntu.com>  Thu, 28 Jun 2012 17:01:13 -0400
=======
 -- Jeff Lane <jeff@ubuntu.com>  Fri, 29 Jun 2012 15:46:37 -0400
>>>>>>> 9baa93e0

checkbox (0.14.1) quantal; urgency=low

  * New upstream release (LP: #1018571)


  [Brendan Donegan]
  * Fixed up a few things with the gpu_lockup tests. Removed depends,
    renamed to gpu_lockup_suspend to reflect behaviour and removed the
    requirement on Firefox
  * Changed suspend_advanced and suspend_advanced_auto to use less
    strict definition of fwts s3 test.

  [Javier Collado]
  * Make sure that jobs are topologically ordered (LP: #990075)
  * Keep job ordering as close to whitelist as possible (LP: #1017951)

  [Marc Tardif]
  * New version 0.14.1 for Quantal Quetzal development.
  * jobs/suspend.txt.in: Fixed trailing newline on otherwise empty line.
  * scripts/run_templates: Fixed calls to Popen to use universal_newlines
    to return strings instead of bytes (LP: #1018354)

  [Daniel Manrique]
  * Fixed duplicate suspend/bluetooth_obex_after_suspend job name.
  * scripts/dpkg_resource: Changed encoding from ascii to utf-8 to handle
    non-ascii locales (LP: #1018353)

  [Jeff Lane]
  * Migrated audio/external-HDMI-playback into checkbox. Modified the
    command to match our other audio tests that save and reset mixer
    levels.

 -- Javier Collado <javier.collado@canonical.com>  Tue, 26 Jun 2012 16:07:04 +0200

checkbox (0.14) quantal; urgency=low

  New upstream release (LP: #1016746):

  [Brendan Donegan]
  * [FEATURE] Python 2 to 3 conversion:
    * scripts/create_connection - switched to using argparse and fixed
      representation of octal literal
    * scripts/internet_test - ran 2to3 tool and decoded result of
      check_output. Also replaced optparse with argparse
    * scripts/memory_info
    * scripts/removable_storage_test - ran 2to3 tool and fixed some
      encoding issues
    * scripts/removable_storage_watcher - ran 2to3 tool and swapped
      use of gobject with gi.repository.GObject
    * scripts/xrandr_cycle - ran 2to3 tool and fixed encoding issue
    * scripts/obex_send - ran 2to3 tool and swapped
      use of gobject with gi.repository.GObject
  * Update touchpad.py to use gsettings instead of deprecated gconf
    (LP: #1004212)
  * Instead of checking output of nmcli con up in create_connection,
    check the return code is success instead (LP: #1013537)
  * base64 encode the after suspend screenshot attachement so that it can
    be uploaded properly (LP: #1016126)
  * Fixed simple type in xorg_memory_test, introduced by Python3
    conversion (LP: #1016387)
  * [FEATURE] Add suspend/bluetooth_obex_after_suspend_auto test to be
    used during fully automated SRU testing

  [Marc Tardif]
  * [FEATURE] Reworked media_keys_test into key_test, making it more generic
    and able to test for any key that sends an scancode. Used it to implement
    a test for the Super key.
  * [FEATURE] Added new interactive and auto-verifying touchpad scrolling
    test.
  * [FEATURE] Python 2 to 3 conversion:
    * scripts/ansi_parser
    * scripts/cking_suite
    * scripts/floppy_test
    * scripts/network_bandwidth_test
    * scripts/cpu_scaling_test
  * Removed sleep_test script no longer used by any test definition.
  * [FEATURE] Deprecated scripts:
    * scripts/autotest_filter and scripts/autotest_suite
    * scripts/ltp_filter and scripts/ltp_suite
    * scripts/mago_filter and scripts/mago_suite
    * scripts/qa_regression_suite

  [Daniel Manrique]
  * New version 0.14 for Quantal Quetzal development.
  * Set the correct user (root) for fwts-wakealarm test (LP: #1004102)
  * Set correct user (root) for usb/storage-preinserted, so it works correctly
    on servers (LP: #1004131)
  * Log (at level INFO) name of each message we execute, so the currently
    running job can be determined by looking at the logfile, rather than
    hunting through process lists.
  * [FEATURE] Added script and jobs to collect and attach output from
    alsa-info.sh.
  * Assume utf-8 encoding always, when opening template files.
    (LP: #1015174)
  * [FEATURE] Replaced the context menu in the selection tree with explicit
    "select/deselect all" buttons.

  [Javier Collado]
  * Submission screen in Qt interface updated to support certification client:
    - customize contents depending on the upload target (launchpad or certification)
    - display links to the report properly in the show_entry method
  * Fixed qt interface show_entry method preopulates widget that gets
    user input (LP: #1000451)
  * Added customizable deselect_warning message in qt show_tree method (LP: #1000443)
  * show_error method shows long text properly in gtk/qt interfaces (LP:
    #1012052)

  [Jeff Lane]
  * [FEATURE] Changes to Power Management testing in Checkbox:
    * scripts/pm_test: added a slightly modified version of OEM team's pm.py
      script for reboot/poweroff testing
    * jobs/hibernate.txt.in: modified hibernate test to use fwts and added new
      jobs to attach log files from hibernate testing.
    * jobs/power-management.txt.in: added new poweroff and reboot jobs using pm_test
      script. Added jobs to attach logs from reboot and poweroff tests to
      results.
    * jobs/stress.txt.in: modified suspend_30_cycles and hibernate_30_cycles to
      use fwts. Added jobs to attach logs from 30 cycle tests to results.
    * jobs/suspend.txt.in: Modified suspend_advanced and suspend_advanced_auto to use
      fwts. Added job to attach log from suspend_advanced and suspend_advanced_auto
      to results.
  * [FEATURE] jobs/miscellanea.txt.in: added a job to gather tester info for
    certification purposes. Not to be used for UF.
  * [FEATURE] Python 2 to 3 conversion:
    * scripts/cpu_topology: ran 2to3, made modificates based on code review and
      tested script to verify functionality.
    * scripts/disk_smart: ported to Python 3. Inserted bits to decode byte
      data returned by Popen. Fixed list_handler to decode bytes types to clean
      up debug output.  Added bits to improve debug output. Migrated from
      optparse to argparse.
    * scripts/network_check: ran 2to3 and that was all that was needed. Also
      took the liberty of migrating from optparse to ArgParse sine we're
      Python3 only now.
    * scripts/network_device_info: ran 2to3 and changed shebang.
    * scripts/network_info: ran 2to3 and changed shebang. Fixed encoding issue
      with interface[:15] (needed to be a bytes object).
    * scripts/fwts_test: ran 2to3 and changed shebang, fixed an encoding bug
      with Popen output. Cleaned up the final output to be more useful for
      debugging test failures.
    * scripts/keyboard_test: nothing to do for conversion beyond changing shebang.
    * scripts/network_ntp_test: 2to3 changed nothing, so modified shebang.
      Fixed an encoding issue with Popen output in. Re-inserted a call to
      SilentCall() that was removed from TimeSkew() by someone in a previous
      revision, which made the TimeSkew() function do nothing. Fixed an
      unbuffered I/O error in SilentCall() discovered while testing Python3
      changes.
    * scripts/optical_detect, scripts/optical_read_test: ran 2to3 and changed
      shebang. Changes were minimal.
    * scripts/xorg_memory_test: 2to3 made minimal changes, modifed shebang.
      Converted optparse code to argparse code and replaced sys.argv[] stuff
      with more useful positional arguments. Removed a redundant import that
      2to3 injected.
    * scripts/resolution_test: ran 2to3 with minimal changes. Changed shebang.
      Converted optparse to argparse and removed unnecessary calls to
      sys.argv[]
    * scripts/pm_log_check: ran 2to3 and changed shebang.
    * scripts/pm_test: ran 2to3 and changed shebang. After a lot of trial and
      error, changed the way xinput is called to avoid confusing bytecode
      embedded in the command output that was causing problems with
      bytes.decode() on the "after reboot" hardware checks.

  [Jeff Marcom]
  * [FEATURE] Python 2 to 3 conversion:
    * scripts/memory_info
    * scripts/memory_test
    * scripts/touchpad_test
  * Deprecated: wake_on_lan_test
  * Update touchpad.py to use gsettings instead of deprecated gconf
    (LP: #1004212)

  [Marc Tardif]
  * [FEATURE] Reworked media_keys_test into key_test, making it more generic
    and able to test for any key that sends an scancode. Used it to implement
    a test for the Super key.
  * [FEATURE] Added new interactive and auto-verifying touchpad scrolling
    test.
  * Removed sleep_test script no longer used by any test definition.
  * Migrated project minus scripts to Python 3.

  [Sylvain Pineau]
  * [FEATURE] Python 2 to 3 conversion:
    * scripts/gst_pipeline_test. Migrated to PyGI.
    * scripts/removable_resource: Add a resource job to identify removable
      block devices. __disks__ jobs updated to run only on internal drives.
  * [FEATURE] jobs/benchmarks.txt.in, scripts/pts_run: Add a reworked launcher
    for phoronix-test-suite tests.
  * [FEATURE] Python 2 to 3 conversion:
  * jobs/stress.txt.in: add OEM team's stress tests (including reboot and poweroff)
    and log analysis jobs

 -- Marc Tardif <marc@ubuntu.com>  Fri, 22 Jun 2012 17:04:14 -0400

checkbox (0.13.8) precise; urgency=low

  [Brendan Donegan]
  * Run fwts_test as root so that the log can be written to on servers and
    also because it's supposed to be run as root (LP: #989701)
  * Fixed cpu_offlining to work properly on systems with ten or more CPU
    cores. (LP: #926136)
  * Give more verbose output from fwts_test script and upload results log as an
    attachment. (LP: #992607)
  * Fix identation on optical/read-automated (LP: #991737)
  * Fixed problem with fwts test log attachment (No bug filed)

  [Nathan Williams]
  * fix typo in jobs/optical.txt.in (lp: #987652)

  [Jeff Lane]
  * Bumped revision to 0.13.8
  * scripts/removable_storage_watcher: increased default timeout to 20 seconds
    to account for time for testers to plug devices in and for the system to
    register the insert/remove event (LP: #978925)
  * [FEATURE] plugins/jobs_prompt.py, plugins/recover_prompt.py, 
    plugins/suites_prompt.py: Added "Fail last test" functionality. Now if a
    test causes a crash (checkbox, system or otherwise), when we recover we
    have the option to just mark the last test failed and move on, or re-run
    the last test and try again.
  * [FEATURE] jobs/local.txt.in, jobs/sniff.txt.in added 8 simple manual sniff 
    tests to be used for test purposes when developing features.
  * [FEATURE] data/whitelists/sniff.whitelist added a whitelist to make use of 
    the basic sniff tests.

  [Daniel Manrique]
  * [FEATURE] checkbox/user_interface.py, checkbox/qt-interface.py,
    plugins/jobs_prompt.py, plugins/recover_prompt.py,
    plugins/suites_prompt.py: Made some modifications to the recover prompt
    changes that better handle accented and other characters in translation.
    This avoides a situation where the recovery could fail due to accented
    characters in translations.

  [Łukasz Zemczak]
  * [FEATURE] checkbox_gtk/gtk_interface.py: Capture ESC keypresses so that
    Checkbox doesn't close/die when user presses ESC.

  [Sylvain Pineau]
  * [FEATURE] jobs/info.txt.in: added new attachments, lspci -vvnnQ and
    lsusb -vv and ensure outputs of lscpi, lsusb and dmidecode return UTF8.

  [Tim Chen]
  * Use nmcli con delete instead of deleting the connection file, also avoid
    bringing eth0 down when running the wireless_monitoring tests.

 -- Jeff Lane <jeff@ubuntu.com>  Mon, 14 May 2012 10:20:59 -0400

checkbox (0.13.7) precise; urgency=low

  [Tiago Salem Herrmann]
  * checkbox_qt/qt_interface.py, qt/frontend/qtfront.cpp,
    qt/frontend/qtfront.h: Do async calls to some ui methods and avoid
    unexpected dbus timeouts (LP: #962333)

  [Sylvain Pineau]
  * qt/frontend/qtfront.cpp: Submit/View results buttons are disabled until
    every selected test has been run (LP: #937715)

  [Jeff Lane]
  * Converted submissionWarningLabel and text to submissionUbuntuFriendlyLabel
    wtih instructional text for submitting results. This is a workaround for
    the bug causing the warning to be displayed at all times rather than only
    when testing is incomplete. (LP: #967457)
  * [FEATURE] Modified stress jobs so that they are all automated per decision
     made during the cert sprint.
  * Removed dhclient call from networking/multi_nic tests because of a bug in
    dhclient that can cause it to hang when run on eth0. New test requirement
    will be that the tester must configure and bring up all ethernet devices
    prior to running checkbox. Also added a check to make sure we're not trying
    to run the test on a device that's not active. (LP: #926229)

  [Daniel Manrique]
  * jobs/optical.txt.in: Change test descriptions to avoid confusing
    instruction to press the "Next" button (which is incorrect). (LP: #971181)
  * jobs/local.txt.in: Fixed touchpad local job which was using suspend.txt 
    as the job source) (LP: #979344) 
  * jobs/mediacards.txt.in: Added usb and scsi devices to
    removable_storage_test commands (LP: #979356)

 -- Jeff Lane <jeff@ubuntu.com>  Wed, 11 Apr 2012 19:23:45 -0400

checkbox (0.13.6) precise; urgency=low

  [Jeff Lane]
  * Removed files in /data that are not used in any job descriptions
    (LP: #957396)

  [Javier Collado]
  * plugins/jobs_info.py: Checkbox doesn't warn that invalid whitelist patterns
    are being used (LP: #937651)
  * [FEATURE] Added smoke test jobs, whitelist and local job to use for
    checkbox development purposes.
  * Fixed "camera_test detect" problem with missing args attributes (LP:
    #967419)

  [Marc Tardif]
  * Fixed string_to_type conversion in network_bandwidth_test (LP: #954587)

  [Sylvain Pineau]
  * qt/frontend/qtfront.cpp, qt/frontend/qtfront.h, plugins/suites_prompt.py,
    checkbox_qt/qt_interface.py, plugins/jobs_prompt.py: The selection tree is
    now updated when recovering from a previous run (LP: #937696)

  [Brendan Donegan]
  * [FEATURE] Added touchpad tests from CE QA Checkbox to allow touchpad
    testing to be performed

  [Daniel Manrique]
  * Internationalization support in checkbox-qt; updated checkbox.pot file
    (LP: #951054) 

 -- Javier Collado <javier.collado@canonical.com>  Wed, 28 Mar 2012 17:02:53 -0400

checkbox (0.13.5) precise; urgency=low

  New upstream release (LP: #960633):

  [Tiago Salem Herrmann]
  * qt/frontend/qtfront.ui: If the test text is too long, then it is cut off
    (LP: #950111)
  * checkbox/user_interface.py, checkbox_qt/qt_interface.py,
    plugins/user_interface.py, qt/frontend/qtfront.cpp, qt/frontend/qtfront.h:
    Correctly update automated test execution status in the Selection tab
    (LP: #950105).
  * qt/frontend/qtfront.cpp: Avoid QDBusArgument warnings when running
    checkbox-qt from a terminal (LP: #957476)
  * checkbox_qt/qt_interface.py, qt/frontend/qtfront.cpp,
    qt/frontend/qtfront.h, qt/frontend/qtfront.ui: add a popup comment box
    for each test under the "Run" tab. (LP: #959452)
  * checkbox/user_interface.py, qt/frontend/qtfront.cpp,
    qt/frontend/qtfront.h, checkbox_qt/qt_interface.py: Set
    interface.direction to NEXT if all the tests were executed and the user
    either analyzed or submitted the results. (LP: #956329)
  * checkbox/user_interface.py, plugins/user_interface.py,
    qt/frontend/qtfront.cpp, qt/frontend/qtfront.h,
    checkbox_qt/qt_interface.py: Use the ui persistent storage to keep some ui
    configuration values. (LP: #937626)
  * checkbox/user_interface.py: Avoid using fork() + call() to run a web
    browser. Use Popen instead.(LP: #956307)
  * qt/frontend/qtfront.ui, qt/frontend/qtfront.cpp, qt/frontend/qtfront.h:
    Removed welcome tab (LP: #957090)

  [Jeff Lane]
  * Reset default checkbox log level to INFO from DEBUG to make logs less
    confusing and verbose. (LP: #949745) 
  * Removed dependency on bluetooth/detect-output on the
    suspend/suspend_advanced job. (LP: #955375)
  * jobs/mediacard.txt.in, scripts/removable_storage_test,
    scripts/removable_storage_watcher: Modified removable_storage_watcher and
    removable_storage_test to accept list of busses to watch to resolve
    problems on systems with MMC readers that present themselves as USB
    devices rather than SDIO (LP: #953160)
  * jobs/optical.txt.in: Fixed the job descriptions for optical/read and
    optical/cdrom-audio-playback to account for changes in Precise and make
    them less confusing (LP: #954606)
  * Created automated version of optical/read for server testing
    Fixed issues with optical_read_test script:
    - test could pass if /dev/cdrom did not exist
    - test could pass if /dev/cdrom was inaccessible
    - test could pass if no optical device was passed in (LP: #945178)
  * Removed hard coded paths from scripts (LP: #949435)

  [Marc Tardif]
  * Linted qt_interface which had a few syntax errors (LP: #949957)
  * plugins/apport_prompt.py: Fixed apport integration was producing a trace
    (LP: #959463)

  [Daniel Manrique]
  * Bumped revision number to 0.13.5 in trunk
  * jobs/keys.txt.in: Fix definition for keys/media-keys test which failed to
    run (LP: #954480)
  * Reverted feature to keep tests ordered, as the sortkey attribute causes
    undesirable secondary effects.

  [Sylvain Pineau]
  * Show the UF invalidation warning if all test cases are unchecked from the
    right click menu (LP: #956757)
  * checkbox_qt/qt_interface.py, qt/frontend/qtfront.cpp,
    qt/frontend/qtfront.h: Tests now select Yes on PASS status (LP: #954556)

  [Brendan Donegan]
  * jobs/suspend.txt.in: Fixed dependencies on wireless and suspend_advanced
    jobs.
  * Changed screenshot jobs to use /dev/external_webcam which will be set by
    a udev rule (LP: #956885)

 -- Jeff Lane <jeff@ubuntu.com>  Fri, 16 Mar 2012 19:14:09 -0400

checkbox (0.13.4) precise; urgency=low

  [Brendan Donegan]
  * Added 'scsi' as a valid bus ID for determining product in udevadm.py
    (LP: #940249)
  * Added 'cciss' as a valid bus ID for determining product in udevadm.py
    (LP: #942548)
  * Updated command fields in composite disk jobs to address the ! in 
    some disk paths (LP: #942769)
  * Updated create_connection to poll for registration of connection and 
    then attempt to bring it up (LP: #944662)
  * Fixed command run by wireless_connection tests so that they fail if the
    internet_test fails, but still clean up the connection file (LP: #944176)
  * Fixed wireless_connection_open_* jobs to not provide security options
    (LP: #947163)

  [Daniel Manrique]
  * Tweaks to internet_test: don't try to ping an IP that's unreachable from 
    the specified interface (or at all), try to find something pingable via
    other means.

  [Javier Collado]
  * Added python-cairo as a dependency for checkbox-gtk (LP: #940163)
  * Updated camera_test script to use better tool for capturing the image
    and allow specifying a device to use, plus other improvements. Create a
    job which takes a capture from the webcam of the desktop.
  * Added jobs to take screenshots after suspend and attach the resulting jpg

  [Marc Tardif]
  * Tidied up logic for determining DISK device product and vendor 
    (LP: #942548)
  * Fixed filename matching expression for local jobs (LP: #942273)
  * Fixed duplicate System Testing applications after upgrade (LP: #940627)

  [Aurelien Gateau]
  * lib/template.py, lib/template_i18n.py, plugins/jobs_info.py,
    plugins/suites_prompt.py: Add a "sortkey" attribute to jobs, the sortkey
    order matches the order in which they appear in jobfiles.
  * checkbox_gtk/gtk_interface.py: Shows jobs and suites in sortkey order
    (that is, as they appear in job definition files, rather than
    alphabetically).
  * checkbox_gtk/gtk_interface.py, gtk/checkbox-gtk.ui,
    plugins/jobs_prompt.py: Added a progress bar showing tests completed and
    total.

  [Sylvain Pineau]
  * Updated gst_pipeline_test to add a --fullscreen option for video playback.
  * Add python-gtk2 dependency, Gst from gi.repository don't work well with 
    messages (See https://bugzilla.gnome.org/show_bug.cgi?id=631901).
  * Add a new job to capture screen during fullscreen video playback.

  [Tiago Salem Herrmann]
  * checkbox_qt/qt_interface.py, qt/frontend/qtfront.cpp,
    qt/frontend/qtfront.h, qt/frontend/treemodel.cpp, qt/frontend/treemodel.h:
    Makes it possible for the job selection tree to have more than 2 levels of
    children nodes.
 
  [Tim Chen]
  * Modifications to removable_storage_test to handle cases where removable
    media is not mounted prior to test running. (LP: #944623)

 -- Jeff Lane <jeff@ubuntu.com>  Thu, 08 Mar 2012 09:29:10 -0500

checkbox (0.13.3) precise; urgency=low

  New upstream release (LP: #939549):
 
  [Brendan Donegan]
  * Typo in command for for miscellanea/virtualization-check (LP: #934243)
  * Resized test selection views in checkbox-qt (LP: #937113)

  [Daniel Manrique]
  * Use GObject from gi.repository instead of gobject (LP: #937099)
  * Disable flushing to disk after every file access during gathering phase for
    a significant speed boost. (LP: #939019)

  [Javier Collado]
  * Fixed running of disk/read_performance tests (LP: #933528)
  
  [Sylvain Pineau]
  * Fix depends fields in info and suspend test suites (LP: #934051) 
  * Display results report in non-graphical interfaces (LP: #937657)

  [ Tiago Salem Herrmann ]
  * Remove auto generated qt resource file (LP: #938863)
 
  [Ara Pulido]
  * Fix the Ubuntu Friendly warning message (LP: #939448)

 -- Marc Tardif <marc@ubuntu.com>  Thu, 16 Feb 2012 10:31:18 -0500

checkbox (0.13.2) precise; urgency=low

  New upstream release (LP: #933090):

  [Jeff Lane]
  * Added a Hard Disk Stats Test that was part of a much older merge request
    for server test suite.
  * Modified apport-directory to provide feedback
  * Added new optical_write_test script and created appropriate jobs to refine
    optical drive testing
  * Created new resource job that creates an optical.{CD-R,DVD-R} resource to
    determine if a machine's optical drive supports writing or is read-only.
  * Added virt-check test to determine if a server will work as an OpenStack
    Compute Node.
  * Moved apport-directory changes from an old branch to checkbox where the
    job now resides.

  [Marc Tardif]
  * Removed trailing directories from the devpath of disk devices (LP: #925582)
  * Fixed awk regular expression in max_diskspace_used script (LP: #926312)
  * Implemented anonymous submissions to Launchpad with a dummy e-mail
    address.
  * Qt: Moved widgets around in Results window.
  * Changed options and arguments passed to show_tree method, and related UI
    changes.
  * Simplified running checkbox-qt from source tree, by compiling if needed.
  * Added support for decimals and multiple partitions in max_diskspace_used.
  * Fixed reference to xrandr_detect_modes replaced by VESA_drivers_not_in_use.
  * Fixed depends in debian/control file for checkbox-qt.

  [Daniel Manrique]
  * Changed way of obtaining preferred browser to ensure we honor the user's
    preference rather than Chromium's clobbering of
    /etc/alternatives/gnome-www-browser (LP: #925603) 
  * Added submission_path_prompt config variable; if set, it will be shown to
    the user before the test selection screen, and the value entered will
    override the default filename for the xml report.
  * plugins/suites_prompt.py: Fixed jobs being run despite being deselected. 
  * Qt: Changed color of the step bubbles to Ubuntu Orange, and made it
    parametrizable.
  * Qt: View report functionality.
  * Qt: Set the runtime application icon.
  * Fixed typo in network/info.
  * Fixed typo in create_connection.

  [Brendan Donegan]
  * Changed checkbox-cli text to clearly explain what + does (LP: #926417)
  * Changed progress bar of Qt UI to standard rather than custom one,
    prettified tabs and updated Launchpad email text amongst other UI tweaks
    in qt/frontend/qtfront.ui
  * Fixed some oversights in the mediacard job files regarding test 
    descriptions and card types.
  * Tweaked the memory_compare script a bit to make it easier to maintain.
  * Used regexes in default whitelist.

  [Javier Collado]
  * Removed job that installed ipmitool by default (LP: #931954)

  [Tiago Salem Herrmann]
  * Implementation of Qt frontend for checkbox.
  * Qt-related features and bugfixes:
  * Qt: Added welcome screen image and background color.
  * Qt: Removed maximize/restore button.
  * Qt: added select/deselect all popup menu.
  * Qt: Status screen
  * Qt: Antialiasing hint for step numbers and question mark.
  
  [Sylvain Pineau]
  * Tests will run in in order specified by the whitelist.
  * JobStore caches most of a job's attributes in memory to speed up sorting.

 -- Jeff Lane <jeff@ubuntu.com>  Wed, 15 Feb 2012 00:11:21 -0500

checkbox (0.13.1) precise; urgency=low

  New upstream release (LP: #925090):

  [Brendan Donegan]
  * Fixed the cpu_topology script so that it doesn't mistake the word
    'processor' in the value of another field for the field 'processor'
    (LP: #882161)
  * Added create_connection script and jobs to automatically create/test a
    wireless network connection.
  * Updated wireless job dependencies.
  * Add wireless performance data collecting tests.
  * Changed is_laptop test to a shell test and implemented a check_is_laptop
    script to check automatically for a systems 'laptopness' (LP: #886668)
  * Fixed connect_wireless script which continued failing to correctly
    identify wireless connections.
  * Don't fail the sleep_test if the wake alarm is still set (LP: #911161)
  * Add requirement for mem sleep state to be supported to the
    suspend_advanced_auto job (LP: #804190)
  * Fixed the camera/display test and removed the camera/video one.
  * Added display resource and matching requirements to external video 
    output tests.
  * Added removable_storage_watcher script to replace watch_command to make
    testing USB, FireWire and MMC devices easier and more cohesive.
  * Added memory_compare script to automate the memory/info job
  * Switch audio settings to correct device before running audio tests
    (LP: #916859)
  * Nixed graphics/xorg-version-output job and updated other job dependencies,
    since it is redundant with graphics/xorg-version. (LP: #671144)

  [Gabor Kelemen]
  * Fixed last two remaining strings with backslashes (LP: #868571)
  * Fix misplaced parentheses, so translation can work (LP: #904876)

  [Marc Tardif]
  * Refactored install scripts to be agnostic of variant name: 
    install/postinst, install/config and debian/*.postinst.
  * Using title defined in user_interface plugin in GTK interface.
  * Updated default.whitelist to reflect renamed jobs.
  * Removed files with non-printable characters from submission.xml.
  * Fixed parser for submission files with empty question comments
    and context info (LP: #912546)
  * Added support for skipping tests when the depends don't pass
    (LP: #509598)
  * Removed extraneous code from the sleep_test.
  * Refactored logic to check for network after suspend.
  * Removed deprecated hwtest package.
  * cpu_offlining was incorrectly using return instead of exit.

  [Daniel Manrique]
  * Update control files under debian/ to eliminate (most) lintian warnings
    (LP: #352986)
  * Environment variables specified with environ: in a job description will be
    passed to the backend for it to add to its environment. (LP: #897889)
  * Handle malformed LANGUAGE environment variable values (LP: #912946)
  * Added interactive media_keys_test script.
  * Make creation of wireless connection files more robust (LP: #923836)
  * Recommend gstreamer-gconf to enable media tests on kubuntu (LP: #898641)
  * Add bluetooth device requirement to obex jobs (LP: #921128)
  * Add a plugin conf variable for the welcome string (shown on the first
    screen when checkbox runs), so it can be changed without much effort.
  * Remove superflous bluetooth/detect job
  * Fixed typo in jobs/local.txt.in (phoronix misspelled as peripherals).
  * Rearranged a misplaced changelog entry.
  * Updated debian/control to remove unneeded Uploader: field.

  [Robert Roth]
  * Fixed spelling mistakes in user_apps job file. (LP: #904209)

  [Jeff Lane]
  * Created automated network info test to get some config info during automated 
    runs. (LP: #912038)
  * Added requires to suspend wireless jobs so they won't run if wireless isn't
    present (LP: #907150)
  * Fixed issue in usb_test with unwritable filesystems (LP: #912522)
  * Fixed USB tests so that insert, storage, remove run in proper order
  * Removed usb_storage_after_suspend since it's superfluous, all other USB
    tests already run after suspend.
  * Modifed usb_test to handle firewire drives as well, renamed script to
    removable_storage_test

  [Aurélien Gâteau]
  * Improvements to Recover dialog and show_info method.

  [ Javier Collado ]
  * Error while creating binary package fixed (LP: #921576)

  [ Sylvain Pineau ]
  * Replaced xrandr_display_modes with automated check for VESA driver
  * Refactored Unity compatibility tests

 -- Daniel Manrique <daniel.manrique@canonical.com>  Fri, 10 Feb 2012 11:19:05 -0500

checkbox (0.13) precise; urgency=low

  New upstream release (LP: #892268):

  [Marc Tardif]
  * Generate a submission.xml file that contains all device and attachment
  * Write the report before reporting the validation error.
  * Changed device.product to dmi.product for the formfactor (LP: #875312)

  [Daniel Manrique]
  * Use gettext for string (LP: #869267)
  * Move progress indicator to main checkbox dialog instead of a 
    transient window (LP: #868995)
  * Ignore malformed dpkg entries in package_resource (LP: #794747)
  * Reset window title after finishing a manual test (LP: #874690)
  * Handle "@" in locale names (as in ca@valencia).

  [Jeff Lane]
  * Went through all the job files and:
    * Updated descriptions to match Unity UI structure
    * Added descriptions where necessary
    * Added further details to some descriptions
    * Moved some jobs to more appropriate files
    * Fixed job names in older job files to match new naming scheme 
      (suite/testname)
    * Added jobs to local.txt to ensure all job files are now parsed
      (this allows easier addition of existing tests to whitelists)
    * Changed remaining manual job descriptions to match the new format
  * Updated CD and DVD write tests to be more clear about when to skip
    them (LP: #772794)

  [Ara Pulido]
  * Rewrote all job descriptions to match OEM QA syntax

  [Brendan Donegan]  
  * Fix the code that assigns keys in checkbox-cli so that it never assigns
    keys which have other uses. (LP: #877467)
  * Show details of unmet job requirements (LP: #855852)
  * Ensure that connect_wireless chooses a wireless connection from the list
    of available connections (LP: #877752)
  * Have the bluetooth/detect tests require a device with the category
    BLUETOOTH to run, thus preventing the test from failing on systems with
    no Bluetooth device (LP: #862322)
  * Rename attachment jobs to not have a forward slash in their name
    (LP: #887964)
  * Guard against trying to write files to logical partitions on USB sticks
    (which will obviously fail) in usb_test (LP: #887049)
  * Make the OpenGL test ignore the return value of glxgears and improve
    the test description (LP: #890725)
  * Allow input/mouse test to run if a TOUCH device is present
    (LP: #886129)

  [ Javier Collado ]
  * Broken job dependencies fixed (LP: #888447)
  * Regex support when specifying blacklists and whitelists on the
    commandline (LP: #588647)

 -- Daniel Manrique <daniel.manrique@canonical.com>  Thu, 18 Nov 2011 12:46:21 -0500

checkbox (0.12.8) oneiric; urgency=low

  New upstream release (LP: #862579):

  [Brendan Donegan]
  * Remove test for FTP connection from network_check script (LP: #854222)
  * Update a parameter in usb_test to have it run faster.
  * Remove record_playback_after_suspend from Ubuntu Friendly whitelist (LP: #855540)
  * Fix minor typo in multi-monitor friendly resolution_test script which caused 
    minimum_resolution test to fail (LP: #855599)
  * Remove storage_devices_test from Ubuntu Friendly whitelist since bonnie++  (which it uses) is not installed by default (LP: #855841)
  * Changed description and name to reflect Ubuntu Friendly branding. Now when a user searches for Ubuntu Friendly in the lens, Checkbox will appear (LP: #852036)
  * Reset the selections at the test suite prompt if No is selected at the recover prompt (LP: #861208)
  * Save the connection name(s) instead of the interface name so that they can be reconnected to properly after the wireless before/after suspend tests have completed (LP: #861502)
  * Make connect_wireless use the UUID of the connection instead of the name for greater reliability (LP: #862190)

  [Daniel Manrique]
  * Restored _recover attribute, re-enabling welcome and test selection
    screens (LP: #852204)
  * Remove memory/test from the Ubuntu Friendly whitelist (LP: #853799)
  * Use diff instead of grep, better comparing of empty files (LP: #852014)
  * Apport integration: new mandatory "tag" value in ApportOptions (LP: #852201)
  * Add warning prior to starting the tests (LP: #855328)
  * Apport integration: Fix instantiation of Gtk.RadioButton, needed due 
    to PyGI related API changes (LP: #805679)
  * Remove ping -R parameter that apparently caused ICMP packets to be dropped
    by some routers (LP: #861404)

  [ Evan Broder ]
  * Replace resolution_test with an implementation which uses GdkScreen to
    be multimonitor-aware (LP: #632987)

  [Jeff Lane]
  * Fix names of optical drive tests and remove a non-existing test from the
    whitelist (LP: #854808) 
  * Fix wireless_*_suspend jobs so they recreate iface file instead of append
    each time (LP: #855845)
    (LP: #852201)
  * Clarify better the intend of the is_laptop question (LP: #861844)
  * Fixed dependencies for tests that depend on suspend/suspend_advanced 
    (LP: #860651)

  [Tim Chen]
  * Fix cpu_scaling_test (LP: #811177)
 
  [Ara Pulido]
  * Avoid connect_wireless messing with AP with similar names (LP: #861538)
  * Remove bluetooth/file-transfer from the list of tests to run, since due to
    bug 834348 it always fails.

  [Marc Tardif]
  * Added support for wildcards when verifying the transport certificate.
  * Applying depends across suites (LP: #861218)

 -- Daniel Manrique <daniel.manrique@canonical.com>  Thu, 29 Sep 2011 13:12:01 -0400

checkbox (0.12.7) oneiric; urgency=low

  New upstream release (LP: #850395):

  [Brendan Donegan]
  * Redirecting stderr to pipe to fix the gconf_resource script (LP: #832321)
  * Clear jobs directory when user selects No to recover question (LP: #836623)

  [Daniel Manrique]
  * checkbox/job.py: Guard against bogus timeout values (LP: #827859)
  * More explicit handling of string decoding/encoding, avoids problems with
    non-ascii characters (LP: #833747)
  * Changed architecture from all to any for checkbox base, to build
    architecture-specific binaries (LP: #833696)

  [Jeff Lane]
  * Several corrections necessary due to test name changes or typos found in
    job files

  [Marc Tardif]
  * Connecting hyper text widgets only once (LP: #827904)
  * Detecting MMC readers as OTHER instead of DISK (LP: #822948)
  * Validating the hostname in the SSL certificate (LP: #625076)
  * Validating the submission.xml (LP: #838123)

 -- Daniel Manrique <daniel.manrique@canonical.com>  Fri, 14 Sep 2011 17:15:26 -0400

checkbox (0.12.6) oneiric; urgency=low

  New upstream release (LP: #841983):

  [ Daniel Manrique ]
  * Work around PyGTK API changes that kept checkbox from starting up
    (LP: #839675).

 -- Daniel Manrique <daniel.manrique@canonical.com>  Mon, 05 Sep 2011 12:47:58 -0400

checkbox (0.12.5) oneiric; urgency=low

  New upstream release (LP: #838745):

  [Ara Pulido]
  * Created a "suspend" suite and renamed relevant tests.

  [Brendan Donegan]
  * Removed redundant tests in power-management suite.
  * Fixed dependencies in power-management suite.

  [Daniel Manrique]
  * Changed name of apt-get test to reflect the suite it's in.
  * Fixed typos in job definitions that caused them to not be run.
  * Added missing description to info/hdparm test (LP: #832351)
  * Quote command to obtain bluetooth address, to avoid hanging if 
    a device is not present (LP: #836756).
  * Added BLUETOOTH category to udev parser.
  * Removed some tests from default whitelist.
  * Fixed dependencies for keys/sleep.
  
  [Jeff Lane]
  * Added new USB storage transfer test
  * Re-worked and added automated audio test

  [Marc Tardif]
  * Added WIRELESS category to udev parser.

 -- Ara Pulido <ara@ubuntu.com>  Thu, 01 Sep 2011 12:23:07 +0100

checkbox (0.12.4) oneiric; urgency=low

  New upstream release (LP: #824180):

  [Brendan Donegan]
  * Refactored job definition files.
  * Fixed dependencies and test naming.
  * Added Online CPU before/after suspend test.
  * Automated wireless tests.
  * Removed redundant sru_suite.txt, updated dependencies accordingly.
  * Automated bluetooth_obex tests.

  [Daniel Manrique]
  * Further improvements to make frontend/backend communication more reliable.
    Prevents stuck backends, failure to close the GUI due to lack of reply
    from the backend, and test specifying "user" not being run.
  * scripts/keyboard_test modified to account for pygi-related GTK API
    changes. (LP: #804369)
  * scripts/sleep_test: improve handling of NetworkManager DBus API
    changes. (LP: #808423)
  * scripts/cdimage_resource: properly handle releases with "LTS" in their
    name (LP: #814085)
  * Updated minimum_resolution test as per latest system requirements, leaving
    just one unified test. (LP: #767166)

  [Javier Collado]
  * Checkbox exits with EX_NOINPUT if a whitelist or blacklist file is
    specified and cannot be found.
  * Deselect a test suite automatically when none of its children is selected,
    in the GTK interface. (LP: #651878)
  * Make the "Next" button the default action when Enter is pressed, to 
    streamline testing with the GTK interface.

  [Marc Tardif]
  * Fixed udevam not being found because /sbin not in PATH (LP: #597305)
  * Fixed hardware attachments for udev and dmi (LP: #822682)

  [Sylvain Pineau]
  * Expose the message store to other plugins, via firing an expose-msgstore
    event.

  [Andrew Faulkner]
  * Fix description for nautilus_file_create job (LP: #821141) 

  [Kenneth Wimer]
  * New header image that follows brand guidelines (LP: #554202)

 -- Daniel Manrique <daniel.manrique@canonical.com>  Wed, 10 Aug 2011 15:16:39 -0400

checkbox (0.12.3) oneiric; urgency=low

  [Marc Tardif]
  * Only reading CHECKBOX_* environment variables in config (LP: #802458)
  * Imported scripts and jobs from Platform Services.

  [Chad A. Davis]
  * Switch to dh_python2 and debhelper7 (LP: #788514)

  [Barry Warsaw]
  * Fix checkbox_clean.run() to ignore missing executables, as is the case
    in a fresh checkout.

 -- Daniel Manrique <daniel.manrique@canonical.com>  Fri, 01 Jul 2011 11:37:27 -0400

checkbox (0.12.2) oneiric; urgency=low

  New upstream release (LP: #800199):

  [Brendan Donegan]
  * Added interface parameter to internet_test script.

  [Daniel Manrique]
  * GTK GUI: Change assignment of TreeStore model to TreeView to account for
    pygi-related API changes. Also seems to fix lingering select/deselect all
    buttons. (LP: #796666) (LP: #796622)
  * GTK GUI: Fix call to Gtk buffer get_text to add now-mandatory fourth
    parameter, keeps the GUI from misbehaving in connection to fixed bug.
    (LP: #796827)
  * GTK GUI: Fix handling of mouse events in gtk_hypertext_view.py which
    prevented displaying the final report.
  * Put test name as part of the window title, as an aid to
    reporting/debugging (LP: #744190)
  * plugins/apport_prompt.py: Add test name to "Do you want to report a bug?"
    dialog to make it clearer.

  [Sylvain Pineau]
  * Fix evaluation of job requirements (LP: #798200)
  * Added "in" operator to job requirements.

 -- Marc Tardif <marc@ubuntu.com>  Tue, 21 Jun 2011 09:41:57 -0400

checkbox (0.12.1) oneiric; urgency=low

  New upstream release (LP: #796629):

  [Brendan Donegan]
  * Fix timeout in sleep_test script (LP: #665299)
  * Fix traces in hyper_text_view module (LP: #796508)
  * Added camera test (LP: #764222)

  [Daniel Manrique]
  * Fix GUI definition file so main window uses "natural request", growing
    when child widgets require so (LP: #776734)
  * Fix open/read blocking behavior and backend/frontend communications to
    avoid hangs and lingering backends. (LP: #588539)
  * Render header text dynamically over the image background, and updated pot
    file with the new string. (LP: #621880)

  [Robert Roth]
  * Improve command line key prompts (LP: #786924)

 -- Marc Tardif <marc@ubuntu.com>  Fri, 03 Jun 2011 17:00:11 -0400

checkbox (0.12) oneiric; urgency=low

  New upstream release (LP: #784076):
  * Removed dead pixel test.

  [Bilal Akhtar]
  * Port checkbox to Gtk3/PyGI (LP: #783822)

 -- Marc Tardif <marc@ubuntu.com>  Tue, 17 May 2011 09:48:07 -0400

checkbox (0.11.4) natty; urgency=low

  * Changed udev_resource to report CAPTURE for USB VIDEO devices
  * Fixed eval of resources with names like list item names
  
  [Carl Milette]
  * Fixed hard coded disk in disk_bench_test so that it matches convention
    utilizing udev_resource for finding devices. (LP: #507943)

 -- Jeff Lane <jeff@ubuntu.com>  Fri, 22 Apr 2011 11:05:19 -0400

checkbox (0.11.3) natty; urgency=low

  New upstream release (LP: #751928):
  * Fixed sleep_test crashing with ioerror (LP: #630785)
  * Fixed keyerror when running some manual tests (LP: #729431)

  [Ara Pulido]
  * Improved debconf messages and ordering (LP: #553777)
  * Video bugs should be reported as a display symptom (LP: #744964)
  * Added checkbox log to apport report

  [Gerhard Burger]
  * Fixed punctuation inconsistencies in verification procedures (LP: #744167):

 -- Marc Tardif <marc@ubuntu.com>  Tue, 05 Apr 2011 16:19:17 -0400

checkbox (0.11.2) natty; urgency=low

  New upstream release (LP: #736919):
  * Added version to dpkg dependency
  * Added multiarch support to install script (LP: #727411)
  * Fixed submitting data twice (LP: #531010)
  * Fixed job descriptions for checkbox-cli (LP: #221400)

  [Daniel Manrique]
  * Fixed strings in audio tests and updated pot file (LP: #691241)
  
  [Jochen Kemnade]
  * Fixed grammar in user-apps tests (LP: #642001)

  [Jeff Lane]
  * Added reboot instructions to suspend/hibernate tests (LP: #420493)
  * Made the firewire instructions make more sense (LP: #693068)
  
  [Michael Terry]
  * Fixed several strings appear in English although translated (LP: #514401)
    - jobs/fingerprint.txt.in
    - jobs/media.txt.in
    - jobs/monitor.txt.in
    - jobs/sleep.txt.in
    - jobs/firewire.txt.in
    - po/checkbox.pot
  * Fixed grammar (LP: #525454)
    + jobs/fingerprint.txt.in

 -- Jeff Lane <jeff@ubuntu.com>  Tue, 29 Mar 2011 09:17:36 -0400

checkbox (0.11.1) natty; urgency=low

  New upstream release (LP: #725110):
  * Checking for lock file before firing stop-all event (LP: #719552)
  * Changed description of nautilus_file_copy job (LP: #709688)

  [Javier Collado]
  * Fixed title in progress dialog

 -- Marc Tardif <marc@ubuntu.com>  Fri, 25 Feb 2011 11:56:43 -0500

checkbox (0.11) natty; urgency=low

  New upstream release (LP: #719073):
  * Changed support for persist plugin as optional (LP: #561816)

  [Ara Pulido]
  * Fixed lintian errors and warnings

  [Eitan Isaacson]
  * Migrate the UI from libglade to gtkbuilder  

 -- Marc Tardif <marc@ubuntu.com>  Mon, 14 Feb 2011 18:19:27 -0500

checkbox (0.10.4) maverick; urgency=low

  * Fixed parsing of config parameters (LP: #689140)

 -- Marc Tardif <marc@ubuntu.com>  Tue, 14 Sep 2010 12:43:51 -0400

checkbox (0.10.3) maverick; urgency=low

  New upstream release (LP: #638333):
  * Fixed verification of SSL validity (LP: #625076)
  * Improved audio test questions.

 -- Marc Tardif <marc@ubuntu.com>  Tue, 14 Sep 2010 12:43:51 -0400

checkbox (0.10.2) maverick; urgency=low

  New upstream release (LP: #617583):
  * Fixed sleep_test to check the connection if using network-manager.
  * Fixed reporting bugs against alsa-base and xorg (LP: #607214)
  * Fixed apport dialog no longer appearing (LP: #607217)
  * Reduced data file size for the desktop image.
  * Updated report to be more pretty.

 -- Marc Tardif <marc@ubuntu.com>  Fri, 13 Aug 2010 16:23:16 -0400

checkbox (0.10.1) maverick; urgency=low

  New upstream release (LP: #597295):
  * Added support for urwid interface.
  * Added sound check test.
  * Added document viewer test.
  * Added update-manager and nautilus tests.
  * Added resolution tests.
  * Added sleep tests.

 -- Marc Tardif <marc@ubuntu.com>  Tue, 22 Jun 2010 10:43:52 -0400

checkbox (0.10) maverick; urgency=low

  * Added media tests (LP: #397944)
  * Added support for comments in templates.

 -- Marc Tardif <marc@ubuntu.com>  Tue, 04 May 2010 11:51:22 -0400

checkbox (0.9.2) lucid; urgency=low

  New upstream release (LP: #567568):
  * Added referer when sending submissions to Launchpad (LP: #550973)
  * Added suggests to checkbox package in debian/control file (LP: #352740)
  * Fixed udev_resource script to be more resilient (LP: #556824)
  * Fixed cdimage_resource script to read casper.log (LP: #558728)
  * Fixed reporting all resources found for a job (LP: #560948)
  * Fixed stalling when using kdesudo to start backend (LP: #557443)
  * Fixed starting the appropriate default browser on UNR (LP: #563050)
  * Fixed ansi_parser script when outputting to stdout (LP: #560952)
  * Fixed opening the report with the gconf preferred browser (LP: #562580)
  * Fixed suspend_test to use relative time for wakealarm (LP: #349768)
  * Fixed backend not getting terminated upon closing (LP: #553328)

 -- Marc Tardif <marc@ubuntu.com>  Tue, 06 Apr 2010 14:17:46 -0400

checkbox (0.9.1) lucid; urgency=low

  New upstream release (LP: #548800):
  * Added cpu_scaling_test script.
  * Fixed hard drive detection (LP: #549714)
  * Fixed backend to handle empty messages (LP: #536645)
  * Fixed parsing of package resource (LP: #539691)
  * Fixed malformed xml report (LP: #485445)
  * Fixed running root manual tests as normal user (LP: #383559)
  * Fixed writing apport files only after submitting (LP: #530380)
  * Fixed audio test instructions (LP: #529205)
  * Fixed gathering chassis information (LP: #537435)
  * Fixed detection of disks in kvm (LP: #552998)
  * Fixed udev_resource script to be more resilient (LP: #552999)
  * Fixed filter_packages script to use new resources.

 -- Marc Tardif <marc@ubuntu.com>  Sun, 07 Mar 2010 15:05:44 -0400

checkbox (0.9) lucid; urgency=low

  * Introduced job_prompt plugin to treat all jobs (suites, tests, etc.) as composites.
  * Replaced the registry and resource scripts and centralized job iteration.
  * Replaced dependency on dbus by using sudo/gksu/kdesudo instead.
  * Replaced mktemp with mkdtemp for security purposes.
  * Fixed strings in fingerprint and modem tests (LP: #457759)
  * Fixed client side validation of Launchpad form (LP: #438671)
  * Added device information to tags when reporting bugs with apport.
  * Added shorthands for blacklist-file and whitelist-file.
  * Added support for apport default configuration (LP: #465447)
  * Added support for scrolled options list (LP: #411526)
  * Added support for tests generated by suites to run as root.
  * Added support for requirements in attachments.
  * Added support for armv7l processor
  * Added Autotest integration
  * Added LTP integration
  * Added Phoronix integration
  * Added qa-regression-testing integration

 -- Marc Tardif <marc@ubuntu.com>  Wed, 04 Nov 2009 19:36:09 -0400

checkbox (0.8.5) karmic; urgency=low

  * Fixed translation of suites and tests files (LP: #456115)
  * Fixed checking the status of command registries (LP: #457502)
  * Fixed selecting suites in the command line (LP: #457559)
  * Fixed reporting of bugs to contain test description (LP: #427932)
  * Fixed execute permissions on scripts (LP: #459606)
  * Renamed processors_info plugin to singular because processor
    information is reported as a single structure with a count attribute
  * Updated translation files.

 -- Marc Tardif <marc@ubuntu.com>  Mon, 26 Oct 2009 12:17:30 -0400

checkbox (0.8.4) karmic; urgency=low

  * Fixed failing dependencies when not available (LP: #430051)
  * Fixed supporting udevadm not providing DEVPATH variable (LP: #430084)
  * Fixed supporting audio devices without a /proc/asound entry (LP: #430086)
  * Fixed running when python-apport package is not installed (LP: #430103)
  * Fixed X error when exiting after reporting a bug (LP: #430776)
  * Fixed prompting to report a bug according to GNOME HIG (LP: #429701)
  * Fixed prompting for answer in checkbox-cli (LP: #429764)
  * Fixed resolution_test message for fglrx driver (LP: #346816)
  * Fixed adding of manpage symlinks for gtk and cli (LP: #426641)
  * Fixed recovering from connecting to the backend (LP: #446693)
  * Fixed backend to use dbus instead of policykit (LP: #435714)
  * Fixed interpolation of output variable in cli (LP: #450673)
  * Fixed selection of suites in cli (LP: #450713)
  * Fixed parsing of virtio-pci devices (LP: #450774)

 -- Marc Tardif <marc@ubuntu.com>  Tue, 13 Oct 2009 16:44:12 -0400

checkbox (0.8.3) karmic; urgency=low

  * Fixed trailing newline requirement in test definitions (LP: #427993)
  * Fixed reporting firmware version as product name (LP: #428563)
  * Fixed detecting pci and usb audio devices (LP: #429558)
  * Fixed prompting to report a bug when there's no package (LP: #429668)

 -- Marc Tardif <marc@ubuntu.com>  Sat, 12 Sep 2009 15:37:40 -0400

checkbox (0.8.2) karmic; urgency=low

  * Fixed adding test information when reporting with apport (LP: #423798)
  * Fixed tagging bugs when reporting with apport (LP: #423799)
  * Fixed expressing package aliases for the linux package (LP: #423805)
  * Fixed detecting the disk category in devices (LP: #423864)
  * Fixed supporting apport symptoms when reporting bugs (LP: #424063)
  * Fixed gathering of dmi information for Launchpad report (LP: #424454)
  * Fixed tests using gksudo returning empty output (LP: #425284)

  [Javier Collado]
  * Fixed reporting of output in shell plugin (LP: #393894)

 -- Marc Tardif <marc@ubuntu.com>  Mon, 31 Aug 2009 17:16:38 -0500

checkbox (0.8.1) karmic; urgency=low

  * New upstream version:
    * Added disk tests.
    * Added fingerprint reader tests.
    * Added firewire tets.
    * Added kms tests.
    * Added media tests.
  * Fixed dependency on hal and using udev instead (LP: #399319)
  * Fixed calling ubuntu-bug when a test fails (LP: #418978)

 -- Marc Tardif <marc@ubuntu.com>  Tue, 26 Aug 2009 17:36:05 -0500

checkbox (0.8~alpha4) karmic; urgency=low

  * New upstream version:
    * Changed icon.
    * Added timeout property to lock_prompt plugin.
    * Added concept of attachments to tests.
    * Added support for backslahes in templates to wrap lines.
    * Added support blacklisting and whitelisting both tests and suites.
    * Introduced the concept of jobs for suites, tests and attachments.
    * Removed upstart event which is no longer needed.
    * Replaced architecture and category with requires in test definitions.
  * Fixed pygst dependency (LP: #334442)
  * Fixed configuration file updates during install (LP: #330596)
  * Fixed DBus exceptions (LP: #344916, #359440)
  * Fixed and expanded translations (LP: #347038)
  * Fixed ignored system proxy settings (LP: #345548)
  * Fixed parsing blank lines in templates (LP: #393907)
  * Fixed escaping of lists (LP: #394001)
  * Fixed timeout in manual tests (LP: #377986)
  * Fixed CLI interface dialog.
  * Fixed support for FreeDesktop XDG base directory specification (LP: #363549)
  * Added general and package specific apport hooks

  [ Gabor Keleman ]
  * Fixed untranslated strings in tests (LP: #374666)
  * Fixed untranslated last screen (LP: #374646)

 -- Marc Tardif <marc@ubuntu.com>  Wed, 19 Aug 2009 15:36:05 -0500

checkbox (0.7) jaunty; urgency=low

  [ Dave Murphy ]
  * Fixed viewing of report files in Firefox 3 (LP: #331481)
  * Added additional contextual information
   * /etc/sysctl* (LP: #331055)
   * /etc/modprobe.d (LP: #331056)
   * /etc/modules (LP: #331057)
  * Fixed packaging for Jaunty
   * https://lists.ubuntu.com/archives/ubuntu-devel/2009-February/027439.html
   * Uses --install-layout=deb
   * Installs to dist-packages instead of site-packages

  [ Andy Whitcroft ]
  * suspend_test: update suspend_test to version V6 matching kernel version.
    The version here will become the master copy.
  * suspend_test: add a --dry-run mode to simplify developement
  * suspend_test: add a automation mode for checkbox integration
  * suspend_test: add a new pm-suspend test
  * suspend_test: record and restore timer_delay around the variable
    time test.
  * suspend_test: release v7.
  * suspend_test: initial version of suspend power consumption test
    from a patch by Pete Graner.
  * suspend_test: power -- made the sleep time configurable
  * suspend_test: detect batteries and disable ac/power tests
  * suspend_test: disable dbus tests when we have no primary user
  * suspend_test: handle AC transitions better
  * suspend_test: enable power test as part of --full
  * suspend_test: reduce the noise in the test instructions
  * suspend_test: use minutes in output when that is more appropriate
  * suspend_test: track actual AC transitions and report them
  * suspend_test: only mention AC at all if we have a battery
  * suspend_test: report useful data at the bottom for posting
  * suspend_test: document the new power test in the usage
  * suspend_test: power -- indicate when the result is unreliable
  * suspend_test: report -- fix up spacing issues
  * suspend_test: release v8

 -- Dave Murphy <schwuk@ubuntu.com>  Tue, 17 Mar 2009 09:46:16 +0000

checkbox (0.6) jaunty; urgency=low

  * New upstream version:
    * Added suspend_test script - for more details see:
      https://wiki.ubuntu.com/KernelTeam/SuspendResumeTesting
    * Added XSL Stylesheet and the ability to view generated reports
    * Added support for PolicyKit to run the application as a user
    * Added logging for backend and logrotation script.
  * Fixed calling ucf was run via debconf (LP: #330502)

 -- Marc Tardif <marc@ubuntu.com>  Tue, 17 Feb 2009 15:36:05 +0000

checkbox (0.5) jaunty; urgency=low

  * New upstream version:
    * Added concept of hyper text view to display clickable links.
    * Added concept of properties to components.
    * Added pci information to launchpad report.
    * Added dmi information to launchpad report.
    * Added text area to keyboard test.
    * Removed sourcing of base postrm script.
    * Updated translations from Launchpad.
  * Fixed handling of interrupt signal (LP: #327810)
  * Fixed display of text in graphical interface (LP: #240374)
  * Fixed support for regexes in blacklist and whitelist (LP: #327177)
  * Fixed opening of subunit log file (LP: #325737)
  * Fixed internet test.

 -- Marc Tardif <marc@ubuntu.com>  Tue, 20 Jan 2009 18:55:20 -0500

checkbox (0.4) jaunty; urgency=low

  * Setup bzr-builddeb in native mode.
  * Removed LGPL notice from the copyright file.

 -- Marc Tardif <marc@ubuntu.com>  Tue, 20 Jan 2009 16:46:15 -0500

checkbox (0.3) jaunty; urgency=low

  * New upstream version:
    * Renamed hwtest to checkbox.
    * Renamed auto tests to shell tests.
    * Added watch file.
    * Added README file pointing to the Ubuntu wiki.
    * Added subunit to the test suite.
    * Added the subunit_report plugin to produce a standard test report.
    * Added pvs registry.
    * Added support for int return values to recursive registry eval.
    * Added debug information when a command registry returns an error.
    * Added mounts registry.
    * Added patches to upgrade the configuration files.
    * Added support for CHECKBOX_OPTIONS environment variable.
    * Added usage information.
    * Added gconf registry.
    * Added logging to checkbox event.
    * Added locking plugin.
    * Added message store and schema types.
    * Added caching to automatic tests so that they are not run multiple
      times.
    * Added persistence to category and system_id.
    * Added lshw registry and plugin.
    * Added newlines to German introduction message.
  * Fixed e-mail address should be remembered (LP: #156725)
  * Fixed $output variable does not seem to be reinterpolated when
    testing again (LP: #189404)
  * Fixed command line interface does not provide a test nor test again
    option (LP: #189423)
  * Fixed translation template unavailable, even though hwtest is in main
    (LP: #202447)
  * Fixed internet_test should support providing a destination other
    than canonical.com (LP: #216111)
  * Fixed hwtest loads editor backup files from suite dir (LP: #237954)
  * Fixed application should only have one instance running (LP: #266899)
  * Fixed disk information should be gathered (LP: #267889)
  * Fixed typo: payback device (LP: #288331)
  * Fixed tests skipped by constraint should be reported (LP: #304176)
  * Fixed manual tests which have commands should not be run automatically
    (LP: #304231)
  * Fixed CHECKBOX_DATA mapping is not working (LP: #304736)

 -- Marc Tardif <marc@ubuntu.com>  Fri, 16 Jan 2009 12:05:32 -0500

hwtest (0.1-0ubuntu10) hardy; urgency=low

  * Fixed xalign and yalign in exchange summary.

 -- Marc Tardif <marc@interunion.ca>  Mon, 21 Apr 2008 15:07:39 -0400

hwtest (0.1-0ubuntu9) hardy; urgency=low

  * Fixed internet_test to ping default gateway rather than canonical.com.
  * Fixed python-support issues to support upgrades of hwtest.
  * Fixed tooltip to be HIG compliant.
  * Fixed category to use GTK;System;Settings;.
  * Fixed command line interface to support escape characters.
  * Using python-central instead of python-support.
  * Added support to i18n the .desktop file.
  * Added support for http_proxy and https_proxy.
  * Added summary of information being submitted.

 -- Marc Tardif <marc@interunion.ca>  Thu, 17 Apr 2008 12:01:50 -0400

hwtest (0.1-0ubuntu8) hardy; urgency=low

  * debian/patches/01_change_menu_category.patch:
    - change the category so the item is moved to system, administration and not
      the only entry in applications, system tools on a default installation

 -- Sebastien Bacher <seb128@canonical.com>  Mon, 14 Apr 2008 15:49:06 +0200

hwtest (0.1-0ubuntu7) hardy; urgency=low

  * Fixed packaging bugs.
  * Improved internationalization.
  * Renamed questions and answers to tests and results.

 -- Marc Tardif <marc@interunion.ca>  Thu,  6 Mar 2008 10:58:43 -0500

hwtest (0.1-0ubuntu6) hardy; urgency=low

  * Upload to hardy/universe (without the .bzr files).
  * Make package conformant with current Python policy.

 -- Matthias Klose <doko@ubuntu.com>  Tue, 11 Mar 2008 14:06:02 +0000

hwtest (0.1-0ubuntu5) hardy; urgency=low

  * Set default timeout to None instead of 60 seconds.
  * Updated copyright information.
  * Reverted to using gksu to limit dependencies.
  * Removed dependency on python-apt.

 -- Marc Tardif <marc@interunoin.ca>  Thu, 28 Feb 2008 17:07:07 -0500

hwtest (0.1-0ubuntu4) hardy; urgency=low

  * Improved text in questions text file.
  * Improved user experience by only showing auto questions
    progress bar when there are actual questions.
  * Also improved the user experience by showing a progress
    bar while building the report.

 -- Marc Tardif <marc@interunion.ca>  Wed, 27 Feb 2008 23:12:24 -0500

hwtest (0.1-0ubuntu3) hardy; urgency=low

  * Fixed hwtest_cli so that it doesn't strip the DISPLAY environment
    variable.
  * Fixed system_info plugin so that it does a better effort for
    gathering system information instead of relying on non standard
    information from HAL.

 -- Marc Tardif <marc@interunion.ca>  Wed, 27 Feb 2008 10:52:33 -0500

hwtest (0.1-0ubuntu2) hardy; urgency=low

  * Fixed packaging following lintian error.
  * Added packages registry and plugin.

 -- Marc Tardif <marc@interunion.ca>  Tue,  5 Feb 2008 15:02:26 -0500

hwtest (0.1-0ubuntu1) hardy; urgency=low

  * Initial Release.

 -- Marc Tardif <marc@interunion.ca>  Mon, 17 Sep 2007 17:25:54 -0300<|MERGE_RESOLUTION|>--- conflicted
+++ resolved
@@ -16,16 +16,12 @@
   * Added a message file format test that does some simplistic checks
     on jobs/* files to ensure they are sane.
 
-<<<<<<< HEAD
   [Brendan Donegan]
   * Reimplemented memory_compare in python3 and restructured it to put
     things into dictionaries for easy access. Also fixed bug with detecting
     non-RAM devices as RAM. (LP: #960087)
 
- -- Daniel Manrique <roadmr@ubuntu.com>  Thu, 28 Jun 2012 17:01:13 -0400
-=======
  -- Jeff Lane <jeff@ubuntu.com>  Fri, 29 Jun 2012 15:46:37 -0400
->>>>>>> 9baa93e0
 
 checkbox (0.14.1) quantal; urgency=low
 
