--- conflicted
+++ resolved
@@ -1,6 +1,8 @@
 checkbox (0.15) raring; urgency=low
 
-  * New upstream release (LP #1097626):
+  * New upstream release (LP: #1097626):
+
+  * Launchpad automated translation updates
 
   [ Daniel Manrique ]
   * New version 0.15 for Raring Ringtail development.
@@ -14,10 +16,8 @@
     (LP: #1089046)
   * added scripts/key_test to the list of translatable files (LP: #1073359)
   * Added wireless network devices to networking/info local job (LP: #1089787)
-<<<<<<< HEAD
   * Updated call to Thread constructor to use positional arguments
     (LP: #1097866)
-=======
   * [FEATURE] checkbox/job.py: Fixed intltool warning about unnamed
     parameters in string, applied pep8 fixes.
   * checkbox-cli progress indicator is now static, spinning around instead of
@@ -53,7 +53,6 @@
     description (LP: #1052992).
   * [FEATURE] Added a test to verify that jobs contain only keys
     declared in the schema (avoid stray keys).
->>>>>>> 1ca33dbb
 
   [ Brendan Donegan ]
   * [FEATURE] Add environment_info plugin which sets environment variables
@@ -420,7 +419,7 @@
     module-init-tools package.
     scripts/volume_test: cleanup and fixing a small issue
 
- -- Daniel Manrique <roadmr@ubuntu.com>  Fri, 16 Nov 2012 12:14:21 -0500
+ -- Sylvain Pineau <sylvain.pineau@canonical.com>  Wed, 09 Jan 2013 23:17:54 +0200
 
 checkbox (0.14.9.1) raring; urgency=low
 
