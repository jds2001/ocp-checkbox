--- conflicted
+++ resolved
@@ -17,14 +17,11 @@
   * Set the correct user (root) for fwts-wakealarm test (LP: #1004102)
   * Set correct user (root) for usb/storage-preinserted, so it works correctly
     on servers (LP: #1004131)
-<<<<<<< HEAD
   * Log (at level INFO) name of each message we execute, so the currently
     running job can be determined by looking at the logfile, rather than
     hunting through process lists.
-=======
   * [FEATURE] Added script and jobs to collect and attach output from
     alsa-info.sh.
->>>>>>> 0a47e0de
 
   [Javier Collado]
   * Submission screen in Qt interface updated to support certification client:
