checkbox (0.13.1) precise; urgency=low

  [Brendan Donegan]
  * Fixed the cpu_topology script so that it doesn't mistake the word
    'processor' in the value of another field for the field 'processor'
    (LP: #882161)
  * Added create_connection script and jobs to automatically create/test a
    wireless network connection.
  * Updated wireless job dependencies.
    
  [Gabor Kelemen]
  * Fixed last two remaining strings with backslashes (LP: #868571)

  [Marc Tardif]
  * Refactored install script to be agnostic of variant name.
  * Using title defined in user_interface plugin in GTK interface.
  * Updated default.whitelist to reflect renamed jobs.
  * Removed files with non-printable characters from submission.xml.
  
  [Daniel Manrique]
  * Update control files under debian/ to eliminate (most) lintian warnings
    (LP: #352986)
  * Environment variables specified with environ: in a job description will be
    passed to the backend for it to add to its environment. (LP: #897889)

<<<<<<< HEAD
 -- Daniel Manrique <daniel.manrique@canonical.com>  Fri, 09 Dec 2011 14:04:59 -0500
=======
 -- Daniel Manrique <daniel.manrique@canonical.com>  Thu, 08 Dec 2011 16:43:28 -0500
>>>>>>> dd9cba60

checkbox (0.13) precise; urgency=low

  New upstream release (LP: #892268):

  [Marc Tardif]
  * Generate a submission.xml file that contains all device and attachment
  * Write the report before reporting the validation error.
  * Changed device.product to dmi.product for the formfactor (LP: #875312)

  [Daniel Manrique]
  * Use gettext for string (LP: #869267)
  * Move progress indicator to main checkbox dialog instead of a 
    transient window (LP: #868995)
  * Ignore malformed dpkg entries in package_resource (LP: #794747)
  * Reset window title after finishing a manual test (LP: #874690)
  * Handle "@" in locale names (as in ca@valencia).

  [Jeff Lane]
  * Went through all the job files and:
    * Updated descriptions to match Unity UI structure
    * Added descriptions where necessary
    * Added further details to some descriptions
    * Moved some jobs to more appropriate files
    * Fixed job names in older job files to match new naming scheme 
      (suite/testname)
    * Added jobs to local.txt to ensure all job files are now parsed
      (this allows easier addition of existing tests to whitelists)
    * Changed remaining manual job descriptions to match the new format
  * Updated CD and DVD write tests to be more clear about when to skip
    them (LP: #772794)

  [Ara Pulido]
  * Rewrote all job descriptions to match OEM QA syntax

  [Brendan Donegan]  
  * Fix the code that assigns keys in checkbox-cli so that it never assigns
    keys which have other uses. (LP: #877467)
  * Show details of unmet job requirements (LP: #855852)
  * Ensure that connect_wireless chooses a wireless connection from the list
    of available connections (LP: #877752)
  * Have the bluetooth/detect tests require a device with the category
    BLUETOOTH to run, thus preventing the test from failing on systems with
    no Bluetooth device (LP: #862322)
  * Rename attachment jobs to not have a forward slash in their name
    (LP: #887964)
  * Guard against trying to write files to logical partitions on USB sticks
    (which will obviously fail) in usb_test (LP: #887049)
  * Make the OpenGL test ignore the return value of glxgears and improve
    the test description (LP: #890725)
  * Allow input/mouse test to run if a TOUCH device is present
    (LP: #886129)
  * Nixed graphics/xorg-version-output job and updated other job dependencies,
    since it is redundant with graphics/xorg-version. (LP: #671144)

  [ Javier Collado ]
  * Broken job dependencies fixed (LP: #888447)
  * Regex support when specifying blacklists and whitelists on the
    commandline (LP: #588647)

 -- Daniel Manrique <daniel.manrique@canonical.com>  Thu, 18 Nov 2011 12:46:21 -0500

checkbox (0.12.8) oneiric; urgency=low

  New upstream release (LP: #862579):

  [Brendan Donegan]
  * Remove test for FTP connection from network_check script (LP: #854222)
  * Update a parameter in usb_test to have it run faster.
  * Remove record_playback_after_suspend from Ubuntu Friendly whitelist (LP: #855540)
  * Fix minor typo in multi-monitor friendly resolution_test script which caused 
    minimum_resolution test to fail (LP: #855599)
  * Remove storage_devices_test from Ubuntu Friendly whitelist since bonnie++  (which it uses) is not installed by default (LP: #855841)
  * Changed description and name to reflect Ubuntu Friendly branding. Now when a user searches for Ubuntu Friendly in the lens, Checkbox will appear (LP: #852036)
  * Reset the selections at the test suite prompt if No is selected at the recover prompt (LP: #861208)
  * Save the connection name(s) instead of the interface name so that they can be reconnected to properly after the wireless before/after suspend tests have completed (LP: #861502)
  * Make connect_wireless use the UUID of the connection instead of the name for greater reliability (LP: #862190)

  [Daniel Manrique]
  * Restored _recover attribute, re-enabling welcome and test selection
    screens (LP: #852204)
  * Remove memory/test from the Ubuntu Friendly whitelist (LP: #853799)
  * Use diff instead of grep, better comparing of empty files (LP: #852014)
  * Apport integration: new mandatory "tag" value in ApportOptions (LP: #852201)
  * Add warning prior to starting the tests (LP: #855328)
  * Apport integration: Fix instantiation of Gtk.RadioButton, needed due 
    to PyGI related API changes (LP: #805679)
  * Remove ping -R parameter that apparently caused ICMP packets to be dropped
    by some routers (LP: #861404)

  [ Evan Broder ]
  * Replace resolution_test with an implementation which uses GdkScreen to
    be multimonitor-aware (LP: #632987)

  [Jeff Lane]
  * Fix names of optical drive tests and remove a non-existing test from the
    whitelist (LP: #854808) 
  * Fix wireless_*_suspend jobs so they recreate iface file instead of append
    each time (LP: #855845)
    (LP: #852201)
  * Clarify better the intend of the is_laptop question (LP: #861844)
  * Fixed dependencies for tests that depend on suspend/suspend_advanced 
    (LP: #860651)

  [Tim Chen]
  * Fix cpu_scaling_test (LP: #811177)
 
  [Ara Pulido]
  * Avoid connect_wireless messing with AP with similar names (LP: #861538)
  * Remove bluetooth/file-transfer from the list of tests to run, since due to
    bug 834348 it always fails.

  [Marc Tardif]
  * Added support for wildcards when verifying the transport certificate.
  * Applying depends across suites (LP: #861218)

 -- Daniel Manrique <daniel.manrique@canonical.com>  Thu, 29 Sep 2011 13:12:01 -0400

checkbox (0.12.7) oneiric; urgency=low

  New upstream release (LP: #850395):

  [Brendan Donegan]
  * Redirecting stderr to pipe to fix the gconf_resource script (LP: #832321)
  * Clear jobs directory when user selects No to recover question (LP: #836623)

  [Daniel Manrique]
  * checkbox/job.py: Guard against bogus timeout values (LP: #827859)
  * More explicit handling of string decoding/encoding, avoids problems with
    non-ascii characters (LP: #833747)
  * Changed architecture from all to any for checkbox base, to build
    architecture-specific binaries (LP: #833696)

  [Jeff Lane]
  * Several corrections necessary due to test name changes or typos found in
    job files

  [Marc Tardif]
  * Connecting hyper text widgets only once (LP: #827904)
  * Detecting MMC readers as OTHER instead of DISK (LP: #822948)
  * Validating the hostname in the SSL certificate (LP: #625076)
  * Validating the submission.xml (LP: #838123)

 -- Daniel Manrique <daniel.manrique@canonical.com>  Fri, 14 Sep 2011 17:15:26 -0400

checkbox (0.12.6) oneiric; urgency=low

  New upstream release (LP: #841983):

  [ Daniel Manrique ]
  * Work around PyGTK API changes that kept checkbox from starting up
    (LP: #839675).

 -- Daniel Manrique <daniel.manrique@canonical.com>  Mon, 05 Sep 2011 12:47:58 -0400

checkbox (0.12.5) oneiric; urgency=low

  New upstream release (LP: #838745):

  [Ara Pulido]
  * Created a "suspend" suite and renamed relevant tests.

  [Brendan Donegan]
  * Removed redundant tests in power-management suite.
  * Fixed dependencies in power-management suite.

  [Daniel Manrique]
  * Changed name of apt-get test to reflect the suite it's in.
  * Fixed typos in job definitions that caused them to not be run.
  * Added missing description to info/hdparm test (LP: #832351)
  * Quote command to obtain bluetooth address, to avoid hanging if 
    a device is not present (LP: #836756).
  * Added BLUETOOTH category to udev parser.
  * Removed some tests from default whitelist.
  * Fixed dependencies for keys/sleep.
  
  [Jeff Lane]
  * Added new USB storage transfer test
  * Re-worked and added automated audio test

  [Marc Tardif]
  * Added WIRELESS category to udev parser.

 -- Ara Pulido <ara@ubuntu.com>  Thu, 01 Sep 2011 12:23:07 +0100

checkbox (0.12.4) oneiric; urgency=low

  New upstream release (LP: #824180):

  [Brendan Donegan]
  * Refactored job definition files.
  * Fixed dependencies and test naming.
  * Added Online CPU before/after suspend test.
  * Automated wireless tests.
  * Removed redundant sru_suite.txt, updated dependencies accordingly.
  * Automated bluetooth_obex tests.

  [Daniel Manrique]
  * Further improvements to make frontend/backend communication more reliable.
    Prevents stuck backends, failure to close the GUI due to lack of reply
    from the backend, and test specifying "user" not being run.
  * scripts/keyboard_test modified to account for pygi-related GTK API
    changes. (LP: #804369)
  * scripts/sleep_test: improve handling of NetworkManager DBus API
    changes. (LP: #808423)
  * scripts/cdimage_resource: properly handle releases with "LTS" in their
    name (LP: #814085)
  * Updated minimum_resolution test as per latest system requirements, leaving
    just one unified test. (LP: #767166)

  [Javier Collado]
  * Checkbox exits with EX_NOINPUT if a whitelist or blacklist file is
    specified and cannot be found.
  * Deselect a test suite automatically when none of its children is selected,
    in the GTK interface. (LP: #651878)
  * Make the "Next" button the default action when Enter is pressed, to 
    streamline testing with the GTK interface.

  [Marc Tardif]
  * Fixed udevam not being found because /sbin not in PATH (LP: #597305)
  * Fixed hardware attachments for udev and dmi (LP: #822682)

  [Sylvain Pineau]
  * Expose the message store to other plugins, via firing an expose-msgstore
    event.

  [Andrew Faulkner]
  * Fix description for nautilus_file_create job (LP: #821141) 

  [Kenneth Wimer]
  * New header image that follows brand guidelines (LP: #554202)

 -- Daniel Manrique <daniel.manrique@canonical.com>  Wed, 10 Aug 2011 15:16:39 -0400

checkbox (0.12.3) oneiric; urgency=low

  [Marc Tardif]
  * Only reading CHECKBOX_* environment variables in config (LP: #802458)
  * Imported scripts and jobs from Platform Services.

  [Chad A. Davis]
  * Switch to dh_python2 and debhelper7 (LP: #788514)

  [Barry Warsaw]
  * Fix checkbox_clean.run() to ignore missing executables, as is the case
    in a fresh checkout.

 -- Daniel Manrique <daniel.manrique@canonical.com>  Fri, 01 Jul 2011 11:37:27 -0400

checkbox (0.12.2) oneiric; urgency=low

  New upstream release (LP: #800199):

  [Brendan Donegan]
  * Added interface parameter to internet_test script.

  [Daniel Manrique]
  * GTK GUI: Change assignment of TreeStore model to TreeView to account for
    pygi-related API changes. Also seems to fix lingering select/deselect all
    buttons. (LP: #796666) (LP: #796622)
  * GTK GUI: Fix call to Gtk buffer get_text to add now-mandatory fourth
    parameter, keeps the GUI from misbehaving in connection to fixed bug.
    (LP: #796827)
  * GTK GUI: Fix handling of mouse events in gtk_hypertext_view.py which
    prevented displaying the final report.
  * Put test name as part of the window title, as an aid to
    reporting/debugging (LP: #744190)
  * plugins/apport_prompt.py: Add test name to "Do you want to report a bug?"
    dialog to make it clearer.

  [Sylvain Pineau]
  * Fix evaluation of job requirements (LP: #798200)
  * Added "in" operator to job requirements.

 -- Marc Tardif <marc@ubuntu.com>  Tue, 21 Jun 2011 09:41:57 -0400

checkbox (0.12.1) oneiric; urgency=low

  New upstream release (LP: #796629):

  [Brendan Donegan]
  * Fix timeout in sleep_test script (LP: #665299)
  * Fix traces in hyper_text_view module (LP: #796508)
  * Added camera test (LP: #764222)

  [Daniel Manrique]
  * Fix GUI definition file so main window uses "natural request", growing
    when child widgets require so (LP: #776734)
  * Fix open/read blocking behavior and backend/frontend communications to
    avoid hangs and lingering backends. (LP: #588539)
  * Render header text dynamically over the image background, and updated pot
    file with the new string. (LP: #621880)

  [Robert Roth]
  * Improve command line key prompts (LP: #786924)

 -- Marc Tardif <marc@ubuntu.com>  Fri, 03 Jun 2011 17:00:11 -0400

checkbox (0.12) oneiric; urgency=low

  New upstream release (LP: #784076):
  * Removed dead pixel test.

  [Bilal Akhtar]
  * Port checkbox to Gtk3/PyGI (LP: #783822)

 -- Marc Tardif <marc@ubuntu.com>  Tue, 17 May 2011 09:48:07 -0400

checkbox (0.11.4) natty; urgency=low

  * Changed udev_resource to report CAPTURE for USB VIDEO devices
  * Fixed eval of resources with names like list item names
  
  [Carl Milette]
  * Fixed hard coded disk in disk_bench_test so that it matches convention
    utilizing udev_resource for finding devices. (LP: #507943)

 -- Jeff Lane <jeff@ubuntu.com>  Fri, 22 Apr 2011 11:05:19 -0400

checkbox (0.11.3) natty; urgency=low

  New upstream release (LP: #751928):
  * Fixed sleep_test crashing with ioerror (LP: #630785)
  * Fixed keyerror when running some manual tests (LP: #729431)

  [Ara Pulido]
  * Improved debconf messages and ordering (LP: #553777)
  * Video bugs should be reported as a display symptom (LP: #744964)
  * Added checkbox log to apport report

  [Gerhard Burger]
  * Fixed punctuation inconsistencies in verification procedures (LP: #744167):

 -- Marc Tardif <marc@ubuntu.com>  Tue, 05 Apr 2011 16:19:17 -0400

checkbox (0.11.2) natty; urgency=low

  New upstream release (LP: #736919):
  * Added version to dpkg dependency
  * Added multiarch support to install script (LP: #727411)
  * Fixed submitting data twice (LP: #531010)
  * Fixed job descriptions for checkbox-cli (LP: #221400)

  [Daniel Manrique]
  * Fixed strings in audio tests and updated pot file (LP: #691241)
  
  [Jochen Kemnade]
  * Fixed grammar in user-apps tests (LP: #642001)

  [Jeff Lane]
  * Added reboot instructions to suspend/hibernate tests (LP: #420493)
  * Made the firewire instructions make more sense (LP: #693068)
  
  [Michael Terry]
  * Fixed several strings appear in English although translated (LP: #514401)
    - jobs/fingerprint.txt.in
    - jobs/media.txt.in
    - jobs/monitor.txt.in
    - jobs/sleep.txt.in
    - jobs/firewire.txt.in
    - po/checkbox.pot
  * Fixed grammar (LP: #525454)
    + jobs/fingerprint.txt.in

 -- Jeff Lane <jeff@ubuntu.com>  Tue, 29 Mar 2011 09:17:36 -0400

checkbox (0.11.1) natty; urgency=low

  New upstream release (LP: #725110):
  * Checking for lock file before firing stop-all event (LP: #719552)
  * Changed description of nautilus_file_copy job (LP: #709688)

  [Javier Collado]
  * Fixed title in progress dialog

 -- Marc Tardif <marc@ubuntu.com>  Fri, 25 Feb 2011 11:56:43 -0500

checkbox (0.11) natty; urgency=low

  New upstream release (LP: #719073):
  * Changed support for persist plugin as optional (LP: #561816)

  [Ara Pulido]
  * Fixed lintian errors and warnings

  [Eitan Isaacson]
  * Migrate the UI from libglade to gtkbuilder  

 -- Marc Tardif <marc@ubuntu.com>  Mon, 14 Feb 2011 18:19:27 -0500

checkbox (0.10.4) maverick; urgency=low

  * Fixed parsing of config parameters (LP: #689140)

 -- Marc Tardif <marc@ubuntu.com>  Tue, 14 Sep 2010 12:43:51 -0400

checkbox (0.10.3) maverick; urgency=low

  New upstream release (LP: #638333):
  * Fixed verification of SSL validity (LP: #625076)
  * Improved audio test questions.

 -- Marc Tardif <marc@ubuntu.com>  Tue, 14 Sep 2010 12:43:51 -0400

checkbox (0.10.2) maverick; urgency=low

  New upstream release (LP: #617583):
  * Fixed sleep_test to check the connection if using network-manager.
  * Fixed reporting bugs against alsa-base and xorg (LP: #607214)
  * Fixed apport dialog no longer appearing (LP: #607217)
  * Reduced data file size for the desktop image.
  * Updated report to be more pretty.

 -- Marc Tardif <marc@ubuntu.com>  Fri, 13 Aug 2010 16:23:16 -0400

checkbox (0.10.1) maverick; urgency=low

  New upstream release (LP: #597295):
  * Added support for urwid interface.
  * Added sound check test.
  * Added document viewer test.
  * Added update-manager and nautilus tests.
  * Added resolution tests.
  * Added sleep tests.

 -- Marc Tardif <marc@ubuntu.com>  Tue, 22 Jun 2010 10:43:52 -0400

checkbox (0.10) maverick; urgency=low

  * Added media tests (LP: #397944)
  * Added support for comments in templates.

 -- Marc Tardif <marc@ubuntu.com>  Tue, 04 May 2010 11:51:22 -0400

checkbox (0.9.2) lucid; urgency=low

  New upstream release (LP: #567568):
  * Added referer when sending submissions to Launchpad (LP: #550973)
  * Added suggests to checkbox package in debian/control file (LP: #352740)
  * Fixed udev_resource script to be more resilient (LP: #556824)
  * Fixed cdimage_resource script to read casper.log (LP: #558728)
  * Fixed reporting all resources found for a job (LP: #560948)
  * Fixed stalling when using kdesudo to start backend (LP: #557443)
  * Fixed starting the appropriate default browser on UNR (LP: #563050)
  * Fixed ansi_parser script when outputting to stdout (LP: #560952)
  * Fixed opening the report with the gconf preferred browser (LP: #562580)
  * Fixed suspend_test to use relative time for wakealarm (LP: #349768)
  * Fixed backend not getting terminated upon closing (LP: #553328)

 -- Marc Tardif <marc@ubuntu.com>  Tue, 06 Apr 2010 14:17:46 -0400

checkbox (0.9.1) lucid; urgency=low

  New upstream release (LP: #548800):
  * Added cpu_scaling_test script.
  * Fixed hard drive detection (LP: #549714)
  * Fixed backend to handle empty messages (LP: #536645)
  * Fixed parsing of package resource (LP: #539691)
  * Fixed malformed xml report (LP: #485445)
  * Fixed running root manual tests as normal user (LP: #383559)
  * Fixed writing apport files only after submitting (LP: #530380)
  * Fixed audio test instructions (LP: #529205)
  * Fixed gathering chassis information (LP: #537435)
  * Fixed detection of disks in kvm (LP: #552998)
  * Fixed udev_resource script to be more resilient (LP: #552999)
  * Fixed filter_packages script to use new resources.

 -- Marc Tardif <marc@ubuntu.com>  Sun, 07 Mar 2010 15:05:44 -0400

checkbox (0.9) lucid; urgency=low

  * Introduced job_prompt plugin to treat all jobs (suites, tests, etc.) as composites.
  * Replaced the registry and resource scripts and centralized job iteration.
  * Replaced dependency on dbus by using sudo/gksu/kdesudo instead.
  * Replaced mktemp with mkdtemp for security purposes.
  * Fixed strings in fingerprint and modem tests (LP: #457759)
  * Fixed client side validation of Launchpad form (LP: #438671)
  * Added device information to tags when reporting bugs with apport.
  * Added shorthands for blacklist-file and whitelist-file.
  * Added support for apport default configuration (LP: #465447)
  * Added support for scrolled options list (LP: #411526)
  * Added support for tests generated by suites to run as root.
  * Added support for requirements in attachments.
  * Added support for armv7l processor
  * Added Autotest integration
  * Added LTP integration
  * Added Phoronix integration
  * Added qa-regression-testing integration

 -- Marc Tardif <marc@ubuntu.com>  Wed, 04 Nov 2009 19:36:09 -0400

checkbox (0.8.5) karmic; urgency=low

  * Fixed translation of suites and tests files (LP: #456115)
  * Fixed checking the status of command registries (LP: #457502)
  * Fixed selecting suites in the command line (LP: #457559)
  * Fixed reporting of bugs to contain test description (LP: #427932)
  * Fixed execute permissions on scripts (LP: #459606)
  * Renamed processors_info plugin to singular because processor
    information is reported as a single structure with a count attribute
  * Updated translation files.

 -- Marc Tardif <marc@ubuntu.com>  Mon, 26 Oct 2009 12:17:30 -0400

checkbox (0.8.4) karmic; urgency=low

  * Fixed failing dependencies when not available (LP: #430051)
  * Fixed supporting udevadm not providing DEVPATH variable (LP: #430084)
  * Fixed supporting audio devices without a /proc/asound entry (LP: #430086)
  * Fixed running when python-apport package is not installed (LP: #430103)
  * Fixed X error when exiting after reporting a bug (LP: #430776)
  * Fixed prompting to report a bug according to GNOME HIG (LP: #429701)
  * Fixed prompting for answer in checkbox-cli (LP: #429764)
  * Fixed resolution_test message for fglrx driver (LP: #346816)
  * Fixed adding of manpage symlinks for gtk and cli (LP: #426641)
  * Fixed recovering from connecting to the backend (LP: #446693)
  * Fixed backend to use dbus instead of policykit (LP: #435714)
  * Fixed interpolation of output variable in cli (LP: #450673)
  * Fixed selection of suites in cli (LP: #450713)
  * Fixed parsing of virtio-pci devices (LP: #450774)

 -- Marc Tardif <marc@ubuntu.com>  Tue, 13 Oct 2009 16:44:12 -0400

checkbox (0.8.3) karmic; urgency=low

  * Fixed trailing newline requirement in test definitions (LP: #427993)
  * Fixed reporting firmware version as product name (LP: #428563)
  * Fixed detecting pci and usb audio devices (LP: #429558)
  * Fixed prompting to report a bug when there's no package (LP: #429668)

 -- Marc Tardif <marc@ubuntu.com>  Sat, 12 Sep 2009 15:37:40 -0400

checkbox (0.8.2) karmic; urgency=low

  * Fixed adding test information when reporting with apport (LP: #423798)
  * Fixed tagging bugs when reporting with apport (LP: #423799)
  * Fixed expressing package aliases for the linux package (LP: #423805)
  * Fixed detecting the disk category in devices (LP: #423864)
  * Fixed supporting apport symptoms when reporting bugs (LP: #424063)
  * Fixed gathering of dmi information for Launchpad report (LP: #424454)
  * Fixed tests using gksudo returning empty output (LP: #425284)

  [Javier Collado]
  * Fixed reporting of output in shell plugin (LP: #393894)

 -- Marc Tardif <marc@ubuntu.com>  Mon, 31 Aug 2009 17:16:38 -0500

checkbox (0.8.1) karmic; urgency=low

  * New upstream version:
    * Added disk tests.
    * Added fingerprint reader tests.
    * Added firewire tets.
    * Added kms tests.
    * Added media tests.
  * Fixed dependency on hal and using udev instead (LP: #399319)
  * Fixed calling ubuntu-bug when a test fails (LP: #418978)

 -- Marc Tardif <marc@ubuntu.com>  Tue, 26 Aug 2009 17:36:05 -0500

checkbox (0.8~alpha4) karmic; urgency=low

  * New upstream version:
    * Changed icon.
    * Added timeout property to lock_prompt plugin.
    * Added concept of attachments to tests.
    * Added support for backslahes in templates to wrap lines.
    * Added support blacklisting and whitelisting both tests and suites.
    * Introduced the concept of jobs for suites, tests and attachments.
    * Removed upstart event which is no longer needed.
    * Replaced architecture and category with requires in test definitions.
  * Fixed pygst dependency (LP: #334442)
  * Fixed configuration file updates during install (LP: #330596)
  * Fixed DBus exceptions (LP: #344916, #359440)
  * Fixed and expanded translations (LP: #347038)
  * Fixed ignored system proxy settings (LP: #345548)
  * Fixed parsing blank lines in templates (LP: #393907)
  * Fixed escaping of lists (LP: #394001)
  * Fixed timeout in manual tests (LP: #377986)
  * Fixed CLI interface dialog.
  * Fixed support for FreeDesktop XDG base directory specification (LP: #363549)
  * Added general and package specific apport hooks

  [ Gabor Keleman ]
  * Fixed untranslated strings in tests (LP: #374666)
  * Fixed untranslated last screen (LP: #374646)

 -- Marc Tardif <marc@ubuntu.com>  Wed, 19 Aug 2009 15:36:05 -0500

checkbox (0.7) jaunty; urgency=low

  [ Dave Murphy ]
  * Fixed viewing of report files in Firefox 3 (LP: #331481)
  * Added additional contextual information
   * /etc/sysctl* (LP: #331055)
   * /etc/modprobe.d (LP: #331056)
   * /etc/modules (LP: #331057)
  * Fixed packaging for Jaunty
   * https://lists.ubuntu.com/archives/ubuntu-devel/2009-February/027439.html
   * Uses --install-layout=deb
   * Installs to dist-packages instead of site-packages

  [ Andy Whitcroft ]
  * suspend_test: update suspend_test to version V6 matching kernel version.
    The version here will become the master copy.
  * suspend_test: add a --dry-run mode to simplify developement
  * suspend_test: add a automation mode for checkbox integration
  * suspend_test: add a new pm-suspend test
  * suspend_test: record and restore timer_delay around the variable
    time test.
  * suspend_test: release v7.
  * suspend_test: initial version of suspend power consumption test
    from a patch by Pete Graner.
  * suspend_test: power -- made the sleep time configurable
  * suspend_test: detect batteries and disable ac/power tests
  * suspend_test: disable dbus tests when we have no primary user
  * suspend_test: handle AC transitions better
  * suspend_test: enable power test as part of --full
  * suspend_test: reduce the noise in the test instructions
  * suspend_test: use minutes in output when that is more appropriate
  * suspend_test: track actual AC transitions and report them
  * suspend_test: only mention AC at all if we have a battery
  * suspend_test: report useful data at the bottom for posting
  * suspend_test: document the new power test in the usage
  * suspend_test: power -- indicate when the result is unreliable
  * suspend_test: report -- fix up spacing issues
  * suspend_test: release v8

 -- Dave Murphy <schwuk@ubuntu.com>  Tue, 17 Mar 2009 09:46:16 +0000

checkbox (0.6) jaunty; urgency=low

  * New upstream version:
    * Added suspend_test script - for more details see:
      https://wiki.ubuntu.com/KernelTeam/SuspendResumeTesting
    * Added XSL Stylesheet and the ability to view generated reports
    * Added support for PolicyKit to run the application as a user
    * Added logging for backend and logrotation script.
  * Fixed calling ucf was run via debconf (LP: #330502)

 -- Marc Tardif <marc@ubuntu.com>  Tue, 17 Feb 2009 15:36:05 +0000

checkbox (0.5) jaunty; urgency=low

  * New upstream version:
    * Added concept of hyper text view to display clickable links.
    * Added concept of properties to components.
    * Added pci information to launchpad report.
    * Added dmi information to launchpad report.
    * Added text area to keyboard test.
    * Removed sourcing of base postrm script.
    * Updated translations from Launchpad.
  * Fixed handling of interrupt signal (LP: #327810)
  * Fixed display of text in graphical interface (LP: #240374)
  * Fixed support for regexes in blacklist and whitelist (LP: #327177)
  * Fixed opening of subunit log file (LP: #325737)
  * Fixed internet test.

 -- Marc Tardif <marc@ubuntu.com>  Tue, 20 Jan 2009 18:55:20 -0500

checkbox (0.4) jaunty; urgency=low

  * Setup bzr-builddeb in native mode.
  * Removed LGPL notice from the copyright file.

 -- Marc Tardif <marc@ubuntu.com>  Tue, 20 Jan 2009 16:46:15 -0500

checkbox (0.3) jaunty; urgency=low

  * New upstream version:
    * Renamed hwtest to checkbox.
    * Renamed auto tests to shell tests.
    * Added watch file.
    * Added README file pointing to the Ubuntu wiki.
    * Added subunit to the test suite.
    * Added the subunit_report plugin to produce a standard test report.
    * Added pvs registry.
    * Added support for int return values to recursive registry eval.
    * Added debug information when a command registry returns an error.
    * Added mounts registry.
    * Added patches to upgrade the configuration files.
    * Added support for CHECKBOX_OPTIONS environment variable.
    * Added usage information.
    * Added gconf registry.
    * Added logging to checkbox event.
    * Added locking plugin.
    * Added message store and schema types.
    * Added caching to automatic tests so that they are not run multiple
      times.
    * Added persistence to category and system_id.
    * Added lshw registry and plugin.
    * Added newlines to German introduction message.
  * Fixed e-mail address should be remembered (LP: #156725)
  * Fixed $output variable does not seem to be reinterpolated when
    testing again (LP: #189404)
  * Fixed command line interface does not provide a test nor test again
    option (LP: #189423)
  * Fixed translation template unavailable, even though hwtest is in main
    (LP: #202447)
  * Fixed internet_test should support providing a destination other
    than canonical.com (LP: #216111)
  * Fixed hwtest loads editor backup files from suite dir (LP: #237954)
  * Fixed application should only have one instance running (LP: #266899)
  * Fixed disk information should be gathered (LP: #267889)
  * Fixed typo: payback device (LP: #288331)
  * Fixed tests skipped by constraint should be reported (LP: #304176)
  * Fixed manual tests which have commands should not be run automatically
    (LP: #304231)
  * Fixed CHECKBOX_DATA mapping is not working (LP: #304736)

 -- Marc Tardif <marc@ubuntu.com>  Fri, 16 Jan 2009 12:05:32 -0500

hwtest (0.1-0ubuntu10) hardy; urgency=low

  * Fixed xalign and yalign in exchange summary.

 -- Marc Tardif <marc@interunion.ca>  Mon, 21 Apr 2008 15:07:39 -0400

hwtest (0.1-0ubuntu9) hardy; urgency=low

  * Fixed internet_test to ping default gateway rather than canonical.com.
  * Fixed python-support issues to support upgrades of hwtest.
  * Fixed tooltip to be HIG compliant.
  * Fixed category to use GTK;System;Settings;.
  * Fixed command line interface to support escape characters.
  * Using python-central instead of python-support.
  * Added support to i18n the .desktop file.
  * Added support for http_proxy and https_proxy.
  * Added summary of information being submitted.

 -- Marc Tardif <marc@interunion.ca>  Thu, 17 Apr 2008 12:01:50 -0400

hwtest (0.1-0ubuntu8) hardy; urgency=low

  * debian/patches/01_change_menu_category.patch:
    - change the category so the item is moved to system, administration and not
      the only entry in applications, system tools on a default installation

 -- Sebastien Bacher <seb128@canonical.com>  Mon, 14 Apr 2008 15:49:06 +0200

hwtest (0.1-0ubuntu7) hardy; urgency=low

  * Fixed packaging bugs.
  * Improved internationalization.
  * Renamed questions and answers to tests and results.

 -- Marc Tardif <marc@interunion.ca>  Thu,  6 Mar 2008 10:58:43 -0500

hwtest (0.1-0ubuntu6) hardy; urgency=low

  * Upload to hardy/universe (without the .bzr files).
  * Make package conformant with current Python policy.

 -- Matthias Klose <doko@ubuntu.com>  Tue, 11 Mar 2008 14:06:02 +0000

hwtest (0.1-0ubuntu5) hardy; urgency=low

  * Set default timeout to None instead of 60 seconds.
  * Updated copyright information.
  * Reverted to using gksu to limit dependencies.
  * Removed dependency on python-apt.

 -- Marc Tardif <marc@interunoin.ca>  Thu, 28 Feb 2008 17:07:07 -0500

hwtest (0.1-0ubuntu4) hardy; urgency=low

  * Improved text in questions text file.
  * Improved user experience by only showing auto questions
    progress bar when there are actual questions.
  * Also improved the user experience by showing a progress
    bar while building the report.

 -- Marc Tardif <marc@interunion.ca>  Wed, 27 Feb 2008 23:12:24 -0500

hwtest (0.1-0ubuntu3) hardy; urgency=low

  * Fixed hwtest_cli so that it doesn't strip the DISPLAY environment
    variable.
  * Fixed system_info plugin so that it does a better effort for
    gathering system information instead of relying on non standard
    information from HAL.

 -- Marc Tardif <marc@interunion.ca>  Wed, 27 Feb 2008 10:52:33 -0500

hwtest (0.1-0ubuntu2) hardy; urgency=low

  * Fixed packaging following lintian error.
  * Added packages registry and plugin.

 -- Marc Tardif <marc@interunion.ca>  Tue,  5 Feb 2008 15:02:26 -0500

hwtest (0.1-0ubuntu1) hardy; urgency=low

  * Initial Release.

 -- Marc Tardif <marc@interunion.ca>  Mon, 17 Sep 2007 17:25:54 -0300<|MERGE_RESOLUTION|>--- conflicted
+++ resolved
@@ -23,11 +23,8 @@
   * Environment variables specified with environ: in a job description will be
     passed to the backend for it to add to its environment. (LP: #897889)
 
-<<<<<<< HEAD
  -- Daniel Manrique <daniel.manrique@canonical.com>  Fri, 09 Dec 2011 14:04:59 -0500
-=======
- -- Daniel Manrique <daniel.manrique@canonical.com>  Thu, 08 Dec 2011 16:43:28 -0500
->>>>>>> dd9cba60
+
 
 checkbox (0.13) precise; urgency=low
 
