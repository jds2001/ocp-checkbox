--- conflicted
+++ resolved
@@ -11,14 +11,9 @@
       encoding issues
     * scripts/removable_storage_watcher - ran 2to3 tool and swapped
       use of gobject with gi.repository.GObject
-<<<<<<< HEAD
     * scripts/xrandr_cycle - ran 2to3 tool and fixed encoding issue
     * scripts/obex_send - ran 2to3 tool and swapped
       use of gobject with gi.repository.GObject
-=======
-  * [FEATURE] Add suspend/bluetooth_obex_after_suspend_auto test to be
-    used during fully automated SRU testing
->>>>>>> 6ceec867
   * Update touchpad.py to use gsettings instead of deprecated gconf
     (LP: #1004212)
   * Instead of checking output of nmcli con up in create_connection,
@@ -27,7 +22,8 @@
     be uploaded properly (LP: #1016126)
   * Fixed simple type in xorg_memory_test, introduced by Python3
     conversion (LP: #1016387)
-    
+  * [FEATURE] Add suspend/bluetooth_obex_after_suspend_auto test to be
+    used during fully automated SRU testing
 
   [Marc Tardif]
   * [FEATURE] Reworked media_keys_test into key_test, making it more generic
