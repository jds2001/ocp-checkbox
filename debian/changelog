--- conflicted
+++ resolved
@@ -10,8 +10,10 @@
   [Daniel Manrique]
   * Bumped to 0.14.6 to keep changelog size sane and fix a small mishap in the
     daily build recipe.
-
- -- Daniel Manrique <roadmr@ubuntu.com>  Thu, 30 Aug 2012 15:58:20 -0400
+  * scripts/audio_settings: Added exception handlers to catch problems with
+    unwritable or absent settings files (LP: #1041644) (LP: #1041340) 
+
+ -- Jeff Lane <jeff@ubuntu.com>  Thu, 30 Aug 2012 18:55:19 -0400
 
 checkbox (0.14.5) quantal; urgency=low
 
@@ -50,8 +52,6 @@
     buttons with radiobuttons,  made comment area always visible, and added
     keyboard shortcuts.
   * [FEATURE] Added oem-config directory to setup.py so it builds correctly.
-  * scripts/audio_settings: Added exception handlers to catch problems with
-    unwritable or absent settings files (LP: #1041644) (LP: #1041340) 
 
   [ Jeff Lane ]
   * scripts/removable_storage_test (total overhaul):
@@ -102,12 +102,7 @@
   [Chris Wayne]
   * [FEATURE] Added oem_config_test, related jobs and data files
 
-<<<<<<< HEAD
- -- Jeff Lane <jeff@ubuntu.com>  Wed, 29 Aug 2012 16:57:01 -0400
-=======
-
  -- Daniel Manrique <roadmr@ubuntu.com>  Thu, 30 Aug 2012 12:45:49 -0400
->>>>>>> fc51be9c
 
 checkbox (0.14.4) quantal; urgency=low
 
