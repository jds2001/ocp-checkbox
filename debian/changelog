--- conflicted
+++ resolved
@@ -24,15 +24,12 @@
     with a string instead of an Exception (LP: #1066862)
   * scripts/network_check - Get the base page for cdimage.ubuntu.com instead
     of some subdirectory which may or may not change in future (LP: #1065855)
-<<<<<<< HEAD
-  * Change most of the job plugin fields to use the appropriate new plugin type,
-    i.e. user-verify or user-interact.
-=======
   * Change the plugin types verification and interaction to user-verify and
     user-interact, to clarify their meaning.
   * Added a unit test to ensure user-verify and user-interact jobs
     have a command
->>>>>>> 4c028026
+  * Change most of the job plugin fields to use the appropriate new plugin type,
+    i.e. user-verify or user-interact.
 
   [Daniel Manrique]
   * [FEATURE] checkbox/job.py: Fixed intltool warning about unnamed
