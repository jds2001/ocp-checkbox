checkbox (0.14) quantal; urgency=low

  [Brendan Donegan]
  * [FEATURE] Python 2 to 3 conversion:
    * scripts/create_connection - switched to using argparse and fixed
      representation of octal literal
    * scripts/internet_test - ran 2to3 tool and decoded result of
      check_output. Also replaced optparse with argparse

  [Jeff Marcom]
  * [FEATURE] Python 2 to 3 conversion:
    * scripts/memory_info
    * scripts/memory_test
  * Update touchpad.py to use gsettings instead of deprecated gconf
    (LP: #1004212)

  [Marc Tardif]
  * [FEATURE] Reworked media_keys_test into key_test, making it more generic
    and able to test for any key that sends an scancode. Used it to implement
    a test for the Super key.
  * [FEATURE] Added new interactive and auto-verifying touchpad scrolling
    test.
  * Removed sleep_test script no longer used by any test definition.

  [Daniel Manrique]
  * New version 0.14 for Quantal Quetzal development.
  * Set the correct user (root) for fwts-wakealarm test (LP: #1004102)
  * Set correct user (root) for usb/storage-preinserted, so it works correctly
    on servers (LP: #1004131)
  * Log (at level INFO) name of each message we execute, so the currently
    running job can be determined by looking at the logfile, rather than
    hunting through process lists.
  * [FEATURE] Added script and jobs to collect and attach output from
    alsa-info.sh.

  [Javier Collado]
  * Submission screen in Qt interface updated to support certification client:
    - customize contents depending on the upload target (launchpad or certification)
    - display links to the report properly in the show_entry method

  [Jeff Lane]
  * [FEATURE] Changes to Power Management testing in Checkbox:
    * scripts/pm_test: added a slightly modified version of OEM team's pm.py
      script for reboot/poweroff testing
    * jobs/hibernate.txt.in: modified hibernate test to use fwts and added new
      jobs to attach log files from hibernate testing.
    * jobs/power-management.txt.in: added new poweroff and reboot jobs using pm_test
      script. Added jobs to attach logs from reboot and poweroff tests to
      results.  
    * jobs/stress.txt.in: modified suspend_30_cycles and hibernate_30_cycles to
      use fwts. Added jobs to attach logs from 30 cycle tests to results.
    * jobs/suspend.txt.in: Modified suspend_advanced and suspend_advanced_auto to use 
      fwts. Added job to attach log from suspend_advanced and suspend_advanced_auto 
      to results.
  * [FEATURE] jobs/miscellanea.txt.in: added a job to gather tester info for
    certification purposes. Not to be used for UF.
  * [FEATURE] Python 2 to 3 conversion:
    * scripts/cpu_topology: ran 2to3, made modificates based on code review and
      tested script to verify functionality.
    * scripts/disk_smart: ported to Python 3. Inserted bits to decode byte
      data returned by Popen. Fixed list_handler to decode bytes types to clean
      up debug output.  Added bits to improve debug output. Migrated from
      optparse to argparse.
    * scripts/network_check: ran 2to3 and that was all that was needed. Also
      took the liberty of migrating from optparse to ArgParse sine we're
      Python3 only now.
    * scripts/network_device_info: ran 2to3 and changed shebang.
    * scripts/network_info: ran 2to3 and changed shebang. Fixed encoding issue
      with interface[:15] (needed to be a bytes object)


  [Sylvain Pineau]
  * [FEATURE] Python 2 to 3 conversion:
<<<<<<< HEAD
    * scripts/gst_pipeline_test. Migrated to PyGI.
  * Fullscreen playbacks are now performed with Totem instead of gst_pipeline_test.  
=======
    * scripts/gpu_test
>>>>>>> e9264ab7
  * scripts/pm_log_check: added a slightly modified version of OEM team's pm_check.py
    script to analyze pm_test logs
  * jobs/stress.txt.in: add OEM team's stress tests (including reboot and poweroff)
    and log analysis jobs      

  [ Javier Collado ]
  * Fixed qt interface show_entry method preopulates widget that gets
    user input (LP: #1000451)
  * Added customizable deselect_warning message in qt show_tree method (LP: #1000443)

 -- Jeff Lane <jeff@ubuntu.com>  Tue, 05 Jun 2012 18:50:20 -0400

checkbox (0.13.8) precise; urgency=low

  [Brendan Donegan]
  * Run fwts_test as root so that the log can be written to on servers and
    also because it's supposed to be run as root (LP: #989701)
  * Fixed cpu_offlining to work properly on systems with ten or more CPU
    cores. (LP: #926136)
  * Give more verbose output from fwts_test script and upload results log as an
    attachment. (LP: #992607)
  * Fix identation on optical/read-automated (LP: #991737)
  * Fixed problem with fwts test log attachment (No bug filed)

  [Nathan Williams]
  * fix typo in jobs/optical.txt.in (lp: #987652)

  [Jeff Lane]
  * Bumped revision to 0.13.8
  * scripts/removable_storage_watcher: increased default timeout to 20 seconds
    to account for time for testers to plug devices in and for the system to
    register the insert/remove event (LP: #978925)
  * [FEATURE] plugins/jobs_prompt.py, plugins/recover_prompt.py, 
    plugins/suites_prompt.py: Added "Fail last test" functionality. Now if a
    test causes a crash (checkbox, system or otherwise), when we recover we
    have the option to just mark the last test failed and move on, or re-run
    the last test and try again.
  * [FEATURE] jobs/local.txt.in, jobs/sniff.txt.in added 8 simple manual sniff 
    tests to be used for test purposes when developing features.
  * [FEATURE] data/whitelists/sniff.whitelist added a whitelist to make use of 
    the basic sniff tests.

  [Daniel Manrique]
  * [FEATURE] checkbox/user_interface.py, checkbox/qt-interface.py,
    plugins/jobs_prompt.py, plugins/recover_prompt.py,
    plugins/suites_prompt.py: Made some modifications to the recover prompt
    changes that better handle accented and other characters in translation.
    This avoides a situation where the recovery could fail due to accented
    characters in translations.

  [Łukasz Zemczak]
  * [FEATURE] checkbox_gtk/gtk_interface.py: Capture ESC keypresses so that
    Checkbox doesn't close/die when user presses ESC.

  [Sylvain Pineau]
  * [FEATURE] jobs/info.txt.in: added new attachments, lspci -vvnnQ and
    lsusb -vv and ensure outputs of lscpi, lsusb and dmidecode return UTF8.

  [Tim Chen]
  * Use nmcli con delete instead of deleting the connection file, also avoid
    bringing eth0 down when running the wireless_monitoring tests.

 -- Jeff Lane <jeff@ubuntu.com>  Mon, 14 May 2012 10:20:59 -0400

checkbox (0.13.7) precise; urgency=low

  [Tiago Salem Herrmann]
  * checkbox_qt/qt_interface.py, qt/frontend/qtfront.cpp,
    qt/frontend/qtfront.h: Do async calls to some ui methods and avoid
    unexpected dbus timeouts (LP: #962333)

  [Sylvain Pineau]
  * qt/frontend/qtfront.cpp: Submit/View results buttons are disabled until
    every selected test has been run (LP: #937715)

  [Jeff Lane]
  * Converted submissionWarningLabel and text to submissionUbuntuFriendlyLabel
    wtih instructional text for submitting results. This is a workaround for
    the bug causing the warning to be displayed at all times rather than only
    when testing is incomplete. (LP: #967457)
  * [FEATURE] Modified stress jobs so that they are all automated per decision
     made during the cert sprint.
  * Removed dhclient call from networking/multi_nic tests because of a bug in
    dhclient that can cause it to hang when run on eth0. New test requirement
    will be that the tester must configure and bring up all ethernet devices
    prior to running checkbox. Also added a check to make sure we're not trying
    to run the test on a device that's not active. (LP: #926229)

  [Daniel Manrique]
  * jobs/optical.txt.in: Change test descriptions to avoid confusing
    instruction to press the "Next" button (which is incorrect). (LP: #971181)
  * jobs/local.txt.in: Fixed touchpad local job which was using suspend.txt 
    as the job source) (LP: #979344) 
  * jobs/mediacards.txt.in: Added usb and scsi devices to
    removable_storage_test commands (LP: #979356)

 -- Jeff Lane <jeff@ubuntu.com>  Wed, 11 Apr 2012 19:23:45 -0400

checkbox (0.13.6) precise; urgency=low

  [Jeff Lane]
  * Removed files in /data that are not used in any job descriptions
    (LP: #957396)

  [Javier Collado]
  * plugins/jobs_info.py: Checkbox doesn't warn that invalid whitelist patterns
    are being used (LP: #937651)
  * [FEATURE] Added smoke test jobs, whitelist and local job to use for
    checkbox development purposes.
  * Fixed "camera_test detect" problem with missing args attributes (LP:
    #967419)

  [Marc Tardif]
  * Fixed string_to_type conversion in network_bandwidth_test (LP: #954587)

  [Sylvain Pineau]
  * qt/frontend/qtfront.cpp, qt/frontend/qtfront.h, plugins/suites_prompt.py,
    checkbox_qt/qt_interface.py, plugins/jobs_prompt.py: The selection tree is
    now updated when recovering from a previous run (LP: #937696)

  [Brendan Donegan]
  * [FEATURE] Added touchpad tests from CE QA Checkbox to allow touchpad
    testing to be performed

  [Daniel Manrique]
  * Internationalization support in checkbox-qt; updated checkbox.pot file
    (LP: #951054) 

 -- Javier Collado <javier.collado@canonical.com>  Wed, 28 Mar 2012 17:02:53 -0400

checkbox (0.13.5) precise; urgency=low

  New upstream release (LP: #960633):

  [Tiago Salem Herrmann]
  * qt/frontend/qtfront.ui: If the test text is too long, then it is cut off
    (LP: #950111)
  * checkbox/user_interface.py, checkbox_qt/qt_interface.py,
    plugins/user_interface.py, qt/frontend/qtfront.cpp, qt/frontend/qtfront.h:
    Correctly update automated test execution status in the Selection tab
    (LP: #950105).
  * qt/frontend/qtfront.cpp: Avoid QDBusArgument warnings when running
    checkbox-qt from a terminal (LP: #957476)
  * checkbox_qt/qt_interface.py, qt/frontend/qtfront.cpp,
    qt/frontend/qtfront.h, qt/frontend/qtfront.ui: add a popup comment box
    for each test under the "Run" tab. (LP: #959452)
  * checkbox/user_interface.py, qt/frontend/qtfront.cpp,
    qt/frontend/qtfront.h, checkbox_qt/qt_interface.py: Set
    interface.direction to NEXT if all the tests were executed and the user
    either analyzed or submitted the results. (LP: #956329)
  * checkbox/user_interface.py, plugins/user_interface.py,
    qt/frontend/qtfront.cpp, qt/frontend/qtfront.h,
    checkbox_qt/qt_interface.py: Use the ui persistent storage to keep some ui
    configuration values. (LP: #937626)
  * checkbox/user_interface.py: Avoid using fork() + call() to run a web
    browser. Use Popen instead.(LP: #956307)
  * qt/frontend/qtfront.ui, qt/frontend/qtfront.cpp, qt/frontend/qtfront.h:
    Removed welcome tab (LP: #957090)

  [Jeff Lane]
  * Reset default checkbox log level to INFO from DEBUG to make logs less
    confusing and verbose. (LP: #949745) 
  * Removed dependency on bluetooth/detect-output on the
    suspend/suspend_advanced job. (LP: #955375)
  * jobs/mediacard.txt.in, scripts/removable_storage_test,
    scripts/removable_storage_watcher: Modified removable_storage_watcher and
    removable_storage_test to accept list of busses to watch to resolve
    problems on systems with MMC readers that present themselves as USB
    devices rather than SDIO (LP: #953160)
  * jobs/optical.txt.in: Fixed the job descriptions for optical/read and
    optical/cdrom-audio-playback to account for changes in Precise and make
    them less confusing (LP: #954606)
  * Created automated version of optical/read for server testing
    Fixed issues with optical_read_test script:
    - test could pass if /dev/cdrom did not exist
    - test could pass if /dev/cdrom was inaccessible
    - test could pass if no optical device was passed in (LP: #945178)
  * Removed hard coded paths from scripts (LP: #949435)

  [Marc Tardif]
  * Linted qt_interface which had a few syntax errors (LP: #949957)
  * plugins/apport_prompt.py: Fixed apport integration was producing a trace
    (LP: #959463)

  [Daniel Manrique]
  * Bumped revision number to 0.13.5 in trunk
  * jobs/keys.txt.in: Fix definition for keys/media-keys test which failed to
    run (LP: #954480)
  * Reverted feature to keep tests ordered, as the sortkey attribute causes
    undesirable secondary effects.

  [Sylvain Pineau]
  * Show the UF invalidation warning if all test cases are unchecked from the
    right click menu (LP: #956757)
  * checkbox_qt/qt_interface.py, qt/frontend/qtfront.cpp,
    qt/frontend/qtfront.h: Tests now select Yes on PASS status (LP: #954556)

  [Brendan Donegan]
  * jobs/suspend.txt.in: Fixed dependencies on wireless and suspend_advanced
    jobs.
  * Changed screenshot jobs to use /dev/external_webcam which will be set by
    a udev rule (LP: #956885)

 -- Jeff Lane <jeff@ubuntu.com>  Fri, 16 Mar 2012 19:14:09 -0400

checkbox (0.13.4) precise; urgency=low

  [Brendan Donegan]
  * Added 'scsi' as a valid bus ID for determining product in udevadm.py
    (LP: #940249)
  * Added 'cciss' as a valid bus ID for determining product in udevadm.py
    (LP: #942548)
  * Updated command fields in composite disk jobs to address the ! in 
    some disk paths (LP: #942769)
  * Updated create_connection to poll for registration of connection and 
    then attempt to bring it up (LP: #944662)
  * Fixed command run by wireless_connection tests so that they fail if the
    internet_test fails, but still clean up the connection file (LP: #944176)
  * Fixed wireless_connection_open_* jobs to not provide security options
    (LP: #947163)

  [Daniel Manrique]
  * Tweaks to internet_test: don't try to ping an IP that's unreachable from 
    the specified interface (or at all), try to find something pingable via
    other means.

  [Javier Collado]
  * Added python-cairo as a dependency for checkbox-gtk (LP: #940163)
  * Updated camera_test script to use better tool for capturing the image
    and allow specifying a device to use, plus other improvements. Create a
    job which takes a capture from the webcam of the desktop.
  * Added jobs to take screenshots after suspend and attach the resulting jpg

  [Marc Tardif]
  * Tidied up logic for determining DISK device product and vendor 
    (LP: #942548)
  * Fixed filename matching expression for local jobs (LP: #942273)
  * Fixed duplicate System Testing applications after upgrade (LP: #940627)

  [Aurelien Gateau]
  * lib/template.py, lib/template_i18n.py, plugins/jobs_info.py,
    plugins/suites_prompt.py: Add a "sortkey" attribute to jobs, the sortkey
    order matches the order in which they appear in jobfiles.
  * checkbox_gtk/gtk_interface.py: Shows jobs and suites in sortkey order
    (that is, as they appear in job definition files, rather than
    alphabetically).
  * checkbox_gtk/gtk_interface.py, gtk/checkbox-gtk.ui,
    plugins/jobs_prompt.py: Added a progress bar showing tests completed and
    total.

  [Sylvain Pineau]
  * Updated gst_pipeline_test to add a --fullscreen option for video playback.
  * Add python-gtk2 dependency, Gst from gi.repository don't work well with 
    messages (See https://bugzilla.gnome.org/show_bug.cgi?id=631901).
  * Add a new job to capture screen during fullscreen video playback.

  [Tiago Salem Herrmann]
  * checkbox_qt/qt_interface.py, qt/frontend/qtfront.cpp,
    qt/frontend/qtfront.h, qt/frontend/treemodel.cpp, qt/frontend/treemodel.h:
    Makes it possible for the job selection tree to have more than 2 levels of
    children nodes.
 
  [Tim Chen]
  * Modifications to removable_storage_test to handle cases where removable
    media is not mounted prior to test running. (LP: #944623)

 -- Jeff Lane <jeff@ubuntu.com>  Thu, 08 Mar 2012 09:29:10 -0500

checkbox (0.13.3) precise; urgency=low

  New upstream release (LP: #939549):
 
  [Brendan Donegan]
  * Typo in command for for miscellanea/virtualization-check (LP: #934243)
  * Resized test selection views in checkbox-qt (LP: #937113)

  [Daniel Manrique]
  * Use GObject from gi.repository instead of gobject (LP: #937099)
  * Disable flushing to disk after every file access during gathering phase for
    a significant speed boost. (LP: #939019)

  [Javier Collado]
  * Fixed running of disk/read_performance tests (LP: #933528)
  
  [Sylvain Pineau]
  * Fix depends fields in info and suspend test suites (LP: #934051) 
  * Display results report in non-graphical interfaces (LP: #937657)

  [ Tiago Salem Herrmann ]
  * Remove auto generated qt resource file (LP: #938863)
 
  [Ara Pulido]
  * Fix the Ubuntu Friendly warning message (LP: #939448)

 -- Marc Tardif <marc@ubuntu.com>  Thu, 16 Feb 2012 10:31:18 -0500

checkbox (0.13.2) precise; urgency=low

  New upstream release (LP: #933090):

  [Jeff Lane]
  * Added a Hard Disk Stats Test that was part of a much older merge request
    for server test suite.
  * Modified apport-directory to provide feedback
  * Added new optical_write_test script and created appropriate jobs to refine
    optical drive testing
  * Created new resource job that creates an optical.{CD-R,DVD-R} resource to
    determine if a machine's optical drive supports writing or is read-only.
  * Added virt-check test to determine if a server will work as an OpenStack
    Compute Node.
  * Moved apport-directory changes from an old branch to checkbox where the
    job now resides.

  [Marc Tardif]
  * Removed trailing directories from the devpath of disk devices (LP: #925582)
  * Fixed awk regular expression in max_diskspace_used script (LP: #926312)
  * Implemented anonymous submissions to Launchpad with a dummy e-mail
    address.
  * Qt: Moved widgets around in Results window.
  * Changed options and arguments passed to show_tree method, and related UI
    changes.
  * Simplified running checkbox-qt from source tree, by compiling if needed.
  * Added support for decimals and multiple partitions in max_diskspace_used.
  * Fixed reference to xrandr_detect_modes replaced by VESA_drivers_not_in_use.
  * Fixed depends in debian/control file for checkbox-qt.

  [Daniel Manrique]
  * Changed way of obtaining preferred browser to ensure we honor the user's
    preference rather than Chromium's clobbering of
    /etc/alternatives/gnome-www-browser (LP: #925603) 
  * Added submission_path_prompt config variable; if set, it will be shown to
    the user before the test selection screen, and the value entered will
    override the default filename for the xml report.
  * plugins/suites_prompt.py: Fixed jobs being run despite being deselected. 
  * Qt: Changed color of the step bubbles to Ubuntu Orange, and made it
    parametrizable.
  * Qt: View report functionality.
  * Qt: Set the runtime application icon.
  * Fixed typo in network/info.
  * Fixed typo in create_connection.

  [Brendan Donegan]
  * Changed checkbox-cli text to clearly explain what + does (LP: #926417)
  * Changed progress bar of Qt UI to standard rather than custom one,
    prettified tabs and updated Launchpad email text amongst other UI tweaks
    in qt/frontend/qtfront.ui
  * Fixed some oversights in the mediacard job files regarding test 
    descriptions and card types.
  * Tweaked the memory_compare script a bit to make it easier to maintain.
  * Used regexes in default whitelist.

  [Javier Collado]
  * Removed job that installed ipmitool by default (LP: #931954)

  [Tiago Salem Herrmann]
  * Implementation of Qt frontend for checkbox.
  * Qt-related features and bugfixes:
  * Qt: Added welcome screen image and background color.
  * Qt: Removed maximize/restore button.
  * Qt: added select/deselect all popup menu.
  * Qt: Status screen
  * Qt: Antialiasing hint for step numbers and question mark.
  
  [Sylvain Pineau]
  * Tests will run in in order specified by the whitelist.
  * JobStore caches most of a job's attributes in memory to speed up sorting.

 -- Jeff Lane <jeff@ubuntu.com>  Wed, 15 Feb 2012 00:11:21 -0500

checkbox (0.13.1) precise; urgency=low

  New upstream release (LP: #925090):

  [Brendan Donegan]
  * Fixed the cpu_topology script so that it doesn't mistake the word
    'processor' in the value of another field for the field 'processor'
    (LP: #882161)
  * Added create_connection script and jobs to automatically create/test a
    wireless network connection.
  * Updated wireless job dependencies.
  * Add wireless performance data collecting tests.
  * Changed is_laptop test to a shell test and implemented a check_is_laptop
    script to check automatically for a systems 'laptopness' (LP: #886668)
  * Fixed connect_wireless script which continued failing to correctly
    identify wireless connections.
  * Don't fail the sleep_test if the wake alarm is still set (LP: #911161)
  * Add requirement for mem sleep state to be supported to the
    suspend_advanced_auto job (LP: #804190)
  * Fixed the camera/display test and removed the camera/video one.
  * Added display resource and matching requirements to external video 
    output tests.
  * Added removable_storage_watcher script to replace watch_command to make
    testing USB, FireWire and MMC devices easier and more cohesive.
  * Added memory_compare script to automate the memory/info job
  * Switch audio settings to correct device before running audio tests
    (LP: #916859)
  * Nixed graphics/xorg-version-output job and updated other job dependencies,
    since it is redundant with graphics/xorg-version. (LP: #671144)

  [Gabor Kelemen]
  * Fixed last two remaining strings with backslashes (LP: #868571)
  * Fix misplaced parentheses, so translation can work (LP: #904876)

  [Marc Tardif]
  * Refactored install scripts to be agnostic of variant name: 
    install/postinst, install/config and debian/*.postinst.
  * Using title defined in user_interface plugin in GTK interface.
  * Updated default.whitelist to reflect renamed jobs.
  * Removed files with non-printable characters from submission.xml.
  * Fixed parser for submission files with empty question comments
    and context info (LP: #912546)
  * Added support for skipping tests when the depends don't pass
    (LP: #509598)
  * Removed extraneous code from the sleep_test.
  * Refactored logic to check for network after suspend.
  * Removed deprecated hwtest package.
  * cpu_offlining was incorrectly using return instead of exit.

  [Daniel Manrique]
  * Update control files under debian/ to eliminate (most) lintian warnings
    (LP: #352986)
  * Environment variables specified with environ: in a job description will be
    passed to the backend for it to add to its environment. (LP: #897889)
  * Handle malformed LANGUAGE environment variable values (LP: #912946)
  * Added interactive media_keys_test script.
  * Make creation of wireless connection files more robust (LP: #923836)
  * Recommend gstreamer-gconf to enable media tests on kubuntu (LP: #898641)
  * Add bluetooth device requirement to obex jobs (LP: #921128)
  * Add a plugin conf variable for the welcome string (shown on the first
    screen when checkbox runs), so it can be changed without much effort.
  * Remove superflous bluetooth/detect job
  * Fixed typo in jobs/local.txt.in (phoronix misspelled as peripherals).
  * Rearranged a misplaced changelog entry.
  * Updated debian/control to remove unneeded Uploader: field.

  [Robert Roth]
  * Fixed spelling mistakes in user_apps job file. (LP: #904209)

  [Jeff Lane]
  * Created automated network info test to get some config info during automated 
    runs. (LP: #912038)
  * Added requires to suspend wireless jobs so they won't run if wireless isn't
    present (LP: #907150)
  * Fixed issue in usb_test with unwritable filesystems (LP: #912522)
  * Fixed USB tests so that insert, storage, remove run in proper order
  * Removed usb_storage_after_suspend since it's superfluous, all other USB
    tests already run after suspend.
  * Modifed usb_test to handle firewire drives as well, renamed script to
    removable_storage_test

  [Aurélien Gâteau]
  * Improvements to Recover dialog and show_info method.

  [ Javier Collado ]
  * Error while creating binary package fixed (LP: #921576)

  [ Sylvain Pineau ]
  * Replaced xrandr_display_modes with automated check for VESA driver
  * Refactored Unity compatibility tests

 -- Daniel Manrique <daniel.manrique@canonical.com>  Fri, 10 Feb 2012 11:19:05 -0500

checkbox (0.13) precise; urgency=low

  New upstream release (LP: #892268):

  [Marc Tardif]
  * Generate a submission.xml file that contains all device and attachment
  * Write the report before reporting the validation error.
  * Changed device.product to dmi.product for the formfactor (LP: #875312)

  [Daniel Manrique]
  * Use gettext for string (LP: #869267)
  * Move progress indicator to main checkbox dialog instead of a 
    transient window (LP: #868995)
  * Ignore malformed dpkg entries in package_resource (LP: #794747)
  * Reset window title after finishing a manual test (LP: #874690)
  * Handle "@" in locale names (as in ca@valencia).

  [Jeff Lane]
  * Went through all the job files and:
    * Updated descriptions to match Unity UI structure
    * Added descriptions where necessary
    * Added further details to some descriptions
    * Moved some jobs to more appropriate files
    * Fixed job names in older job files to match new naming scheme 
      (suite/testname)
    * Added jobs to local.txt to ensure all job files are now parsed
      (this allows easier addition of existing tests to whitelists)
    * Changed remaining manual job descriptions to match the new format
  * Updated CD and DVD write tests to be more clear about when to skip
    them (LP: #772794)

  [Ara Pulido]
  * Rewrote all job descriptions to match OEM QA syntax

  [Brendan Donegan]  
  * Fix the code that assigns keys in checkbox-cli so that it never assigns
    keys which have other uses. (LP: #877467)
  * Show details of unmet job requirements (LP: #855852)
  * Ensure that connect_wireless chooses a wireless connection from the list
    of available connections (LP: #877752)
  * Have the bluetooth/detect tests require a device with the category
    BLUETOOTH to run, thus preventing the test from failing on systems with
    no Bluetooth device (LP: #862322)
  * Rename attachment jobs to not have a forward slash in their name
    (LP: #887964)
  * Guard against trying to write files to logical partitions on USB sticks
    (which will obviously fail) in usb_test (LP: #887049)
  * Make the OpenGL test ignore the return value of glxgears and improve
    the test description (LP: #890725)
  * Allow input/mouse test to run if a TOUCH device is present
    (LP: #886129)

  [ Javier Collado ]
  * Broken job dependencies fixed (LP: #888447)
  * Regex support when specifying blacklists and whitelists on the
    commandline (LP: #588647)

 -- Daniel Manrique <daniel.manrique@canonical.com>  Thu, 18 Nov 2011 12:46:21 -0500

checkbox (0.12.8) oneiric; urgency=low

  New upstream release (LP: #862579):

  [Brendan Donegan]
  * Remove test for FTP connection from network_check script (LP: #854222)
  * Update a parameter in usb_test to have it run faster.
  * Remove record_playback_after_suspend from Ubuntu Friendly whitelist (LP: #855540)
  * Fix minor typo in multi-monitor friendly resolution_test script which caused 
    minimum_resolution test to fail (LP: #855599)
  * Remove storage_devices_test from Ubuntu Friendly whitelist since bonnie++  (which it uses) is not installed by default (LP: #855841)
  * Changed description and name to reflect Ubuntu Friendly branding. Now when a user searches for Ubuntu Friendly in the lens, Checkbox will appear (LP: #852036)
  * Reset the selections at the test suite prompt if No is selected at the recover prompt (LP: #861208)
  * Save the connection name(s) instead of the interface name so that they can be reconnected to properly after the wireless before/after suspend tests have completed (LP: #861502)
  * Make connect_wireless use the UUID of the connection instead of the name for greater reliability (LP: #862190)

  [Daniel Manrique]
  * Restored _recover attribute, re-enabling welcome and test selection
    screens (LP: #852204)
  * Remove memory/test from the Ubuntu Friendly whitelist (LP: #853799)
  * Use diff instead of grep, better comparing of empty files (LP: #852014)
  * Apport integration: new mandatory "tag" value in ApportOptions (LP: #852201)
  * Add warning prior to starting the tests (LP: #855328)
  * Apport integration: Fix instantiation of Gtk.RadioButton, needed due 
    to PyGI related API changes (LP: #805679)
  * Remove ping -R parameter that apparently caused ICMP packets to be dropped
    by some routers (LP: #861404)

  [ Evan Broder ]
  * Replace resolution_test with an implementation which uses GdkScreen to
    be multimonitor-aware (LP: #632987)

  [Jeff Lane]
  * Fix names of optical drive tests and remove a non-existing test from the
    whitelist (LP: #854808) 
  * Fix wireless_*_suspend jobs so they recreate iface file instead of append
    each time (LP: #855845)
    (LP: #852201)
  * Clarify better the intend of the is_laptop question (LP: #861844)
  * Fixed dependencies for tests that depend on suspend/suspend_advanced 
    (LP: #860651)

  [Tim Chen]
  * Fix cpu_scaling_test (LP: #811177)
 
  [Ara Pulido]
  * Avoid connect_wireless messing with AP with similar names (LP: #861538)
  * Remove bluetooth/file-transfer from the list of tests to run, since due to
    bug 834348 it always fails.

  [Marc Tardif]
  * Added support for wildcards when verifying the transport certificate.
  * Applying depends across suites (LP: #861218)

 -- Daniel Manrique <daniel.manrique@canonical.com>  Thu, 29 Sep 2011 13:12:01 -0400

checkbox (0.12.7) oneiric; urgency=low

  New upstream release (LP: #850395):

  [Brendan Donegan]
  * Redirecting stderr to pipe to fix the gconf_resource script (LP: #832321)
  * Clear jobs directory when user selects No to recover question (LP: #836623)

  [Daniel Manrique]
  * checkbox/job.py: Guard against bogus timeout values (LP: #827859)
  * More explicit handling of string decoding/encoding, avoids problems with
    non-ascii characters (LP: #833747)
  * Changed architecture from all to any for checkbox base, to build
    architecture-specific binaries (LP: #833696)

  [Jeff Lane]
  * Several corrections necessary due to test name changes or typos found in
    job files

  [Marc Tardif]
  * Connecting hyper text widgets only once (LP: #827904)
  * Detecting MMC readers as OTHER instead of DISK (LP: #822948)
  * Validating the hostname in the SSL certificate (LP: #625076)
  * Validating the submission.xml (LP: #838123)

 -- Daniel Manrique <daniel.manrique@canonical.com>  Fri, 14 Sep 2011 17:15:26 -0400

checkbox (0.12.6) oneiric; urgency=low

  New upstream release (LP: #841983):

  [ Daniel Manrique ]
  * Work around PyGTK API changes that kept checkbox from starting up
    (LP: #839675).

 -- Daniel Manrique <daniel.manrique@canonical.com>  Mon, 05 Sep 2011 12:47:58 -0400

checkbox (0.12.5) oneiric; urgency=low

  New upstream release (LP: #838745):

  [Ara Pulido]
  * Created a "suspend" suite and renamed relevant tests.

  [Brendan Donegan]
  * Removed redundant tests in power-management suite.
  * Fixed dependencies in power-management suite.

  [Daniel Manrique]
  * Changed name of apt-get test to reflect the suite it's in.
  * Fixed typos in job definitions that caused them to not be run.
  * Added missing description to info/hdparm test (LP: #832351)
  * Quote command to obtain bluetooth address, to avoid hanging if 
    a device is not present (LP: #836756).
  * Added BLUETOOTH category to udev parser.
  * Removed some tests from default whitelist.
  * Fixed dependencies for keys/sleep.
  
  [Jeff Lane]
  * Added new USB storage transfer test
  * Re-worked and added automated audio test

  [Marc Tardif]
  * Added WIRELESS category to udev parser.

 -- Ara Pulido <ara@ubuntu.com>  Thu, 01 Sep 2011 12:23:07 +0100

checkbox (0.12.4) oneiric; urgency=low

  New upstream release (LP: #824180):

  [Brendan Donegan]
  * Refactored job definition files.
  * Fixed dependencies and test naming.
  * Added Online CPU before/after suspend test.
  * Automated wireless tests.
  * Removed redundant sru_suite.txt, updated dependencies accordingly.
  * Automated bluetooth_obex tests.

  [Daniel Manrique]
  * Further improvements to make frontend/backend communication more reliable.
    Prevents stuck backends, failure to close the GUI due to lack of reply
    from the backend, and test specifying "user" not being run.
  * scripts/keyboard_test modified to account for pygi-related GTK API
    changes. (LP: #804369)
  * scripts/sleep_test: improve handling of NetworkManager DBus API
    changes. (LP: #808423)
  * scripts/cdimage_resource: properly handle releases with "LTS" in their
    name (LP: #814085)
  * Updated minimum_resolution test as per latest system requirements, leaving
    just one unified test. (LP: #767166)

  [Javier Collado]
  * Checkbox exits with EX_NOINPUT if a whitelist or blacklist file is
    specified and cannot be found.
  * Deselect a test suite automatically when none of its children is selected,
    in the GTK interface. (LP: #651878)
  * Make the "Next" button the default action when Enter is pressed, to 
    streamline testing with the GTK interface.

  [Marc Tardif]
  * Fixed udevam not being found because /sbin not in PATH (LP: #597305)
  * Fixed hardware attachments for udev and dmi (LP: #822682)

  [Sylvain Pineau]
  * Expose the message store to other plugins, via firing an expose-msgstore
    event.

  [Andrew Faulkner]
  * Fix description for nautilus_file_create job (LP: #821141) 

  [Kenneth Wimer]
  * New header image that follows brand guidelines (LP: #554202)

 -- Daniel Manrique <daniel.manrique@canonical.com>  Wed, 10 Aug 2011 15:16:39 -0400

checkbox (0.12.3) oneiric; urgency=low

  [Marc Tardif]
  * Only reading CHECKBOX_* environment variables in config (LP: #802458)
  * Imported scripts and jobs from Platform Services.

  [Chad A. Davis]
  * Switch to dh_python2 and debhelper7 (LP: #788514)

  [Barry Warsaw]
  * Fix checkbox_clean.run() to ignore missing executables, as is the case
    in a fresh checkout.

 -- Daniel Manrique <daniel.manrique@canonical.com>  Fri, 01 Jul 2011 11:37:27 -0400

checkbox (0.12.2) oneiric; urgency=low

  New upstream release (LP: #800199):

  [Brendan Donegan]
  * Added interface parameter to internet_test script.

  [Daniel Manrique]
  * GTK GUI: Change assignment of TreeStore model to TreeView to account for
    pygi-related API changes. Also seems to fix lingering select/deselect all
    buttons. (LP: #796666) (LP: #796622)
  * GTK GUI: Fix call to Gtk buffer get_text to add now-mandatory fourth
    parameter, keeps the GUI from misbehaving in connection to fixed bug.
    (LP: #796827)
  * GTK GUI: Fix handling of mouse events in gtk_hypertext_view.py which
    prevented displaying the final report.
  * Put test name as part of the window title, as an aid to
    reporting/debugging (LP: #744190)
  * plugins/apport_prompt.py: Add test name to "Do you want to report a bug?"
    dialog to make it clearer.

  [Sylvain Pineau]
  * Fix evaluation of job requirements (LP: #798200)
  * Added "in" operator to job requirements.

 -- Marc Tardif <marc@ubuntu.com>  Tue, 21 Jun 2011 09:41:57 -0400

checkbox (0.12.1) oneiric; urgency=low

  New upstream release (LP: #796629):

  [Brendan Donegan]
  * Fix timeout in sleep_test script (LP: #665299)
  * Fix traces in hyper_text_view module (LP: #796508)
  * Added camera test (LP: #764222)

  [Daniel Manrique]
  * Fix GUI definition file so main window uses "natural request", growing
    when child widgets require so (LP: #776734)
  * Fix open/read blocking behavior and backend/frontend communications to
    avoid hangs and lingering backends. (LP: #588539)
  * Render header text dynamically over the image background, and updated pot
    file with the new string. (LP: #621880)

  [Robert Roth]
  * Improve command line key prompts (LP: #786924)

 -- Marc Tardif <marc@ubuntu.com>  Fri, 03 Jun 2011 17:00:11 -0400

checkbox (0.12) oneiric; urgency=low

  New upstream release (LP: #784076):
  * Removed dead pixel test.

  [Bilal Akhtar]
  * Port checkbox to Gtk3/PyGI (LP: #783822)

 -- Marc Tardif <marc@ubuntu.com>  Tue, 17 May 2011 09:48:07 -0400

checkbox (0.11.4) natty; urgency=low

  * Changed udev_resource to report CAPTURE for USB VIDEO devices
  * Fixed eval of resources with names like list item names
  
  [Carl Milette]
  * Fixed hard coded disk in disk_bench_test so that it matches convention
    utilizing udev_resource for finding devices. (LP: #507943)

 -- Jeff Lane <jeff@ubuntu.com>  Fri, 22 Apr 2011 11:05:19 -0400

checkbox (0.11.3) natty; urgency=low

  New upstream release (LP: #751928):
  * Fixed sleep_test crashing with ioerror (LP: #630785)
  * Fixed keyerror when running some manual tests (LP: #729431)

  [Ara Pulido]
  * Improved debconf messages and ordering (LP: #553777)
  * Video bugs should be reported as a display symptom (LP: #744964)
  * Added checkbox log to apport report

  [Gerhard Burger]
  * Fixed punctuation inconsistencies in verification procedures (LP: #744167):

 -- Marc Tardif <marc@ubuntu.com>  Tue, 05 Apr 2011 16:19:17 -0400

checkbox (0.11.2) natty; urgency=low

  New upstream release (LP: #736919):
  * Added version to dpkg dependency
  * Added multiarch support to install script (LP: #727411)
  * Fixed submitting data twice (LP: #531010)
  * Fixed job descriptions for checkbox-cli (LP: #221400)

  [Daniel Manrique]
  * Fixed strings in audio tests and updated pot file (LP: #691241)
  
  [Jochen Kemnade]
  * Fixed grammar in user-apps tests (LP: #642001)

  [Jeff Lane]
  * Added reboot instructions to suspend/hibernate tests (LP: #420493)
  * Made the firewire instructions make more sense (LP: #693068)
  
  [Michael Terry]
  * Fixed several strings appear in English although translated (LP: #514401)
    - jobs/fingerprint.txt.in
    - jobs/media.txt.in
    - jobs/monitor.txt.in
    - jobs/sleep.txt.in
    - jobs/firewire.txt.in
    - po/checkbox.pot
  * Fixed grammar (LP: #525454)
    + jobs/fingerprint.txt.in

 -- Jeff Lane <jeff@ubuntu.com>  Tue, 29 Mar 2011 09:17:36 -0400

checkbox (0.11.1) natty; urgency=low

  New upstream release (LP: #725110):
  * Checking for lock file before firing stop-all event (LP: #719552)
  * Changed description of nautilus_file_copy job (LP: #709688)

  [Javier Collado]
  * Fixed title in progress dialog

 -- Marc Tardif <marc@ubuntu.com>  Fri, 25 Feb 2011 11:56:43 -0500

checkbox (0.11) natty; urgency=low

  New upstream release (LP: #719073):
  * Changed support for persist plugin as optional (LP: #561816)

  [Ara Pulido]
  * Fixed lintian errors and warnings

  [Eitan Isaacson]
  * Migrate the UI from libglade to gtkbuilder  

 -- Marc Tardif <marc@ubuntu.com>  Mon, 14 Feb 2011 18:19:27 -0500

checkbox (0.10.4) maverick; urgency=low

  * Fixed parsing of config parameters (LP: #689140)

 -- Marc Tardif <marc@ubuntu.com>  Tue, 14 Sep 2010 12:43:51 -0400

checkbox (0.10.3) maverick; urgency=low

  New upstream release (LP: #638333):
  * Fixed verification of SSL validity (LP: #625076)
  * Improved audio test questions.

 -- Marc Tardif <marc@ubuntu.com>  Tue, 14 Sep 2010 12:43:51 -0400

checkbox (0.10.2) maverick; urgency=low

  New upstream release (LP: #617583):
  * Fixed sleep_test to check the connection if using network-manager.
  * Fixed reporting bugs against alsa-base and xorg (LP: #607214)
  * Fixed apport dialog no longer appearing (LP: #607217)
  * Reduced data file size for the desktop image.
  * Updated report to be more pretty.

 -- Marc Tardif <marc@ubuntu.com>  Fri, 13 Aug 2010 16:23:16 -0400

checkbox (0.10.1) maverick; urgency=low

  New upstream release (LP: #597295):
  * Added support for urwid interface.
  * Added sound check test.
  * Added document viewer test.
  * Added update-manager and nautilus tests.
  * Added resolution tests.
  * Added sleep tests.

 -- Marc Tardif <marc@ubuntu.com>  Tue, 22 Jun 2010 10:43:52 -0400

checkbox (0.10) maverick; urgency=low

  * Added media tests (LP: #397944)
  * Added support for comments in templates.

 -- Marc Tardif <marc@ubuntu.com>  Tue, 04 May 2010 11:51:22 -0400

checkbox (0.9.2) lucid; urgency=low

  New upstream release (LP: #567568):
  * Added referer when sending submissions to Launchpad (LP: #550973)
  * Added suggests to checkbox package in debian/control file (LP: #352740)
  * Fixed udev_resource script to be more resilient (LP: #556824)
  * Fixed cdimage_resource script to read casper.log (LP: #558728)
  * Fixed reporting all resources found for a job (LP: #560948)
  * Fixed stalling when using kdesudo to start backend (LP: #557443)
  * Fixed starting the appropriate default browser on UNR (LP: #563050)
  * Fixed ansi_parser script when outputting to stdout (LP: #560952)
  * Fixed opening the report with the gconf preferred browser (LP: #562580)
  * Fixed suspend_test to use relative time for wakealarm (LP: #349768)
  * Fixed backend not getting terminated upon closing (LP: #553328)

 -- Marc Tardif <marc@ubuntu.com>  Tue, 06 Apr 2010 14:17:46 -0400

checkbox (0.9.1) lucid; urgency=low

  New upstream release (LP: #548800):
  * Added cpu_scaling_test script.
  * Fixed hard drive detection (LP: #549714)
  * Fixed backend to handle empty messages (LP: #536645)
  * Fixed parsing of package resource (LP: #539691)
  * Fixed malformed xml report (LP: #485445)
  * Fixed running root manual tests as normal user (LP: #383559)
  * Fixed writing apport files only after submitting (LP: #530380)
  * Fixed audio test instructions (LP: #529205)
  * Fixed gathering chassis information (LP: #537435)
  * Fixed detection of disks in kvm (LP: #552998)
  * Fixed udev_resource script to be more resilient (LP: #552999)
  * Fixed filter_packages script to use new resources.

 -- Marc Tardif <marc@ubuntu.com>  Sun, 07 Mar 2010 15:05:44 -0400

checkbox (0.9) lucid; urgency=low

  * Introduced job_prompt plugin to treat all jobs (suites, tests, etc.) as composites.
  * Replaced the registry and resource scripts and centralized job iteration.
  * Replaced dependency on dbus by using sudo/gksu/kdesudo instead.
  * Replaced mktemp with mkdtemp for security purposes.
  * Fixed strings in fingerprint and modem tests (LP: #457759)
  * Fixed client side validation of Launchpad form (LP: #438671)
  * Added device information to tags when reporting bugs with apport.
  * Added shorthands for blacklist-file and whitelist-file.
  * Added support for apport default configuration (LP: #465447)
  * Added support for scrolled options list (LP: #411526)
  * Added support for tests generated by suites to run as root.
  * Added support for requirements in attachments.
  * Added support for armv7l processor
  * Added Autotest integration
  * Added LTP integration
  * Added Phoronix integration
  * Added qa-regression-testing integration

 -- Marc Tardif <marc@ubuntu.com>  Wed, 04 Nov 2009 19:36:09 -0400

checkbox (0.8.5) karmic; urgency=low

  * Fixed translation of suites and tests files (LP: #456115)
  * Fixed checking the status of command registries (LP: #457502)
  * Fixed selecting suites in the command line (LP: #457559)
  * Fixed reporting of bugs to contain test description (LP: #427932)
  * Fixed execute permissions on scripts (LP: #459606)
  * Renamed processors_info plugin to singular because processor
    information is reported as a single structure with a count attribute
  * Updated translation files.

 -- Marc Tardif <marc@ubuntu.com>  Mon, 26 Oct 2009 12:17:30 -0400

checkbox (0.8.4) karmic; urgency=low

  * Fixed failing dependencies when not available (LP: #430051)
  * Fixed supporting udevadm not providing DEVPATH variable (LP: #430084)
  * Fixed supporting audio devices without a /proc/asound entry (LP: #430086)
  * Fixed running when python-apport package is not installed (LP: #430103)
  * Fixed X error when exiting after reporting a bug (LP: #430776)
  * Fixed prompting to report a bug according to GNOME HIG (LP: #429701)
  * Fixed prompting for answer in checkbox-cli (LP: #429764)
  * Fixed resolution_test message for fglrx driver (LP: #346816)
  * Fixed adding of manpage symlinks for gtk and cli (LP: #426641)
  * Fixed recovering from connecting to the backend (LP: #446693)
  * Fixed backend to use dbus instead of policykit (LP: #435714)
  * Fixed interpolation of output variable in cli (LP: #450673)
  * Fixed selection of suites in cli (LP: #450713)
  * Fixed parsing of virtio-pci devices (LP: #450774)

 -- Marc Tardif <marc@ubuntu.com>  Tue, 13 Oct 2009 16:44:12 -0400

checkbox (0.8.3) karmic; urgency=low

  * Fixed trailing newline requirement in test definitions (LP: #427993)
  * Fixed reporting firmware version as product name (LP: #428563)
  * Fixed detecting pci and usb audio devices (LP: #429558)
  * Fixed prompting to report a bug when there's no package (LP: #429668)

 -- Marc Tardif <marc@ubuntu.com>  Sat, 12 Sep 2009 15:37:40 -0400

checkbox (0.8.2) karmic; urgency=low

  * Fixed adding test information when reporting with apport (LP: #423798)
  * Fixed tagging bugs when reporting with apport (LP: #423799)
  * Fixed expressing package aliases for the linux package (LP: #423805)
  * Fixed detecting the disk category in devices (LP: #423864)
  * Fixed supporting apport symptoms when reporting bugs (LP: #424063)
  * Fixed gathering of dmi information for Launchpad report (LP: #424454)
  * Fixed tests using gksudo returning empty output (LP: #425284)

  [Javier Collado]
  * Fixed reporting of output in shell plugin (LP: #393894)

 -- Marc Tardif <marc@ubuntu.com>  Mon, 31 Aug 2009 17:16:38 -0500

checkbox (0.8.1) karmic; urgency=low

  * New upstream version:
    * Added disk tests.
    * Added fingerprint reader tests.
    * Added firewire tets.
    * Added kms tests.
    * Added media tests.
  * Fixed dependency on hal and using udev instead (LP: #399319)
  * Fixed calling ubuntu-bug when a test fails (LP: #418978)

 -- Marc Tardif <marc@ubuntu.com>  Tue, 26 Aug 2009 17:36:05 -0500

checkbox (0.8~alpha4) karmic; urgency=low

  * New upstream version:
    * Changed icon.
    * Added timeout property to lock_prompt plugin.
    * Added concept of attachments to tests.
    * Added support for backslahes in templates to wrap lines.
    * Added support blacklisting and whitelisting both tests and suites.
    * Introduced the concept of jobs for suites, tests and attachments.
    * Removed upstart event which is no longer needed.
    * Replaced architecture and category with requires in test definitions.
  * Fixed pygst dependency (LP: #334442)
  * Fixed configuration file updates during install (LP: #330596)
  * Fixed DBus exceptions (LP: #344916, #359440)
  * Fixed and expanded translations (LP: #347038)
  * Fixed ignored system proxy settings (LP: #345548)
  * Fixed parsing blank lines in templates (LP: #393907)
  * Fixed escaping of lists (LP: #394001)
  * Fixed timeout in manual tests (LP: #377986)
  * Fixed CLI interface dialog.
  * Fixed support for FreeDesktop XDG base directory specification (LP: #363549)
  * Added general and package specific apport hooks

  [ Gabor Keleman ]
  * Fixed untranslated strings in tests (LP: #374666)
  * Fixed untranslated last screen (LP: #374646)

 -- Marc Tardif <marc@ubuntu.com>  Wed, 19 Aug 2009 15:36:05 -0500

checkbox (0.7) jaunty; urgency=low

  [ Dave Murphy ]
  * Fixed viewing of report files in Firefox 3 (LP: #331481)
  * Added additional contextual information
   * /etc/sysctl* (LP: #331055)
   * /etc/modprobe.d (LP: #331056)
   * /etc/modules (LP: #331057)
  * Fixed packaging for Jaunty
   * https://lists.ubuntu.com/archives/ubuntu-devel/2009-February/027439.html
   * Uses --install-layout=deb
   * Installs to dist-packages instead of site-packages

  [ Andy Whitcroft ]
  * suspend_test: update suspend_test to version V6 matching kernel version.
    The version here will become the master copy.
  * suspend_test: add a --dry-run mode to simplify developement
  * suspend_test: add a automation mode for checkbox integration
  * suspend_test: add a new pm-suspend test
  * suspend_test: record and restore timer_delay around the variable
    time test.
  * suspend_test: release v7.
  * suspend_test: initial version of suspend power consumption test
    from a patch by Pete Graner.
  * suspend_test: power -- made the sleep time configurable
  * suspend_test: detect batteries and disable ac/power tests
  * suspend_test: disable dbus tests when we have no primary user
  * suspend_test: handle AC transitions better
  * suspend_test: enable power test as part of --full
  * suspend_test: reduce the noise in the test instructions
  * suspend_test: use minutes in output when that is more appropriate
  * suspend_test: track actual AC transitions and report them
  * suspend_test: only mention AC at all if we have a battery
  * suspend_test: report useful data at the bottom for posting
  * suspend_test: document the new power test in the usage
  * suspend_test: power -- indicate when the result is unreliable
  * suspend_test: report -- fix up spacing issues
  * suspend_test: release v8

 -- Dave Murphy <schwuk@ubuntu.com>  Tue, 17 Mar 2009 09:46:16 +0000

checkbox (0.6) jaunty; urgency=low

  * New upstream version:
    * Added suspend_test script - for more details see:
      https://wiki.ubuntu.com/KernelTeam/SuspendResumeTesting
    * Added XSL Stylesheet and the ability to view generated reports
    * Added support for PolicyKit to run the application as a user
    * Added logging for backend and logrotation script.
  * Fixed calling ucf was run via debconf (LP: #330502)

 -- Marc Tardif <marc@ubuntu.com>  Tue, 17 Feb 2009 15:36:05 +0000

checkbox (0.5) jaunty; urgency=low

  * New upstream version:
    * Added concept of hyper text view to display clickable links.
    * Added concept of properties to components.
    * Added pci information to launchpad report.
    * Added dmi information to launchpad report.
    * Added text area to keyboard test.
    * Removed sourcing of base postrm script.
    * Updated translations from Launchpad.
  * Fixed handling of interrupt signal (LP: #327810)
  * Fixed display of text in graphical interface (LP: #240374)
  * Fixed support for regexes in blacklist and whitelist (LP: #327177)
  * Fixed opening of subunit log file (LP: #325737)
  * Fixed internet test.

 -- Marc Tardif <marc@ubuntu.com>  Tue, 20 Jan 2009 18:55:20 -0500

checkbox (0.4) jaunty; urgency=low

  * Setup bzr-builddeb in native mode.
  * Removed LGPL notice from the copyright file.

 -- Marc Tardif <marc@ubuntu.com>  Tue, 20 Jan 2009 16:46:15 -0500

checkbox (0.3) jaunty; urgency=low

  * New upstream version:
    * Renamed hwtest to checkbox.
    * Renamed auto tests to shell tests.
    * Added watch file.
    * Added README file pointing to the Ubuntu wiki.
    * Added subunit to the test suite.
    * Added the subunit_report plugin to produce a standard test report.
    * Added pvs registry.
    * Added support for int return values to recursive registry eval.
    * Added debug information when a command registry returns an error.
    * Added mounts registry.
    * Added patches to upgrade the configuration files.
    * Added support for CHECKBOX_OPTIONS environment variable.
    * Added usage information.
    * Added gconf registry.
    * Added logging to checkbox event.
    * Added locking plugin.
    * Added message store and schema types.
    * Added caching to automatic tests so that they are not run multiple
      times.
    * Added persistence to category and system_id.
    * Added lshw registry and plugin.
    * Added newlines to German introduction message.
  * Fixed e-mail address should be remembered (LP: #156725)
  * Fixed $output variable does not seem to be reinterpolated when
    testing again (LP: #189404)
  * Fixed command line interface does not provide a test nor test again
    option (LP: #189423)
  * Fixed translation template unavailable, even though hwtest is in main
    (LP: #202447)
  * Fixed internet_test should support providing a destination other
    than canonical.com (LP: #216111)
  * Fixed hwtest loads editor backup files from suite dir (LP: #237954)
  * Fixed application should only have one instance running (LP: #266899)
  * Fixed disk information should be gathered (LP: #267889)
  * Fixed typo: payback device (LP: #288331)
  * Fixed tests skipped by constraint should be reported (LP: #304176)
  * Fixed manual tests which have commands should not be run automatically
    (LP: #304231)
  * Fixed CHECKBOX_DATA mapping is not working (LP: #304736)

 -- Marc Tardif <marc@ubuntu.com>  Fri, 16 Jan 2009 12:05:32 -0500

hwtest (0.1-0ubuntu10) hardy; urgency=low

  * Fixed xalign and yalign in exchange summary.

 -- Marc Tardif <marc@interunion.ca>  Mon, 21 Apr 2008 15:07:39 -0400

hwtest (0.1-0ubuntu9) hardy; urgency=low

  * Fixed internet_test to ping default gateway rather than canonical.com.
  * Fixed python-support issues to support upgrades of hwtest.
  * Fixed tooltip to be HIG compliant.
  * Fixed category to use GTK;System;Settings;.
  * Fixed command line interface to support escape characters.
  * Using python-central instead of python-support.
  * Added support to i18n the .desktop file.
  * Added support for http_proxy and https_proxy.
  * Added summary of information being submitted.

 -- Marc Tardif <marc@interunion.ca>  Thu, 17 Apr 2008 12:01:50 -0400

hwtest (0.1-0ubuntu8) hardy; urgency=low

  * debian/patches/01_change_menu_category.patch:
    - change the category so the item is moved to system, administration and not
      the only entry in applications, system tools on a default installation

 -- Sebastien Bacher <seb128@canonical.com>  Mon, 14 Apr 2008 15:49:06 +0200

hwtest (0.1-0ubuntu7) hardy; urgency=low

  * Fixed packaging bugs.
  * Improved internationalization.
  * Renamed questions and answers to tests and results.

 -- Marc Tardif <marc@interunion.ca>  Thu,  6 Mar 2008 10:58:43 -0500

hwtest (0.1-0ubuntu6) hardy; urgency=low

  * Upload to hardy/universe (without the .bzr files).
  * Make package conformant with current Python policy.

 -- Matthias Klose <doko@ubuntu.com>  Tue, 11 Mar 2008 14:06:02 +0000

hwtest (0.1-0ubuntu5) hardy; urgency=low

  * Set default timeout to None instead of 60 seconds.
  * Updated copyright information.
  * Reverted to using gksu to limit dependencies.
  * Removed dependency on python-apt.

 -- Marc Tardif <marc@interunoin.ca>  Thu, 28 Feb 2008 17:07:07 -0500

hwtest (0.1-0ubuntu4) hardy; urgency=low

  * Improved text in questions text file.
  * Improved user experience by only showing auto questions
    progress bar when there are actual questions.
  * Also improved the user experience by showing a progress
    bar while building the report.

 -- Marc Tardif <marc@interunion.ca>  Wed, 27 Feb 2008 23:12:24 -0500

hwtest (0.1-0ubuntu3) hardy; urgency=low

  * Fixed hwtest_cli so that it doesn't strip the DISPLAY environment
    variable.
  * Fixed system_info plugin so that it does a better effort for
    gathering system information instead of relying on non standard
    information from HAL.

 -- Marc Tardif <marc@interunion.ca>  Wed, 27 Feb 2008 10:52:33 -0500

hwtest (0.1-0ubuntu2) hardy; urgency=low

  * Fixed packaging following lintian error.
  * Added packages registry and plugin.

 -- Marc Tardif <marc@interunion.ca>  Tue,  5 Feb 2008 15:02:26 -0500

hwtest (0.1-0ubuntu1) hardy; urgency=low

  * Initial Release.

 -- Marc Tardif <marc@interunion.ca>  Mon, 17 Sep 2007 17:25:54 -0300<|MERGE_RESOLUTION|>--- conflicted
+++ resolved
@@ -71,12 +71,9 @@
 
   [Sylvain Pineau]
   * [FEATURE] Python 2 to 3 conversion:
-<<<<<<< HEAD
     * scripts/gst_pipeline_test. Migrated to PyGI.
+    * scripts/gpu_test
   * Fullscreen playbacks are now performed with Totem instead of gst_pipeline_test.  
-=======
-    * scripts/gpu_test
->>>>>>> e9264ab7
   * scripts/pm_log_check: added a slightly modified version of OEM team's pm_check.py
     script to analyze pm_test logs
   * jobs/stress.txt.in: add OEM team's stress tests (including reboot and poweroff)
