--- conflicted
+++ resolved
@@ -1,5 +1,6 @@
 checkbox (0.14.4) quantal; urgency=low
 
+  [ Daniel Manrique ]
   * New version 0.14.4 for Quantal Quetzal development.
 
   [Jeff Lane]
@@ -7,8 +8,17 @@
     scripts/removable_storage_test: added support for ata_serial_esata devices
     scripts/removable_storage_watcher: added support for ata_serial_esata
     devices
-
- -- Daniel Manrique <roadmr@ubuntu.com>  Mon, 06 Aug 2012 16:34:01 -0400
+  * scripts/optical_write_test: changed behaviour to timeout after 5 minutes
+    rather than a few seconds to give testers a chance to complete the test
+    without having to sit on top of the machine waiting. If tester doesn't hit
+    the tray before timeout, the test makes a best efford to mount the disk
+    itself and proceed.
+    jobs/optical.txt.in: Cleared up text in the existing manual optical write
+    tests and added two automated tests that can be used if desired (they still
+    require the user to push the tray in after writing, but eliminate other
+    steps)
+
+ -- Jeff Marcom <jeffmarcom@ubuntu.com>  Tue, 07 Aug 2012 15:44:25 -0400
 
 checkbox (0.14.3) quantal; urgency=low
 
@@ -65,15 +75,6 @@
   [Jeff Lane]
   * jobs/cpu.txt.in: added a depends to cpu/scaling_test-log-attach to ensure
     that job does not run until afte cpu/scaling_test (LP: #1031994)
-  * scripts/optical_write_test: changed behaviour to timeout after 5 minutes
-    rather than a few seconds to give testers a chance to complete the test
-    without having to sit on top of the machine waiting. If tester doesn't hit
-    the tray before timeout, the test makes a best efford to mount the disk
-    itself and proceed.
-    jobs/optical.txt.in: Cleared up text in the existing manual optical write
-    tests and added two automated tests that can be used if desired (they still
-    require the user to push the tray in after writing, but eliminate other
-    steps)
   
   [Matt Fischer]
   * scripts/network_device_info: added a check to ensure what lspci reports and
@@ -85,11 +86,7 @@
     jobs/miscellanea.txt.in: fixed a typo in the chvt job. It used to reqire
     'package.alias' instead of 'package.name'
 
-<<<<<<< HEAD
- -- Jeff Lane <jeff@ubuntu.com>  Mon, 06 Aug 2012 15:35:26 -0400
-=======
  -- Jeff Lane <jeff@ubuntu.com>  Mon, 06 Aug 2012 09:26:41 -0400
->>>>>>> 013eb5d7
 
 checkbox (0.14.2) quantal; urgency=low
 
