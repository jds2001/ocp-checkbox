checkbox (0.13) precise; urgency=low

<<<<<<< HEAD
  [Marc Tardif]
  * Generate a submission.xml file that contains all device and attachment
    information, suitable for offline processing and submission.
  * Write the report before reporting the validation error.
  * Changed device.product to dmi.product for the formfactor (LP: #875312)

  [Jeff Lane]
  * Went through all the job files and:
    * Updated descriptions to match Unity UI structure
    * Added descriptions where necessary
    * Added further details to some descriptions
    * Moved some jobs to more appropriate files
    * Fixed job names in older job files to match new naming scheme 
      (suite/testname)
    * Added jobs to local.txt to ensure all job files are now parsed
      (this allows easier addition of existing tests to whitelists)
    * Changed remaining manual job descriptions to match the new format

   [Ara Pulido]
   * Rewrote all job descriptions to match OEM QA syntax

 -- Daniel Manrique <daniel.manrique@canonical.com>  Wed, 12 Oct 2011 15:20:36 -0400
=======
  [Daniel Manrique]
  * Use gettext for string (LP: #869267)

 -- Daniel Manrique <daniel.manrique@canonical.com>  Thu, 06 Oct 2011 16:22:52 -0400
>>>>>>> 86188c06

checkbox (0.12.8) oneiric; urgency=low

  New upstream release (LP: #862579):

  [Brendan Donegan]
  * Remove test for FTP connection from network_check script (LP: #854222)
  * Update a parameter in usb_test to have it run faster.
  * Remove record_playback_after_suspend from Ubuntu Friendly whitelist (LP: #855540)
  * Fix minor typo in multi-monitor friendly resolution_test script which caused 
    minimum_resolution test to fail (LP: #855599)
  * Remove storage_devices_test from Ubuntu Friendly whitelist since bonnie++  (which it uses) is not installed by default (LP: #855841)
  * Changed description and name to reflect Ubuntu Friendly branding. Now when a user searches for Ubuntu Friendly in the lens, Checkbox will appear (LP: #852036)
  * Reset the selections at the test suite prompt if No is selected at the recover prompt (LP: #861208)
  * Save the connection name(s) instead of the interface name so that they can be reconnected to properly after the wireless before/after suspend tests have completed (LP: #861502)
  * Make connect_wireless use the UUID of the connection instead of the name for greater reliability (LP: #862190)

  [Daniel Manrique]
  * Restored _recover attribute, re-enabling welcome and test selection
    screens (LP: #852204)
  * Remove memory/test from the Ubuntu Friendly whitelist (LP: #853799)
  * Use diff instead of grep, better comparing of empty files (LP: #852014)
  * Apport integration: new mandatory "tag" value in ApportOptions (LP: #852201)
  * Add warning prior to starting the tests (LP: #855328)
  * Apport integration: Fix instantiation of Gtk.RadioButton, needed due 
    to PyGI related API changes (LP: #805679)
  * Remove ping -R parameter that apparently caused ICMP packets to be dropped
    by some routers (LP: #861404)

  [ Evan Broder ]
  * Replace resolution_test with an implementation which uses GdkScreen to
    be multimonitor-aware (LP: #632987)

  [Jeff Lane]
  * Fix names of optical drive tests and remove a non-existing test from the
    whitelist (LP: #854808) 
  * Fix wireless_*_suspend jobs so they recreate iface file instead of append
    each time (LP: #855845)
    (LP: #852201)
  * Clarify better the intend of the is_laptop question (LP: #861844)
  * Fixed dependencies for tests that depend on suspend/suspend_advanced 
    (LP: #860651)

  [Tim Chen]
  * Fix cpu_scaling_test (LP: #811177)
 
  [Ara Pulido]
  * Avoid connect_wireless messing with AP with similar names (LP: #861538)
  * Remove bluetooth/file-transfer from the list of tests to run, since due to
    bug 834348 it always fails.

  [Marc Tardif]
  * Added support for wildcards when verifying the transport certificate.
  * Applying depends across suites (LP: #861218)

 -- Daniel Manrique <daniel.manrique@canonical.com>  Thu, 29 Sep 2011 13:12:01 -0400

checkbox (0.12.7) oneiric; urgency=low

  New upstream release (LP: #850395):

  [Brendan Donegan]
  * Redirecting stderr to pipe to fix the gconf_resource script (LP: #832321)
  * Clear jobs directory when user selects No to recover question (LP: #836623)

  [Daniel Manrique]
  * checkbox/job.py: Guard against bogus timeout values (LP: #827859)
  * More explicit handling of string decoding/encoding, avoids problems with
    non-ascii characters (LP: #833747)
  * Changed architecture from all to any for checkbox base, to build
    architecture-specific binaries (LP: #833696)

  [Jeff Lane]
  * Several corrections necessary due to test name changes or typos found in
    job files

  [Marc Tardif]
  * Connecting hyper text widgets only once (LP: #827904)
  * Detecting MMC readers as OTHER instead of DISK (LP: #822948)
  * Validating the hostname in the SSL certificate (LP: #625076)
  * Validating the submission.xml (LP: #838123)

 -- Daniel Manrique <daniel.manrique@canonical.com>  Fri, 14 Sep 2011 17:15:26 -0400

checkbox (0.12.6) oneiric; urgency=low

  New upstream release (LP: #841983):

  [ Daniel Manrique ]
  * Work around PyGTK API changes that kept checkbox from starting up
    (LP: #839675).

 -- Daniel Manrique <daniel.manrique@canonical.com>  Mon, 05 Sep 2011 12:47:58 -0400

checkbox (0.12.5) oneiric; urgency=low

  New upstream release (LP: #838745):

  [Ara Pulido]
  * Created a "suspend" suite and renamed relevant tests.

  [Brendan Donegan]
  * Removed redundant tests in power-management suite.
  * Fixed dependencies in power-management suite.

  [Daniel Manrique]
  * Changed name of apt-get test to reflect the suite it's in.
  * Fixed typos in job definitions that caused them to not be run.
  * Added missing description to info/hdparm test (LP: #832351)
  * Quote command to obtain bluetooth address, to avoid hanging if 
    a device is not present (LP: #836756).
  * Added BLUETOOTH category to udev parser.
  * Removed some tests from default whitelist.
  * Fixed dependencies for keys/sleep.
  
  [Jeff Lane]
  * Added new USB storage transfer test
  * Re-worked and added automated audio test

  [Marc Tardif]
  * Added WIRELESS category to udev parser.

 -- Ara Pulido <ara@ubuntu.com>  Thu, 01 Sep 2011 12:23:07 +0100

checkbox (0.12.4) oneiric; urgency=low

  New upstream release (LP: #824180):

  [Brendan Donegan]
  * Refactored job definition files.
  * Fixed dependencies and test naming.
  * Added Online CPU before/after suspend test.
  * Automated wireless tests.
  * Removed redundant sru_suite.txt, updated dependencies accordingly.
  * Automated bluetooth_obex tests.

  [Daniel Manrique]
  * Further improvements to make frontend/backend communication more reliable.
    Prevents stuck backends, failure to close the GUI due to lack of reply
    from the backend, and test specifying "user" not being run.
  * scripts/keyboard_test modified to account for pygi-related GTK API
    changes. (LP: #804369)
  * scripts/sleep_test: improve handling of NetworkManager DBus API
    changes. (LP: #808423)
  * scripts/cdimage_resource: properly handle releases with "LTS" in their
    name (LP: #814085)
  * Updated minimum_resolution test as per latest system requirements, leaving
    just one unified test. (LP: #767166)

  [Javier Collado]
  * Checkbox exits with EX_NOINPUT if a whitelist or blacklist file is
    specified and cannot be found.
  * Deselect a test suite automatically when none of its children is selected,
    in the GTK interface. (LP: #651878)
  * Make the "Next" button the default action when Enter is pressed, to 
    streamline testing with the GTK interface.

  [Marc Tardif]
  * Fixed udevam not being found because /sbin not in PATH (LP: #597305)
  * Fixed hardware attachments for udev and dmi (LP: #822682)

  [Sylvain Pineau]
  * Expose the message store to other plugins, via firing an expose-msgstore
    event.

  [Andrew Faulkner]
  * Fix description for nautilus_file_create job (LP: #821141) 

  [Kenneth Wimer]
  * New header image that follows brand guidelines (LP: #554202)

 -- Daniel Manrique <daniel.manrique@canonical.com>  Wed, 10 Aug 2011 15:16:39 -0400

checkbox (0.12.3) oneiric; urgency=low

  [Marc Tardif]
  * Only reading CHECKBOX_* environment variables in config (LP: #802458)
  * Imported scripts and jobs from Platform Services.

  [Chad A. Davis]
  * Switch to dh_python2 and debhelper7 (LP: #788514)

  [Barry Warsaw]
  * Fix checkbox_clean.run() to ignore missing executables, as is the case
    in a fresh checkout.

 -- Daniel Manrique <daniel.manrique@canonical.com>  Fri, 01 Jul 2011 11:37:27 -0400

checkbox (0.12.2) oneiric; urgency=low

  New upstream release (LP: #800199):

  [Brendan Donegan]
  * Added interface parameter to internet_test script.

  [Daniel Manrique]
  * GTK GUI: Change assignment of TreeStore model to TreeView to account for
    pygi-related API changes. Also seems to fix lingering select/deselect all
    buttons. (LP: #796666) (LP: #796622)
  * GTK GUI: Fix call to Gtk buffer get_text to add now-mandatory fourth
    parameter, keeps the GUI from misbehaving in connection to fixed bug.
    (LP: #796827)
  * GTK GUI: Fix handling of mouse events in gtk_hypertext_view.py which
    prevented displaying the final report.
  * Put test name as part of the window title, as an aid to
    reporting/debugging (LP: #744190)
  * plugins/apport_prompt.py: Add test name to "Do you want to report a bug?"
    dialog to make it clearer.

  [Sylvain Pineau]
  * Fix evaluation of job requirements (LP: #798200)
  * Added "in" operator to job requirements.

 -- Marc Tardif <marc@ubuntu.com>  Tue, 21 Jun 2011 09:41:57 -0400

checkbox (0.12.1) oneiric; urgency=low

  New upstream release (LP: #796629):

  [Brendan Donegan]
  * Fix timeout in sleep_test script (LP: #665299)
  * Fix traces in hyper_text_view module (LP: #796508)
  * Added camera test (LP: #764222)

  [Daniel Manrique]
  * Fix GUI definition file so main window uses "natural request", growing
    when child widgets require so (LP: #776734)
  * Fix open/read blocking behavior and backend/frontend communications to
    avoid hangs and lingering backends. (LP: #588539)
  * Render header text dynamically over the image background, and updated pot
    file with the new string. (LP: #621880)

  [Robert Roth]
  * Improve command line key prompts (LP: #786924)

 -- Marc Tardif <marc@ubuntu.com>  Fri, 03 Jun 2011 17:00:11 -0400

checkbox (0.12) oneiric; urgency=low

  New upstream release (LP: #784076):
  * Removed dead pixel test.

  [Bilal Akhtar]
  * Port checkbox to Gtk3/PyGI (LP: #783822)

 -- Marc Tardif <marc@ubuntu.com>  Tue, 17 May 2011 09:48:07 -0400

checkbox (0.11.4) natty; urgency=low

  * Changed udev_resource to report CAPTURE for USB VIDEO devices
  * Fixed eval of resources with names like list item names
  
  [Carl Milette]
  * Fixed hard coded disk in disk_bench_test so that it matches convention
    utilizing udev_resource for finding devices. (LP: #507943)

 -- Jeff Lane <jeff@ubuntu.com>  Fri, 22 Apr 2011 11:05:19 -0400

checkbox (0.11.3) natty; urgency=low

  New upstream release (LP: #751928):
  * Fixed sleep_test crashing with ioerror (LP: #630785)
  * Fixed keyerror when running some manual tests (LP: #729431)

  [Ara Pulido]
  * Improved debconf messages and ordering (LP: #553777)
  * Video bugs should be reported as a display symptom (LP: #744964)
  * Added checkbox log to apport report

  [Gerhard Burger]
  * Fixed punctuation inconsistencies in verification procedures (LP: #744167):

 -- Marc Tardif <marc@ubuntu.com>  Tue, 05 Apr 2011 16:19:17 -0400

checkbox (0.11.2) natty; urgency=low

  New upstream release (LP: #736919):
  * Added version to dpkg dependency
  * Added multiarch support to install script (LP: #727411)
  * Fixed submitting data twice (LP: #531010)
  * Fixed job descriptions for checkbox-cli (LP: #221400)

  [Daniel Manrique]
  * Fixed strings in audio tests and updated pot file (LP: #691241)
  
  [Jochen Kemnade]
  * Fixed grammar in user-apps tests (LP: #642001)

  [Jeff Lane]
  * Added reboot instructions to suspend/hibernate tests (LP: #420493)
  * Made the firewire instructions make more sense (LP: #693068)
  
  [Michael Terry]
  * Fixed several strings appear in English although translated (LP: #514401)
    - jobs/fingerprint.txt.in
    - jobs/media.txt.in
    - jobs/monitor.txt.in
    - jobs/sleep.txt.in
    - jobs/firewire.txt.in
    - po/checkbox.pot
  * Fixed grammar (LP: #525454)
    + jobs/fingerprint.txt.in

 -- Jeff Lane <jeff@ubuntu.com>  Tue, 29 Mar 2011 09:17:36 -0400

checkbox (0.11.1) natty; urgency=low

  New upstream release (LP: #725110):
  * Checking for lock file before firing stop-all event (LP: #719552)
  * Changed description of nautilus_file_copy job (LP: #709688)

  [Javier Collado]
  * Fixed title in progress dialog

 -- Marc Tardif <marc@ubuntu.com>  Fri, 25 Feb 2011 11:56:43 -0500

checkbox (0.11) natty; urgency=low

  New upstream release (LP: #719073):
  * Changed support for persist plugin as optional (LP: #561816)

  [Ara Pulido]
  * Fixed lintian errors and warnings

  [Eitan Isaacson]
  * Migrate the UI from libglade to gtkbuilder  

 -- Marc Tardif <marc@ubuntu.com>  Mon, 14 Feb 2011 18:19:27 -0500

checkbox (0.10.4) maverick; urgency=low

  * Fixed parsing of config parameters (LP: #689140)

 -- Marc Tardif <marc@ubuntu.com>  Tue, 14 Sep 2010 12:43:51 -0400

checkbox (0.10.3) maverick; urgency=low

  New upstream release (LP: #638333):
  * Fixed verification of SSL validity (LP: #625076)
  * Improved audio test questions.

 -- Marc Tardif <marc@ubuntu.com>  Tue, 14 Sep 2010 12:43:51 -0400

checkbox (0.10.2) maverick; urgency=low

  New upstream release (LP: #617583):
  * Fixed sleep_test to check the connection if using network-manager.
  * Fixed reporting bugs against alsa-base and xorg (LP: #607214)
  * Fixed apport dialog no longer appearing (LP: #607217)
  * Reduced data file size for the desktop image.
  * Updated report to be more pretty.

 -- Marc Tardif <marc@ubuntu.com>  Fri, 13 Aug 2010 16:23:16 -0400

checkbox (0.10.1) maverick; urgency=low

  New upstream release (LP: #597295):
  * Added support for urwid interface.
  * Added sound check test.
  * Added document viewer test.
  * Added update-manager and nautilus tests.
  * Added resolution tests.
  * Added sleep tests.

 -- Marc Tardif <marc@ubuntu.com>  Tue, 22 Jun 2010 10:43:52 -0400

checkbox (0.10) maverick; urgency=low

  * Added media tests (LP: #397944)
  * Added support for comments in templates.

 -- Marc Tardif <marc@ubuntu.com>  Tue, 04 May 2010 11:51:22 -0400

checkbox (0.9.2) lucid; urgency=low

  New upstream release (LP: #567568):
  * Added referer when sending submissions to Launchpad (LP: #550973)
  * Added suggests to checkbox package in debian/control file (LP: #352740)
  * Fixed udev_resource script to be more resilient (LP: #556824)
  * Fixed cdimage_resource script to read casper.log (LP: #558728)
  * Fixed reporting all resources found for a job (LP: #560948)
  * Fixed stalling when using kdesudo to start backend (LP: #557443)
  * Fixed starting the appropriate default browser on UNR (LP: #563050)
  * Fixed ansi_parser script when outputting to stdout (LP: #560952)
  * Fixed opening the report with the gconf preferred browser (LP: #562580)
  * Fixed suspend_test to use relative time for wakealarm (LP: #349768)
  * Fixed backend not getting terminated upon closing (LP: #553328)

 -- Marc Tardif <marc@ubuntu.com>  Tue, 06 Apr 2010 14:17:46 -0400

checkbox (0.9.1) lucid; urgency=low

  New upstream release (LP: #548800):
  * Added cpu_scaling_test script.
  * Fixed hard drive detection (LP: #549714)
  * Fixed backend to handle empty messages (LP: #536645)
  * Fixed parsing of package resource (LP: #539691)
  * Fixed malformed xml report (LP: #485445)
  * Fixed running root manual tests as normal user (LP: #383559)
  * Fixed writing apport files only after submitting (LP: #530380)
  * Fixed audio test instructions (LP: #529205)
  * Fixed gathering chassis information (LP: #537435)
  * Fixed detection of disks in kvm (LP: #552998)
  * Fixed udev_resource script to be more resilient (LP: #552999)
  * Fixed filter_packages script to use new resources.

 -- Marc Tardif <marc@ubuntu.com>  Sun, 07 Mar 2010 15:05:44 -0400

checkbox (0.9) lucid; urgency=low

  * Introduced job_prompt plugin to treat all jobs (suites, tests, etc.) as composites.
  * Replaced the registry and resource scripts and centralized job iteration.
  * Replaced dependency on dbus by using sudo/gksu/kdesudo instead.
  * Replaced mktemp with mkdtemp for security purposes.
  * Fixed strings in fingerprint and modem tests (LP: #457759)
  * Fixed client side validation of Launchpad form (LP: #438671)
  * Added device information to tags when reporting bugs with apport.
  * Added shorthands for blacklist-file and whitelist-file.
  * Added support for apport default configuration (LP: #465447)
  * Added support for scrolled options list (LP: #411526)
  * Added support for tests generated by suites to run as root.
  * Added support for requirements in attachments.
  * Added support for armv7l processor
  * Added Autotest integration
  * Added LTP integration
  * Added Phoronix integration
  * Added qa-regression-testing integration

 -- Marc Tardif <marc@ubuntu.com>  Wed, 04 Nov 2009 19:36:09 -0400

checkbox (0.8.5) karmic; urgency=low

  * Fixed translation of suites and tests files (LP: #456115)
  * Fixed checking the status of command registries (LP: #457502)
  * Fixed selecting suites in the command line (LP: #457559)
  * Fixed reporting of bugs to contain test description (LP: #427932)
  * Fixed execute permissions on scripts (LP: #459606)
  * Renamed processors_info plugin to singular because processor
    information is reported as a single structure with a count attribute
  * Updated translation files.

 -- Marc Tardif <marc@ubuntu.com>  Mon, 26 Oct 2009 12:17:30 -0400

checkbox (0.8.4) karmic; urgency=low

  * Fixed failing dependencies when not available (LP: #430051)
  * Fixed supporting udevadm not providing DEVPATH variable (LP: #430084)
  * Fixed supporting audio devices without a /proc/asound entry (LP: #430086)
  * Fixed running when python-apport package is not installed (LP: #430103)
  * Fixed X error when exiting after reporting a bug (LP: #430776)
  * Fixed prompting to report a bug according to GNOME HIG (LP: #429701)
  * Fixed prompting for answer in checkbox-cli (LP: #429764)
  * Fixed resolution_test message for fglrx driver (LP: #346816)
  * Fixed adding of manpage symlinks for gtk and cli (LP: #426641)
  * Fixed recovering from connecting to the backend (LP: #446693)
  * Fixed backend to use dbus instead of policykit (LP: #435714)
  * Fixed interpolation of output variable in cli (LP: #450673)
  * Fixed selection of suites in cli (LP: #450713)
  * Fixed parsing of virtio-pci devices (LP: #450774)

 -- Marc Tardif <marc@ubuntu.com>  Tue, 13 Oct 2009 16:44:12 -0400

checkbox (0.8.3) karmic; urgency=low

  * Fixed trailing newline requirement in test definitions (LP: #427993)
  * Fixed reporting firmware version as product name (LP: #428563)
  * Fixed detecting pci and usb audio devices (LP: #429558)
  * Fixed prompting to report a bug when there's no package (LP: #429668)

 -- Marc Tardif <marc@ubuntu.com>  Sat, 12 Sep 2009 15:37:40 -0400

checkbox (0.8.2) karmic; urgency=low

  * Fixed adding test information when reporting with apport (LP: #423798)
  * Fixed tagging bugs when reporting with apport (LP: #423799)
  * Fixed expressing package aliases for the linux package (LP: #423805)
  * Fixed detecting the disk category in devices (LP: #423864)
  * Fixed supporting apport symptoms when reporting bugs (LP: #424063)
  * Fixed gathering of dmi information for Launchpad report (LP: #424454)
  * Fixed tests using gksudo returning empty output (LP: #425284)

  [Javier Collado]
  * Fixed reporting of output in shell plugin (LP: #393894)

 -- Marc Tardif <marc@ubuntu.com>  Mon, 31 Aug 2009 17:16:38 -0500

checkbox (0.8.1) karmic; urgency=low

  * New upstream version:
    * Added disk tests.
    * Added fingerprint reader tests.
    * Added firewire tets.
    * Added kms tests.
    * Added media tests.
  * Fixed dependency on hal and using udev instead (LP: #399319)
  * Fixed calling ubuntu-bug when a test fails (LP: #418978)

 -- Marc Tardif <marc@ubuntu.com>  Tue, 26 Aug 2009 17:36:05 -0500

checkbox (0.8~alpha4) karmic; urgency=low

  * New upstream version:
    * Changed icon.
    * Added timeout property to lock_prompt plugin.
    * Added concept of attachments to tests.
    * Added support for backslahes in templates to wrap lines.
    * Added support blacklisting and whitelisting both tests and suites.
    * Introduced the concept of jobs for suites, tests and attachments.
    * Removed upstart event which is no longer needed.
    * Replaced architecture and category with requires in test definitions.
  * Fixed pygst dependency (LP: #334442)
  * Fixed configuration file updates during install (LP: #330596)
  * Fixed DBus exceptions (LP: #344916, #359440)
  * Fixed and expanded translations (LP: #347038)
  * Fixed ignored system proxy settings (LP: #345548)
  * Fixed parsing blank lines in templates (LP: #393907)
  * Fixed escaping of lists (LP: #394001)
  * Fixed timeout in manual tests (LP: #377986)
  * Fixed CLI interface dialog.
  * Fixed support for FreeDesktop XDG base directory specification (LP: #363549)
  * Added general and package specific apport hooks

  [ Gabor Keleman ]
  * Fixed untranslated strings in tests (LP: #374666)
  * Fixed untranslated last screen (LP: #374646)

 -- Marc Tardif <marc@ubuntu.com>  Wed, 19 Aug 2009 15:36:05 -0500

checkbox (0.7) jaunty; urgency=low

  [ Dave Murphy ]
  * Fixed viewing of report files in Firefox 3 (LP: #331481)
  * Added additional contextual information
   * /etc/sysctl* (LP: #331055)
   * /etc/modprobe.d (LP: #331056)
   * /etc/modules (LP: #331057)
  * Fixed packaging for Jaunty
   * https://lists.ubuntu.com/archives/ubuntu-devel/2009-February/027439.html
   * Uses --install-layout=deb
   * Installs to dist-packages instead of site-packages

  [ Andy Whitcroft ]
  * suspend_test: update suspend_test to version V6 matching kernel version.
    The version here will become the master copy.
  * suspend_test: add a --dry-run mode to simplify developement
  * suspend_test: add a automation mode for checkbox integration
  * suspend_test: add a new pm-suspend test
  * suspend_test: record and restore timer_delay around the variable
    time test.
  * suspend_test: release v7.
  * suspend_test: initial version of suspend power consumption test
    from a patch by Pete Graner.
  * suspend_test: power -- made the sleep time configurable
  * suspend_test: detect batteries and disable ac/power tests
  * suspend_test: disable dbus tests when we have no primary user
  * suspend_test: handle AC transitions better
  * suspend_test: enable power test as part of --full
  * suspend_test: reduce the noise in the test instructions
  * suspend_test: use minutes in output when that is more appropriate
  * suspend_test: track actual AC transitions and report them
  * suspend_test: only mention AC at all if we have a battery
  * suspend_test: report useful data at the bottom for posting
  * suspend_test: document the new power test in the usage
  * suspend_test: power -- indicate when the result is unreliable
  * suspend_test: report -- fix up spacing issues
  * suspend_test: release v8

 -- Dave Murphy <schwuk@ubuntu.com>  Tue, 17 Mar 2009 09:46:16 +0000

checkbox (0.6) jaunty; urgency=low

  * New upstream version:
    * Added suspend_test script - for more details see:
      https://wiki.ubuntu.com/KernelTeam/SuspendResumeTesting
    * Added XSL Stylesheet and the ability to view generated reports
    * Added support for PolicyKit to run the application as a user
    * Added logging for backend and logrotation script.
  * Fixed calling ucf was run via debconf (LP: #330502)

 -- Marc Tardif <marc@ubuntu.com>  Tue, 17 Feb 2009 15:36:05 +0000

checkbox (0.5) jaunty; urgency=low

  * New upstream version:
    * Added concept of hyper text view to display clickable links.
    * Added concept of properties to components.
    * Added pci information to launchpad report.
    * Added dmi information to launchpad report.
    * Added text area to keyboard test.
    * Removed sourcing of base postrm script.
    * Updated translations from Launchpad.
  * Fixed handling of interrupt signal (LP: #327810)
  * Fixed display of text in graphical interface (LP: #240374)
  * Fixed support for regexes in blacklist and whitelist (LP: #327177)
  * Fixed opening of subunit log file (LP: #325737)
  * Fixed internet test.

 -- Marc Tardif <marc@ubuntu.com>  Tue, 20 Jan 2009 18:55:20 -0500

checkbox (0.4) jaunty; urgency=low

  * Setup bzr-builddeb in native mode.
  * Removed LGPL notice from the copyright file.

 -- Marc Tardif <marc@ubuntu.com>  Tue, 20 Jan 2009 16:46:15 -0500

checkbox (0.3) jaunty; urgency=low

  * New upstream version:
    * Renamed hwtest to checkbox.
    * Renamed auto tests to shell tests.
    * Added watch file.
    * Added README file pointing to the Ubuntu wiki.
    * Added subunit to the test suite.
    * Added the subunit_report plugin to produce a standard test report.
    * Added pvs registry.
    * Added support for int return values to recursive registry eval.
    * Added debug information when a command registry returns an error.
    * Added mounts registry.
    * Added patches to upgrade the configuration files.
    * Added support for CHECKBOX_OPTIONS environment variable.
    * Added usage information.
    * Added gconf registry.
    * Added logging to checkbox event.
    * Added locking plugin.
    * Added message store and schema types.
    * Added caching to automatic tests so that they are not run multiple
      times.
    * Added persistence to category and system_id.
    * Added lshw registry and plugin.
    * Added newlines to German introduction message.
  * Fixed e-mail address should be remembered (LP: #156725)
  * Fixed $output variable does not seem to be reinterpolated when
    testing again (LP: #189404)
  * Fixed command line interface does not provide a test nor test again
    option (LP: #189423)
  * Fixed translation template unavailable, even though hwtest is in main
    (LP: #202447)
  * Fixed internet_test should support providing a destination other
    than canonical.com (LP: #216111)
  * Fixed hwtest loads editor backup files from suite dir (LP: #237954)
  * Fixed application should only have one instance running (LP: #266899)
  * Fixed disk information should be gathered (LP: #267889)
  * Fixed typo: payback device (LP: #288331)
  * Fixed tests skipped by constraint should be reported (LP: #304176)
  * Fixed manual tests which have commands should not be run automatically
    (LP: #304231)
  * Fixed CHECKBOX_DATA mapping is not working (LP: #304736)

 -- Marc Tardif <marc@ubuntu.com>  Fri, 16 Jan 2009 12:05:32 -0500

hwtest (0.1-0ubuntu10) hardy; urgency=low

  * Fixed xalign and yalign in exchange summary.

 -- Marc Tardif <marc@interunion.ca>  Mon, 21 Apr 2008 15:07:39 -0400

hwtest (0.1-0ubuntu9) hardy; urgency=low

  * Fixed internet_test to ping default gateway rather than canonical.com.
  * Fixed python-support issues to support upgrades of hwtest.
  * Fixed tooltip to be HIG compliant.
  * Fixed category to use GTK;System;Settings;.
  * Fixed command line interface to support escape characters.
  * Using python-central instead of python-support.
  * Added support to i18n the .desktop file.
  * Added support for http_proxy and https_proxy.
  * Added summary of information being submitted.

 -- Marc Tardif <marc@interunion.ca>  Thu, 17 Apr 2008 12:01:50 -0400

hwtest (0.1-0ubuntu8) hardy; urgency=low

  * debian/patches/01_change_menu_category.patch:
    - change the category so the item is moved to system, administration and not
      the only entry in applications, system tools on a default installation

 -- Sebastien Bacher <seb128@canonical.com>  Mon, 14 Apr 2008 15:49:06 +0200

hwtest (0.1-0ubuntu7) hardy; urgency=low

  * Fixed packaging bugs.
  * Improved internationalization.
  * Renamed questions and answers to tests and results.

 -- Marc Tardif <marc@interunion.ca>  Thu,  6 Mar 2008 10:58:43 -0500

hwtest (0.1-0ubuntu6) hardy; urgency=low

  * Upload to hardy/universe (without the .bzr files).
  * Make package conformant with current Python policy.

 -- Matthias Klose <doko@ubuntu.com>  Tue, 11 Mar 2008 14:06:02 +0000

hwtest (0.1-0ubuntu5) hardy; urgency=low

  * Set default timeout to None instead of 60 seconds.
  * Updated copyright information.
  * Reverted to using gksu to limit dependencies.
  * Removed dependency on python-apt.

 -- Marc Tardif <marc@interunoin.ca>  Thu, 28 Feb 2008 17:07:07 -0500

hwtest (0.1-0ubuntu4) hardy; urgency=low

  * Improved text in questions text file.
  * Improved user experience by only showing auto questions
    progress bar when there are actual questions.
  * Also improved the user experience by showing a progress
    bar while building the report.

 -- Marc Tardif <marc@interunion.ca>  Wed, 27 Feb 2008 23:12:24 -0500

hwtest (0.1-0ubuntu3) hardy; urgency=low

  * Fixed hwtest_cli so that it doesn't strip the DISPLAY environment
    variable.
  * Fixed system_info plugin so that it does a better effort for
    gathering system information instead of relying on non standard
    information from HAL.

 -- Marc Tardif <marc@interunion.ca>  Wed, 27 Feb 2008 10:52:33 -0500

hwtest (0.1-0ubuntu2) hardy; urgency=low

  * Fixed packaging following lintian error.
  * Added packages registry and plugin.

 -- Marc Tardif <marc@interunion.ca>  Tue,  5 Feb 2008 15:02:26 -0500

hwtest (0.1-0ubuntu1) hardy; urgency=low

  * Initial Release.

 -- Marc Tardif <marc@interunion.ca>  Mon, 17 Sep 2007 17:25:54 -0300<|MERGE_RESOLUTION|>--- conflicted
+++ resolved
@@ -1,11 +1,13 @@
 checkbox (0.13) precise; urgency=low
 
-<<<<<<< HEAD
   [Marc Tardif]
   * Generate a submission.xml file that contains all device and attachment
     information, suitable for offline processing and submission.
   * Write the report before reporting the validation error.
   * Changed device.product to dmi.product for the formfactor (LP: #875312)
+
+  [Daniel Manrique]
+  * Use gettext for string (LP: #869267)
 
   [Jeff Lane]
   * Went through all the job files and:
@@ -23,12 +25,6 @@
    * Rewrote all job descriptions to match OEM QA syntax
 
  -- Daniel Manrique <daniel.manrique@canonical.com>  Wed, 12 Oct 2011 15:20:36 -0400
-=======
-  [Daniel Manrique]
-  * Use gettext for string (LP: #869267)
-
- -- Daniel Manrique <daniel.manrique@canonical.com>  Thu, 06 Oct 2011 16:22:52 -0400
->>>>>>> 86188c06
 
 checkbox (0.12.8) oneiric; urgency=low
 
