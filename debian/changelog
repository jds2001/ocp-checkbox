checkbox (0.14.4) quantal; urgency=low

  [ Daniel Manrique ]
  * New version 0.14.4 for Quantal Quetzal development.

  [Jeff Lane]
  * jobs/esata.txt.in: added tests for removable eSATA drives
    scripts/removable_storage_test: added support for ata_serial_esata devices
    scripts/removable_storage_watcher: added support for ata_serial_esata
    devices
  * scripts/optical_write_test: changed behaviour to timeout after 5 minutes
    rather than a few seconds to give testers a chance to complete the test
    without having to sit on top of the machine waiting. If tester doesn't hit
    itself and proceed.
    jobs/optical.txt.in: Cleared up text in the existing manual optical write
    tests and added two automated tests that can be used if desired (they still
    require the user to push the tray in after writing, but eliminate other
    steps)

  [Sylvain Pineau]
  * jobs/graphics.txt.in, jobs/benchmarks.txt.in: Move gtkperk to the benchmarks
    section.
<<<<<<< HEAD
  * jobs/benchmarks.txt.in, scripts/wifi_time2reconnect: Add a test to monitor
    the time needed to reconnect to a WIFI access point.
=======
  * jobs/audio.txt.in: Added a test that verifies that the various audio 
    channels are working properly.
>>>>>>> 1c4ff024

  [Brendan Donegan]
  * scripts/audio_settings: Converted script from Perl to Python(3), putting 
    it in line with approved technology guidelines
  * jobs/audio.txt.in: Fixed audio jobs to use --file option of audio_settings 
    instead of piping to STDOUT.

  [Nathan Williams]
  * scripts/network_check: Fixed exception handling in the absence of zenity
    (LP: #988260)

  [Samantha Jian]
  * Added disk spindown test script and definition.

 -- Daniel Manrique <roadmr@ubuntu.com>  Wed, 08 Aug 2012 12:43:25 -0400

checkbox (0.14.3) quantal; urgency=low

  * New upstream release (LP: #1033652)

  [Benjamin Kerensa]
  * Changed description of PCMCIA/PCIX to PCMCIA/ExpressCard since PCIX
    generally applies to servers (LP: #992249) 

  [Brendan Donegan]
  * Removed call to unlink temporary file in Html5Thread part of gpu_test.
    Also addressed a few pyflakes complaints and removed a stray print.
  * Include block device name in fields of block_device resource
    output. This will prevent different block device fields from being
    confused with each other (LP: #1027849)
  * Fix apport_prompt.py so it properly checks the value in
    /etc/default/apport (LP: #1029897)
  * Initially disable the 'Run' tab in the Qt UI, re-enabling it when the
    'Start Testing' has been clicked (LP: #1029815)
  * Put Component and Status into one tree view on the selection screen,
    rather than two seperate ones (LP: #1030871)
  * Disable the Select All and Deselect All buttons in the selection
    view during testing (LP: #1032259)

  [Daniel Manrique]
  * New version 0.14.3 for Quantal Quetzal development.
  * alsa_info is invoked with --no-dialog, otherwise if dialog is installed
    it results in invalid data in the submission file and results.
    (LP: #1028065)
  * Instruct Chromium browser to accept file:// URLs so it can correctly
    open the checkbox submission.xml report (LP: #1026614)
  * scripts/gconf_resource: decode gconf output as utf-8 rather than ascii
    (LP: #1022593)
  * jobs/user_apps.txt.in: Quicktime test now depends on gstreamer0.10-ffmpeg
    to ensure it's able to play .mov files (LP: #633009)
  * scripts/network_check: InvalidURL exception is caught and handled more
    cleanly (LP: #751701)
  
  [Sylvain Pineau]
  * jobs/usb.txt.in, scripts/disk_read_performance_test: Add a USB3 read
    performance test.
    scripts/block_device_resource: Add the maximum usb specification supported
    by both a block device and the corresponding root hub port.
  * qt/frontend/qtfront.ui, qt/frontend/images/checkbox-qt-head.png: 
    Add transparency properties to the main window header to keep the main theme
    colors in the widget background (LP: #1030857)

  [Jeff Marcom]
  * Added timeout to job call for disk smart test.

  [Marc Tardif]
  * Escaping encoded strings in udevadm output (LP: #1025381)

  [Jeff Lane]
  * jobs/cpu.txt.in: added a depends to cpu/scaling_test-log-attach to ensure
    that job does not run until afte cpu/scaling_test (LP: #1031994)
  
  [Matt Fischer]
  * scripts/network_device_info: added a check to ensure what lspci reports and
    what NetworkManger reports (if it is installed) are the same. Reports more
    useful info now like driver and driver version, IP address, etc.
  * scripts/cycle_vts: added checks to fail test if chvt returns a non-zero
    exit code. Added a final check at the end to verify we did land back on the
    original VT after testing.
    jobs/miscellanea.txt.in: fixed a typo in the chvt job. It used to reqire
    'package.alias' instead of 'package.name'

 -- Jeff Lane <jeff@ubuntu.com>  Mon, 06 Aug 2012 09:26:41 -0400

checkbox (0.14.2) quantal; urgency=low

  * New upstream release (LP: #1025869)

  [Jeff Marcom]
  * scripts/gpu_test - Fixed potential thread exiting issue.

  [Javier Collado]
  * Fixed detection of circular references in resolver.

  [Jeff Lane]
  * New version 0.14.2 for Quantal Quetzal development.
  * jobs/cpu.txt.in: added cpu_scaling_test log attachment job
  * jobs/disk.txt.in: modified block_device requirements so they'll work right
    jobs/info.txt.in: added block_device resource requirements to hdparm job so
    it won't run on removable stuff where it's not necessary.
  * jobs/info.txt.in: removed extraneous fwts_log job
    jobs/miscellanea.txt.in: modified fwts_results.log job
  * scripts/optical_detect: minor tweak to send error output to stderr
    scripts/optical_read_test: added root user check because this needs to be
    run with root privileges. Added some additional output for stderr for
    failures so we will know WHY a test or the script failed. Replaced 
    sys.stdout.write() and flush() calls with simple print statements.
  * scripts/ipmi_test: output tweaks so error messages now go to stderr. No BMC
    message is a little more clear. Module failed to load now generates an
    error rather than a simple exit.
  * scripts/network_device_info: minor change so that the fail message now
    specifies that it was an error and outputs to stderr properly.
  * scripts/disk_smart: Improvements to the logging and output during testing.
  * scripts/cpu_scaling_test: lots of output changes using logging module.
    renamed script to frequency_governors_test to be more descriptive and less
    confusing. Added a --log option to write logs to an actual file
    jobs/cpu.txt.in: added an attachment job to attach the freq_governors log.
    Modified cpu/frequency_governors to write to log file
  * scripts/cpu_offlining: added an extra bit of output in case of failures. 
  * scripts/fwts_test: improved console output so that the info displayed in
    submission.xml is more useful.
    jobs/power-management.txt.in: added job to attach fwts_wakealarm.log to
    results.
  * scripts/network_ntp_test: Tweaked output to use log levels more
    appropriately. Added some decoding so that bytes output show up as strings
    properly in output. Converted from optparse to argparse. Added a root
    check because this needs to be root to properly run.
  * scripts/disk_read_performance_test: Added extra targeted output so that
    users can understand what's going on. Moved the exit bits so the test will
    actuall run on multiple drives as originally intended and not exit on the
    first failure.
  * scripts/removable_storage_test: vastly improved the output from that script
    and also introduced some new error handling to cover a couple conditions
    that generated unhelpful tracebacks.
  * scripts/memory_compare: changed the output a little so failures now dump
    data to stderr and success to stdout. Also added a try/except block to
    catch possible ZeroDivisionError cases if dmi or meminfo return 0 (found on
    my local system due to a library issue)
  * jobs/power-management.txt.in: improved rtc and tickless idle tests to
    provide more useful output, even though they are very simple tests.
  * jobs/networking.txt.in: added some output to networking/multi_nic so a 
    failure due to unconfigured ifaces generates something beyond a blank line
  * scripts/cpu_topology: Changed it so there is less output on success and
    more useful output on failure. Fixed a bug in the test for Failure that
    caused the False condition to never be met.
  * scripts/network_bandwidth_test: fleshed out the output to make it a little
    more useful in both debug and info levels. Was going to set the
    networking/bandwidth job to debug, but the info output should now be
    sufficient to begin diagnosing test failures.
  * jobs/usb.txt.in: Added output to usb/detect in case no USB controllers are
    found. Added dependencies on the udisks package which may not be installed
    by default.
    debian/control: Added udisks as a suggests for checkbox as it's required
    for the USB tests to function.
  * scripts/memory_test: converted from optparse to argparse. Added some extra
    stderr output that may be useful if this test fails. redirected some
    existing error messages to stderr also
  * scripts/disk_stats_test: some minor changes to output. Also, error output
    now goes to stderr on test failure.

  [Marc Tardif]
  * Fixed duplicate jobs appearing in the store when rerunning jobs.
  * Fixed packaging to install scripts under /usr/lib.

  [Daniel Manrique]
  * Added a message file format test that does some simplistic checks
    on jobs/* files to ensure they are sane.
  * Fixed two typos in jobs/suspend.txt.in.
  * Merging of translations into job files prior to running message 
    file format test, to further ensure that translated strings
    and field descriptions are parsed correctly.
  * Explicit encoding of error strings in Job.execute, so that data returned
    is consistent and invokers of this method don't choke on it. (LP:
    #1024541)

  [Brendan Donegan]
  * Make a call to rfkill unblock in the create_connection script, incase
    those nasty Broadcom drivers have left a soft-block on the wireless after
    loading. Also do a bit of refactoring to use check_output and check_call
    instead of Popen (LP: #1019162)
  * Move the call to unblock to before the connection is created
  * Reimplemented memory_compare in python3 and restructured it to put
    things into dictionaries for easy access. Also fixed bug with detecting
    non-RAM devices as RAM. (LP: #960087)
  * Wait longer to get the window handle in gpu_test, so that we don't fall foul
    of timing issues. (LP: #1018563)
  * Catch exception raised in memory_compare by DMI RAM entries with No Module
    Installed in the Size field (LP: #1023220)
  * Also unblock wireless before wireless_scanning test, as I neglected to do
    this before. (LP: #1023619)
  * Replace Flash video playback with HTML5 video playback. This has better
    support in Ubuntu and is more relevant (LP: #1024078)

  [Sylvain Pineau]
  * Add the firmware version (BIOS or UEFI) to the XML report.

 -- Daniel Manrique <roadmr@ubuntu.com>  Fri, 13 Jul 2012 16:26:06 -0400

checkbox (0.14.1) quantal; urgency=low

  * New upstream release (LP: #1018571)

  [Brendan Donegan]
  * Fixed up a few things with the gpu_lockup tests. Removed depends,
    renamed to gpu_lockup_suspend to reflect behaviour and removed the
    requirement on Firefox
  * Changed suspend_advanced and suspend_advanced_auto to use less
    strict definition of fwts s3 test.

  [Javier Collado]
  * Make sure that jobs are topologically ordered (LP: #990075)
  * Keep job ordering as close to whitelist as possible (LP: #1017951)

  [Marc Tardif]
  * New version 0.14.1 for Quantal Quetzal development.
  * jobs/suspend.txt.in: Fixed trailing newline on otherwise empty line.
  * scripts/run_templates: Fixed calls to Popen to use universal_newlines
    to return strings instead of bytes (LP: #1018354)

  [Daniel Manrique]
  * Fixed duplicate suspend/bluetooth_obex_after_suspend job name.
  * scripts/dpkg_resource: Changed encoding from ascii to utf-8 to handle
    non-ascii locales (LP: #1018353)

  [Jeff Lane]
  * Migrated audio/external-HDMI-playback into checkbox. Modified the
    command to match our other audio tests that save and reset mixer
    levels.

 -- Javier Collado <javier.collado@canonical.com>  Tue, 26 Jun 2012 16:07:04 +0200

checkbox (0.14) quantal; urgency=low

  New upstream release (LP: #1016746):

  [Brendan Donegan]
  * [FEATURE] Python 2 to 3 conversion:
    * scripts/create_connection - switched to using argparse and fixed
      representation of octal literal
    * scripts/internet_test - ran 2to3 tool and decoded result of
      check_output. Also replaced optparse with argparse
    * scripts/memory_info
    * scripts/removable_storage_test - ran 2to3 tool and fixed some
      encoding issues
    * scripts/removable_storage_watcher - ran 2to3 tool and swapped
      use of gobject with gi.repository.GObject
    * scripts/xrandr_cycle - ran 2to3 tool and fixed encoding issue
    * scripts/obex_send - ran 2to3 tool and swapped
      use of gobject with gi.repository.GObject
  * Update touchpad.py to use gsettings instead of deprecated gconf
    (LP: #1004212)
  * Instead of checking output of nmcli con up in create_connection,
    check the return code is success instead (LP: #1013537)
  * base64 encode the after suspend screenshot attachement so that it can
    be uploaded properly (LP: #1016126)
  * Fixed simple type in xorg_memory_test, introduced by Python3
    conversion (LP: #1016387)
  * [FEATURE] Add suspend/bluetooth_obex_after_suspend_auto test to be
    used during fully automated SRU testing

  [Marc Tardif]
  * [FEATURE] Reworked media_keys_test into key_test, making it more generic
    and able to test for any key that sends an scancode. Used it to implement
    a test for the Super key.
  * [FEATURE] Added new interactive and auto-verifying touchpad scrolling
    test.
  * [FEATURE] Python 2 to 3 conversion:
    * scripts/ansi_parser
    * scripts/cking_suite
    * scripts/floppy_test
    * scripts/network_bandwidth_test
    * scripts/cpu_scaling_test
  * Removed sleep_test script no longer used by any test definition.
  * [FEATURE] Deprecated scripts:
    * scripts/autotest_filter and scripts/autotest_suite
    * scripts/ltp_filter and scripts/ltp_suite
    * scripts/mago_filter and scripts/mago_suite
    * scripts/qa_regression_suite

  [Daniel Manrique]
  * New version 0.14 for Quantal Quetzal development.
  * Set the correct user (root) for fwts-wakealarm test (LP: #1004102)
  * Set correct user (root) for usb/storage-preinserted, so it works correctly
    on servers (LP: #1004131)
  * Log (at level INFO) name of each message we execute, so the currently
    running job can be determined by looking at the logfile, rather than
    hunting through process lists.
  * [FEATURE] Added script and jobs to collect and attach output from
    alsa-info.sh.
  * Assume utf-8 encoding always, when opening template files.
    (LP: #1015174)
  * [FEATURE] Replaced the context menu in the selection tree with explicit
    "select/deselect all" buttons.

  [Javier Collado]
  * Submission screen in Qt interface updated to support certification client:
    - customize contents depending on the upload target (launchpad or certification)
    - display links to the report properly in the show_entry method
  * Fixed qt interface show_entry method preopulates widget that gets
    user input (LP: #1000451)
  * Added customizable deselect_warning message in qt show_tree method (LP: #1000443)
  * show_error method shows long text properly in gtk/qt interfaces (LP:
    #1012052)

  [Jeff Lane]
  * [FEATURE] Changes to Power Management testing in Checkbox:
    * scripts/pm_test: added a slightly modified version of OEM team's pm.py
      script for reboot/poweroff testing
    * jobs/hibernate.txt.in: modified hibernate test to use fwts and added new
      jobs to attach log files from hibernate testing.
    * jobs/power-management.txt.in: added new poweroff and reboot jobs using pm_test
      script. Added jobs to attach logs from reboot and poweroff tests to
      results.
    * jobs/stress.txt.in: modified suspend_30_cycles and hibernate_30_cycles to
      use fwts. Added jobs to attach logs from 30 cycle tests to results.
    * jobs/suspend.txt.in: Modified suspend_advanced and suspend_advanced_auto to use
      fwts. Added job to attach log from suspend_advanced and suspend_advanced_auto
      to results.
  * [FEATURE] jobs/miscellanea.txt.in: added a job to gather tester info for
    certification purposes. Not to be used for UF.
  * [FEATURE] Python 2 to 3 conversion:
    * scripts/cpu_topology: ran 2to3, made modificates based on code review and
      tested script to verify functionality.
    * scripts/disk_smart: ported to Python 3. Inserted bits to decode byte
      data returned by Popen. Fixed list_handler to decode bytes types to clean
      up debug output.  Added bits to improve debug output. Migrated from
      optparse to argparse.
    * scripts/network_check: ran 2to3 and that was all that was needed. Also
      took the liberty of migrating from optparse to ArgParse sine we're
      Python3 only now.
    * scripts/network_device_info: ran 2to3 and changed shebang.
    * scripts/network_info: ran 2to3 and changed shebang. Fixed encoding issue
      with interface[:15] (needed to be a bytes object).
    * scripts/fwts_test: ran 2to3 and changed shebang, fixed an encoding bug
      with Popen output. Cleaned up the final output to be more useful for
      debugging test failures.
    * scripts/keyboard_test: nothing to do for conversion beyond changing shebang.
    * scripts/network_ntp_test: 2to3 changed nothing, so modified shebang.
      Fixed an encoding issue with Popen output in. Re-inserted a call to
      SilentCall() that was removed from TimeSkew() by someone in a previous
      revision, which made the TimeSkew() function do nothing. Fixed an
      unbuffered I/O error in SilentCall() discovered while testing Python3
      changes.
    * scripts/optical_detect, scripts/optical_read_test: ran 2to3 and changed
      shebang. Changes were minimal.
    * scripts/xorg_memory_test: 2to3 made minimal changes, modifed shebang.
      Converted optparse code to argparse code and replaced sys.argv[] stuff
      with more useful positional arguments. Removed a redundant import that
      2to3 injected.
    * scripts/resolution_test: ran 2to3 with minimal changes. Changed shebang.
      Converted optparse to argparse and removed unnecessary calls to
      sys.argv[]
    * scripts/pm_log_check: ran 2to3 and changed shebang.
    * scripts/pm_test: ran 2to3 and changed shebang. After a lot of trial and
      error, changed the way xinput is called to avoid confusing bytecode
      embedded in the command output that was causing problems with
      bytes.decode() on the "after reboot" hardware checks.

  [Jeff Marcom]
  * [FEATURE] Python 2 to 3 conversion:
    * scripts/memory_info
    * scripts/memory_test
    * scripts/touchpad_test
  * Deprecated: wake_on_lan_test
  * Update touchpad.py to use gsettings instead of deprecated gconf
    (LP: #1004212)

  [Marc Tardif]
  * [FEATURE] Reworked media_keys_test into key_test, making it more generic
    and able to test for any key that sends an scancode. Used it to implement
    a test for the Super key.
  * [FEATURE] Added new interactive and auto-verifying touchpad scrolling
    test.
  * Removed sleep_test script no longer used by any test definition.
  * Migrated project minus scripts to Python 3.

  [Sylvain Pineau]
  * [FEATURE] Python 2 to 3 conversion:
    * scripts/gst_pipeline_test. Migrated to PyGI.
    * scripts/removable_resource: Add a resource job to identify removable
      block devices. __disks__ jobs updated to run only on internal drives.
  * [FEATURE] jobs/benchmarks.txt.in, scripts/pts_run: Add a reworked launcher
    for phoronix-test-suite tests.
  * [FEATURE] Python 2 to 3 conversion:
  * jobs/stress.txt.in: add OEM team's stress tests (including reboot and poweroff)
    and log analysis jobs

 -- Marc Tardif <marc@ubuntu.com>  Fri, 22 Jun 2012 17:04:14 -0400

checkbox (0.13.8) precise; urgency=low

  [Brendan Donegan]
  * Run fwts_test as root so that the log can be written to on servers and
    also because it's supposed to be run as root (LP: #989701)
  * Fixed cpu_offlining to work properly on systems with ten or more CPU
    cores. (LP: #926136)
  * Give more verbose output from fwts_test script and upload results log as an
    attachment. (LP: #992607)
  * Fix identation on optical/read-automated (LP: #991737)
  * Fixed problem with fwts test log attachment (No bug filed)

  [Nathan Williams]
  * fix typo in jobs/optical.txt.in (lp: #987652)

  [Jeff Lane]
  * Bumped revision to 0.13.8
  * scripts/removable_storage_watcher: increased default timeout to 20 seconds
    to account for time for testers to plug devices in and for the system to
    register the insert/remove event (LP: #978925)
  * [FEATURE] plugins/jobs_prompt.py, plugins/recover_prompt.py, 
    plugins/suites_prompt.py: Added "Fail last test" functionality. Now if a
    test causes a crash (checkbox, system or otherwise), when we recover we
    have the option to just mark the last test failed and move on, or re-run
    the last test and try again.
  * [FEATURE] jobs/local.txt.in, jobs/sniff.txt.in added 8 simple manual sniff 
    tests to be used for test purposes when developing features.
  * [FEATURE] data/whitelists/sniff.whitelist added a whitelist to make use of 
    the basic sniff tests.

  [Daniel Manrique]
  * [FEATURE] checkbox/user_interface.py, checkbox/qt-interface.py,
    plugins/jobs_prompt.py, plugins/recover_prompt.py,
    plugins/suites_prompt.py: Made some modifications to the recover prompt
    changes that better handle accented and other characters in translation.
    This avoides a situation where the recovery could fail due to accented
    characters in translations.

  [Łukasz Zemczak]
  * [FEATURE] checkbox_gtk/gtk_interface.py: Capture ESC keypresses so that
    Checkbox doesn't close/die when user presses ESC.

  [Sylvain Pineau]
  * [FEATURE] jobs/info.txt.in: added new attachments, lspci -vvnnQ and
    lsusb -vv and ensure outputs of lscpi, lsusb and dmidecode return UTF8.

  [Tim Chen]
  * Use nmcli con delete instead of deleting the connection file, also avoid
    bringing eth0 down when running the wireless_monitoring tests.

 -- Jeff Lane <jeff@ubuntu.com>  Mon, 14 May 2012 10:20:59 -0400

checkbox (0.13.7) precise; urgency=low

  [Tiago Salem Herrmann]
  * checkbox_qt/qt_interface.py, qt/frontend/qtfront.cpp,
    qt/frontend/qtfront.h: Do async calls to some ui methods and avoid
    unexpected dbus timeouts (LP: #962333)

  [Sylvain Pineau]
  * qt/frontend/qtfront.cpp: Submit/View results buttons are disabled until
    every selected test has been run (LP: #937715)

  [Jeff Lane]
  * Converted submissionWarningLabel and text to submissionUbuntuFriendlyLabel
    wtih instructional text for submitting results. This is a workaround for
    the bug causing the warning to be displayed at all times rather than only
    when testing is incomplete. (LP: #967457)
  * [FEATURE] Modified stress jobs so that they are all automated per decision
     made during the cert sprint.
  * Removed dhclient call from networking/multi_nic tests because of a bug in
    dhclient that can cause it to hang when run on eth0. New test requirement
    will be that the tester must configure and bring up all ethernet devices
    prior to running checkbox. Also added a check to make sure we're not trying
    to run the test on a device that's not active. (LP: #926229)

  [Daniel Manrique]
  * jobs/optical.txt.in: Change test descriptions to avoid confusing
    instruction to press the "Next" button (which is incorrect). (LP: #971181)
  * jobs/local.txt.in: Fixed touchpad local job which was using suspend.txt 
    as the job source) (LP: #979344) 
  * jobs/mediacards.txt.in: Added usb and scsi devices to
    removable_storage_test commands (LP: #979356)

 -- Jeff Lane <jeff@ubuntu.com>  Wed, 11 Apr 2012 19:23:45 -0400

checkbox (0.13.6) precise; urgency=low

  [Jeff Lane]
  * Removed files in /data that are not used in any job descriptions
    (LP: #957396)

  [Javier Collado]
  * plugins/jobs_info.py: Checkbox doesn't warn that invalid whitelist patterns
    are being used (LP: #937651)
  * [FEATURE] Added smoke test jobs, whitelist and local job to use for
    checkbox development purposes.
  * Fixed "camera_test detect" problem with missing args attributes (LP:
    #967419)

  [Marc Tardif]
  * Fixed string_to_type conversion in network_bandwidth_test (LP: #954587)

  [Sylvain Pineau]
  * qt/frontend/qtfront.cpp, qt/frontend/qtfront.h, plugins/suites_prompt.py,
    checkbox_qt/qt_interface.py, plugins/jobs_prompt.py: The selection tree is
    now updated when recovering from a previous run (LP: #937696)

  [Brendan Donegan]
  * [FEATURE] Added touchpad tests from CE QA Checkbox to allow touchpad
    testing to be performed

  [Daniel Manrique]
  * Internationalization support in checkbox-qt; updated checkbox.pot file
    (LP: #951054) 

 -- Javier Collado <javier.collado@canonical.com>  Wed, 28 Mar 2012 17:02:53 -0400

checkbox (0.13.5) precise; urgency=low

  New upstream release (LP: #960633):

  [Tiago Salem Herrmann]
  * qt/frontend/qtfront.ui: If the test text is too long, then it is cut off
    (LP: #950111)
  * checkbox/user_interface.py, checkbox_qt/qt_interface.py,
    plugins/user_interface.py, qt/frontend/qtfront.cpp, qt/frontend/qtfront.h:
    Correctly update automated test execution status in the Selection tab
    (LP: #950105).
  * qt/frontend/qtfront.cpp: Avoid QDBusArgument warnings when running
    checkbox-qt from a terminal (LP: #957476)
  * checkbox_qt/qt_interface.py, qt/frontend/qtfront.cpp,
    qt/frontend/qtfront.h, qt/frontend/qtfront.ui: add a popup comment box
    for each test under the "Run" tab. (LP: #959452)
  * checkbox/user_interface.py, qt/frontend/qtfront.cpp,
    qt/frontend/qtfront.h, checkbox_qt/qt_interface.py: Set
    interface.direction to NEXT if all the tests were executed and the user
    either analyzed or submitted the results. (LP: #956329)
  * checkbox/user_interface.py, plugins/user_interface.py,
    qt/frontend/qtfront.cpp, qt/frontend/qtfront.h,
    checkbox_qt/qt_interface.py: Use the ui persistent storage to keep some ui
    configuration values. (LP: #937626)
  * checkbox/user_interface.py: Avoid using fork() + call() to run a web
    browser. Use Popen instead.(LP: #956307)
  * qt/frontend/qtfront.ui, qt/frontend/qtfront.cpp, qt/frontend/qtfront.h:
    Removed welcome tab (LP: #957090)

  [Jeff Lane]
  * Reset default checkbox log level to INFO from DEBUG to make logs less
    confusing and verbose. (LP: #949745) 
  * Removed dependency on bluetooth/detect-output on the
    suspend/suspend_advanced job. (LP: #955375)
  * jobs/mediacard.txt.in, scripts/removable_storage_test,
    scripts/removable_storage_watcher: Modified removable_storage_watcher and
    removable_storage_test to accept list of busses to watch to resolve
    problems on systems with MMC readers that present themselves as USB
    devices rather than SDIO (LP: #953160)
  * jobs/optical.txt.in: Fixed the job descriptions for optical/read and
    optical/cdrom-audio-playback to account for changes in Precise and make
    them less confusing (LP: #954606)
  * Created automated version of optical/read for server testing
    Fixed issues with optical_read_test script:
    - test could pass if /dev/cdrom did not exist
    - test could pass if /dev/cdrom was inaccessible
    - test could pass if no optical device was passed in (LP: #945178)
  * Removed hard coded paths from scripts (LP: #949435)

  [Marc Tardif]
  * Linted qt_interface which had a few syntax errors (LP: #949957)
  * plugins/apport_prompt.py: Fixed apport integration was producing a trace
    (LP: #959463)

  [Daniel Manrique]
  * Bumped revision number to 0.13.5 in trunk
  * jobs/keys.txt.in: Fix definition for keys/media-keys test which failed to
    run (LP: #954480)
  * Reverted feature to keep tests ordered, as the sortkey attribute causes
    undesirable secondary effects.

  [Sylvain Pineau]
  * Show the UF invalidation warning if all test cases are unchecked from the
    right click menu (LP: #956757)
  * checkbox_qt/qt_interface.py, qt/frontend/qtfront.cpp,
    qt/frontend/qtfront.h: Tests now select Yes on PASS status (LP: #954556)

  [Brendan Donegan]
  * jobs/suspend.txt.in: Fixed dependencies on wireless and suspend_advanced
    jobs.
  * Changed screenshot jobs to use /dev/external_webcam which will be set by
    a udev rule (LP: #956885)

 -- Jeff Lane <jeff@ubuntu.com>  Fri, 16 Mar 2012 19:14:09 -0400

checkbox (0.13.4) precise; urgency=low

  [Brendan Donegan]
  * Added 'scsi' as a valid bus ID for determining product in udevadm.py
    (LP: #940249)
  * Added 'cciss' as a valid bus ID for determining product in udevadm.py
    (LP: #942548)
  * Updated command fields in composite disk jobs to address the ! in 
    some disk paths (LP: #942769)
  * Updated create_connection to poll for registration of connection and 
    then attempt to bring it up (LP: #944662)
  * Fixed command run by wireless_connection tests so that they fail if the
    internet_test fails, but still clean up the connection file (LP: #944176)
  * Fixed wireless_connection_open_* jobs to not provide security options
    (LP: #947163)

  [Daniel Manrique]
  * Tweaks to internet_test: don't try to ping an IP that's unreachable from 
    the specified interface (or at all), try to find something pingable via
    other means.

  [Javier Collado]
  * Added python-cairo as a dependency for checkbox-gtk (LP: #940163)
  * Updated camera_test script to use better tool for capturing the image
    and allow specifying a device to use, plus other improvements. Create a
    job which takes a capture from the webcam of the desktop.
  * Added jobs to take screenshots after suspend and attach the resulting jpg

  [Marc Tardif]
  * Tidied up logic for determining DISK device product and vendor 
    (LP: #942548)
  * Fixed filename matching expression for local jobs (LP: #942273)
  * Fixed duplicate System Testing applications after upgrade (LP: #940627)

  [Aurelien Gateau]
  * lib/template.py, lib/template_i18n.py, plugins/jobs_info.py,
    plugins/suites_prompt.py: Add a "sortkey" attribute to jobs, the sortkey
    order matches the order in which they appear in jobfiles.
  * checkbox_gtk/gtk_interface.py: Shows jobs and suites in sortkey order
    (that is, as they appear in job definition files, rather than
    alphabetically).
  * checkbox_gtk/gtk_interface.py, gtk/checkbox-gtk.ui,
    plugins/jobs_prompt.py: Added a progress bar showing tests completed and
    total.

  [Sylvain Pineau]
  * Updated gst_pipeline_test to add a --fullscreen option for video playback.
  * Add python-gtk2 dependency, Gst from gi.repository don't work well with 
    messages (See https://bugzilla.gnome.org/show_bug.cgi?id=631901).
  * Add a new job to capture screen during fullscreen video playback.

  [Tiago Salem Herrmann]
  * checkbox_qt/qt_interface.py, qt/frontend/qtfront.cpp,
    qt/frontend/qtfront.h, qt/frontend/treemodel.cpp, qt/frontend/treemodel.h:
    Makes it possible for the job selection tree to have more than 2 levels of
    children nodes.
 
  [Tim Chen]
  * Modifications to removable_storage_test to handle cases where removable
    media is not mounted prior to test running. (LP: #944623)

 -- Jeff Lane <jeff@ubuntu.com>  Thu, 08 Mar 2012 09:29:10 -0500

checkbox (0.13.3) precise; urgency=low

  New upstream release (LP: #939549):
 
  [Brendan Donegan]
  * Typo in command for for miscellanea/virtualization-check (LP: #934243)
  * Resized test selection views in checkbox-qt (LP: #937113)

  [Daniel Manrique]
  * Use GObject from gi.repository instead of gobject (LP: #937099)
  * Disable flushing to disk after every file access during gathering phase for
    a significant speed boost. (LP: #939019)

  [Javier Collado]
  * Fixed running of disk/read_performance tests (LP: #933528)
  
  [Sylvain Pineau]
  * Fix depends fields in info and suspend test suites (LP: #934051) 
  * Display results report in non-graphical interfaces (LP: #937657)

  [ Tiago Salem Herrmann ]
  * Remove auto generated qt resource file (LP: #938863)
 
  [Ara Pulido]
  * Fix the Ubuntu Friendly warning message (LP: #939448)

 -- Marc Tardif <marc@ubuntu.com>  Thu, 16 Feb 2012 10:31:18 -0500

checkbox (0.13.2) precise; urgency=low

  New upstream release (LP: #933090):

  [Jeff Lane]
  * Added a Hard Disk Stats Test that was part of a much older merge request
    for server test suite.
  * Modified apport-directory to provide feedback
  * Added new optical_write_test script and created appropriate jobs to refine
    optical drive testing
  * Created new resource job that creates an optical.{CD-R,DVD-R} resource to
    determine if a machine's optical drive supports writing or is read-only.
  * Added virt-check test to determine if a server will work as an OpenStack
    Compute Node.
  * Moved apport-directory changes from an old branch to checkbox where the
    job now resides.

  [Marc Tardif]
  * Removed trailing directories from the devpath of disk devices (LP: #925582)
  * Fixed awk regular expression in max_diskspace_used script (LP: #926312)
  * Implemented anonymous submissions to Launchpad with a dummy e-mail
    address.
  * Qt: Moved widgets around in Results window.
  * Changed options and arguments passed to show_tree method, and related UI
    changes.
  * Simplified running checkbox-qt from source tree, by compiling if needed.
  * Added support for decimals and multiple partitions in max_diskspace_used.
  * Fixed reference to xrandr_detect_modes replaced by VESA_drivers_not_in_use.
  * Fixed depends in debian/control file for checkbox-qt.

  [Daniel Manrique]
  * Changed way of obtaining preferred browser to ensure we honor the user's
    preference rather than Chromium's clobbering of
    /etc/alternatives/gnome-www-browser (LP: #925603) 
  * Added submission_path_prompt config variable; if set, it will be shown to
    the user before the test selection screen, and the value entered will
    override the default filename for the xml report.
  * plugins/suites_prompt.py: Fixed jobs being run despite being deselected. 
  * Qt: Changed color of the step bubbles to Ubuntu Orange, and made it
    parametrizable.
  * Qt: View report functionality.
  * Qt: Set the runtime application icon.
  * Fixed typo in network/info.
  * Fixed typo in create_connection.

  [Brendan Donegan]
  * Changed checkbox-cli text to clearly explain what + does (LP: #926417)
  * Changed progress bar of Qt UI to standard rather than custom one,
    prettified tabs and updated Launchpad email text amongst other UI tweaks
    in qt/frontend/qtfront.ui
  * Fixed some oversights in the mediacard job files regarding test 
    descriptions and card types.
  * Tweaked the memory_compare script a bit to make it easier to maintain.
  * Used regexes in default whitelist.

  [Javier Collado]
  * Removed job that installed ipmitool by default (LP: #931954)

  [Tiago Salem Herrmann]
  * Implementation of Qt frontend for checkbox.
  * Qt-related features and bugfixes:
  * Qt: Added welcome screen image and background color.
  * Qt: Removed maximize/restore button.
  * Qt: added select/deselect all popup menu.
  * Qt: Status screen
  * Qt: Antialiasing hint for step numbers and question mark.
  
  [Sylvain Pineau]
  * Tests will run in in order specified by the whitelist.
  * JobStore caches most of a job's attributes in memory to speed up sorting.

 -- Jeff Lane <jeff@ubuntu.com>  Wed, 15 Feb 2012 00:11:21 -0500

checkbox (0.13.1) precise; urgency=low

  New upstream release (LP: #925090):

  [Brendan Donegan]
  * Fixed the cpu_topology script so that it doesn't mistake the word
    'processor' in the value of another field for the field 'processor'
    (LP: #882161)
  * Added create_connection script and jobs to automatically create/test a
    wireless network connection.
  * Updated wireless job dependencies.
  * Add wireless performance data collecting tests.
  * Changed is_laptop test to a shell test and implemented a check_is_laptop
    script to check automatically for a systems 'laptopness' (LP: #886668)
  * Fixed connect_wireless script which continued failing to correctly
    identify wireless connections.
  * Don't fail the sleep_test if the wake alarm is still set (LP: #911161)
  * Add requirement for mem sleep state to be supported to the
    suspend_advanced_auto job (LP: #804190)
  * Fixed the camera/display test and removed the camera/video one.
  * Added display resource and matching requirements to external video 
    output tests.
  * Added removable_storage_watcher script to replace watch_command to make
    testing USB, FireWire and MMC devices easier and more cohesive.
  * Added memory_compare script to automate the memory/info job
  * Switch audio settings to correct device before running audio tests
    (LP: #916859)
  * Nixed graphics/xorg-version-output job and updated other job dependencies,
    since it is redundant with graphics/xorg-version. (LP: #671144)

  [Gabor Kelemen]
  * Fixed last two remaining strings with backslashes (LP: #868571)
  * Fix misplaced parentheses, so translation can work (LP: #904876)

  [Marc Tardif]
  * Refactored install scripts to be agnostic of variant name: 
    install/postinst, install/config and debian/*.postinst.
  * Using title defined in user_interface plugin in GTK interface.
  * Updated default.whitelist to reflect renamed jobs.
  * Removed files with non-printable characters from submission.xml.
  * Fixed parser for submission files with empty question comments
    and context info (LP: #912546)
  * Added support for skipping tests when the depends don't pass
    (LP: #509598)
  * Removed extraneous code from the sleep_test.
  * Refactored logic to check for network after suspend.
  * Removed deprecated hwtest package.
  * cpu_offlining was incorrectly using return instead of exit.

  [Daniel Manrique]
  * Update control files under debian/ to eliminate (most) lintian warnings
    (LP: #352986)
  * Environment variables specified with environ: in a job description will be
    passed to the backend for it to add to its environment. (LP: #897889)
  * Handle malformed LANGUAGE environment variable values (LP: #912946)
  * Added interactive media_keys_test script.
  * Make creation of wireless connection files more robust (LP: #923836)
  * Recommend gstreamer-gconf to enable media tests on kubuntu (LP: #898641)
  * Add bluetooth device requirement to obex jobs (LP: #921128)
  * Add a plugin conf variable for the welcome string (shown on the first
    screen when checkbox runs), so it can be changed without much effort.
  * Remove superflous bluetooth/detect job
  * Fixed typo in jobs/local.txt.in (phoronix misspelled as peripherals).
  * Rearranged a misplaced changelog entry.
  * Updated debian/control to remove unneeded Uploader: field.

  [Robert Roth]
  * Fixed spelling mistakes in user_apps job file. (LP: #904209)

  [Jeff Lane]
  * Created automated network info test to get some config info during automated 
    runs. (LP: #912038)
  * Added requires to suspend wireless jobs so they won't run if wireless isn't
    present (LP: #907150)
  * Fixed issue in usb_test with unwritable filesystems (LP: #912522)
  * Fixed USB tests so that insert, storage, remove run in proper order
  * Removed usb_storage_after_suspend since it's superfluous, all other USB
    tests already run after suspend.
  * Modifed usb_test to handle firewire drives as well, renamed script to
    removable_storage_test

  [Aurélien Gâteau]
  * Improvements to Recover dialog and show_info method.

  [ Javier Collado ]
  * Error while creating binary package fixed (LP: #921576)

  [ Sylvain Pineau ]
  * Replaced xrandr_display_modes with automated check for VESA driver
  * Refactored Unity compatibility tests

 -- Daniel Manrique <daniel.manrique@canonical.com>  Fri, 10 Feb 2012 11:19:05 -0500

checkbox (0.13) precise; urgency=low

  New upstream release (LP: #892268):

  [Marc Tardif]
  * Generate a submission.xml file that contains all device and attachment
  * Write the report before reporting the validation error.
  * Changed device.product to dmi.product for the formfactor (LP: #875312)

  [Daniel Manrique]
  * Use gettext for string (LP: #869267)
  * Move progress indicator to main checkbox dialog instead of a 
    transient window (LP: #868995)
  * Ignore malformed dpkg entries in package_resource (LP: #794747)
  * Reset window title after finishing a manual test (LP: #874690)
  * Handle "@" in locale names (as in ca@valencia).

  [Jeff Lane]
  * Went through all the job files and:
    * Updated descriptions to match Unity UI structure
    * Added descriptions where necessary
    * Added further details to some descriptions
    * Moved some jobs to more appropriate files
    * Fixed job names in older job files to match new naming scheme 
      (suite/testname)
    * Added jobs to local.txt to ensure all job files are now parsed
      (this allows easier addition of existing tests to whitelists)
    * Changed remaining manual job descriptions to match the new format
  * Updated CD and DVD write tests to be more clear about when to skip
    them (LP: #772794)

  [Ara Pulido]
  * Rewrote all job descriptions to match OEM QA syntax

  [Brendan Donegan]  
  * Fix the code that assigns keys in checkbox-cli so that it never assigns
    keys which have other uses. (LP: #877467)
  * Show details of unmet job requirements (LP: #855852)
  * Ensure that connect_wireless chooses a wireless connection from the list
    of available connections (LP: #877752)
  * Have the bluetooth/detect tests require a device with the category
    BLUETOOTH to run, thus preventing the test from failing on systems with
    no Bluetooth device (LP: #862322)
  * Rename attachment jobs to not have a forward slash in their name
    (LP: #887964)
  * Guard against trying to write files to logical partitions on USB sticks
    (which will obviously fail) in usb_test (LP: #887049)
  * Make the OpenGL test ignore the return value of glxgears and improve
    the test description (LP: #890725)
  * Allow input/mouse test to run if a TOUCH device is present
    (LP: #886129)

  [ Javier Collado ]
  * Broken job dependencies fixed (LP: #888447)
  * Regex support when specifying blacklists and whitelists on the
    commandline (LP: #588647)

 -- Daniel Manrique <daniel.manrique@canonical.com>  Thu, 18 Nov 2011 12:46:21 -0500

checkbox (0.12.8) oneiric; urgency=low

  New upstream release (LP: #862579):

  [Brendan Donegan]
  * Remove test for FTP connection from network_check script (LP: #854222)
  * Update a parameter in usb_test to have it run faster.
  * Remove record_playback_after_suspend from Ubuntu Friendly whitelist (LP: #855540)
  * Fix minor typo in multi-monitor friendly resolution_test script which caused 
    minimum_resolution test to fail (LP: #855599)
  * Remove storage_devices_test from Ubuntu Friendly whitelist since bonnie++  (which it uses) is not installed by default (LP: #855841)
  * Changed description and name to reflect Ubuntu Friendly branding. Now when a user searches for Ubuntu Friendly in the lens, Checkbox will appear (LP: #852036)
  * Reset the selections at the test suite prompt if No is selected at the recover prompt (LP: #861208)
  * Save the connection name(s) instead of the interface name so that they can be reconnected to properly after the wireless before/after suspend tests have completed (LP: #861502)
  * Make connect_wireless use the UUID of the connection instead of the name for greater reliability (LP: #862190)

  [Daniel Manrique]
  * Restored _recover attribute, re-enabling welcome and test selection
    screens (LP: #852204)
  * Remove memory/test from the Ubuntu Friendly whitelist (LP: #853799)
  * Use diff instead of grep, better comparing of empty files (LP: #852014)
  * Apport integration: new mandatory "tag" value in ApportOptions (LP: #852201)
  * Add warning prior to starting the tests (LP: #855328)
  * Apport integration: Fix instantiation of Gtk.RadioButton, needed due 
    to PyGI related API changes (LP: #805679)
  * Remove ping -R parameter that apparently caused ICMP packets to be dropped
    by some routers (LP: #861404)

  [ Evan Broder ]
  * Replace resolution_test with an implementation which uses GdkScreen to
    be multimonitor-aware (LP: #632987)

  [Jeff Lane]
  * Fix names of optical drive tests and remove a non-existing test from the
    whitelist (LP: #854808) 
  * Fix wireless_*_suspend jobs so they recreate iface file instead of append
    each time (LP: #855845)
    (LP: #852201)
  * Clarify better the intend of the is_laptop question (LP: #861844)
  * Fixed dependencies for tests that depend on suspend/suspend_advanced 
    (LP: #860651)

  [Tim Chen]
  * Fix cpu_scaling_test (LP: #811177)
 
  [Ara Pulido]
  * Avoid connect_wireless messing with AP with similar names (LP: #861538)
  * Remove bluetooth/file-transfer from the list of tests to run, since due to
    bug 834348 it always fails.

  [Marc Tardif]
  * Added support for wildcards when verifying the transport certificate.
  * Applying depends across suites (LP: #861218)

 -- Daniel Manrique <daniel.manrique@canonical.com>  Thu, 29 Sep 2011 13:12:01 -0400

checkbox (0.12.7) oneiric; urgency=low

  New upstream release (LP: #850395):

  [Brendan Donegan]
  * Redirecting stderr to pipe to fix the gconf_resource script (LP: #832321)
  * Clear jobs directory when user selects No to recover question (LP: #836623)

  [Daniel Manrique]
  * checkbox/job.py: Guard against bogus timeout values (LP: #827859)
  * More explicit handling of string decoding/encoding, avoids problems with
    non-ascii characters (LP: #833747)
  * Changed architecture from all to any for checkbox base, to build
    architecture-specific binaries (LP: #833696)

  [Jeff Lane]
  * Several corrections necessary due to test name changes or typos found in
    job files

  [Marc Tardif]
  * Connecting hyper text widgets only once (LP: #827904)
  * Detecting MMC readers as OTHER instead of DISK (LP: #822948)
  * Validating the hostname in the SSL certificate (LP: #625076)
  * Validating the submission.xml (LP: #838123)

 -- Daniel Manrique <daniel.manrique@canonical.com>  Fri, 14 Sep 2011 17:15:26 -0400

checkbox (0.12.6) oneiric; urgency=low

  New upstream release (LP: #841983):

  [ Daniel Manrique ]
  * Work around PyGTK API changes that kept checkbox from starting up
    (LP: #839675).

 -- Daniel Manrique <daniel.manrique@canonical.com>  Mon, 05 Sep 2011 12:47:58 -0400

checkbox (0.12.5) oneiric; urgency=low

  New upstream release (LP: #838745):

  [Ara Pulido]
  * Created a "suspend" suite and renamed relevant tests.

  [Brendan Donegan]
  * Removed redundant tests in power-management suite.
  * Fixed dependencies in power-management suite.

  [Daniel Manrique]
  * Changed name of apt-get test to reflect the suite it's in.
  * Fixed typos in job definitions that caused them to not be run.
  * Added missing description to info/hdparm test (LP: #832351)
  * Quote command to obtain bluetooth address, to avoid hanging if 
    a device is not present (LP: #836756).
  * Added BLUETOOTH category to udev parser.
  * Removed some tests from default whitelist.
  * Fixed dependencies for keys/sleep.
  
  [Jeff Lane]
  * Added new USB storage transfer test
  * Re-worked and added automated audio test

  [Marc Tardif]
  * Added WIRELESS category to udev parser.

 -- Ara Pulido <ara@ubuntu.com>  Thu, 01 Sep 2011 12:23:07 +0100

checkbox (0.12.4) oneiric; urgency=low

  New upstream release (LP: #824180):

  [Brendan Donegan]
  * Refactored job definition files.
  * Fixed dependencies and test naming.
  * Added Online CPU before/after suspend test.
  * Automated wireless tests.
  * Removed redundant sru_suite.txt, updated dependencies accordingly.
  * Automated bluetooth_obex tests.

  [Daniel Manrique]
  * Further improvements to make frontend/backend communication more reliable.
    Prevents stuck backends, failure to close the GUI due to lack of reply
    from the backend, and test specifying "user" not being run.
  * scripts/keyboard_test modified to account for pygi-related GTK API
    changes. (LP: #804369)
  * scripts/sleep_test: improve handling of NetworkManager DBus API
    changes. (LP: #808423)
  * scripts/cdimage_resource: properly handle releases with "LTS" in their
    name (LP: #814085)
  * Updated minimum_resolution test as per latest system requirements, leaving
    just one unified test. (LP: #767166)

  [Javier Collado]
  * Checkbox exits with EX_NOINPUT if a whitelist or blacklist file is
    specified and cannot be found.
  * Deselect a test suite automatically when none of its children is selected,
    in the GTK interface. (LP: #651878)
  * Make the "Next" button the default action when Enter is pressed, to 
    streamline testing with the GTK interface.

  [Marc Tardif]
  * Fixed udevam not being found because /sbin not in PATH (LP: #597305)
  * Fixed hardware attachments for udev and dmi (LP: #822682)

  [Sylvain Pineau]
  * Expose the message store to other plugins, via firing an expose-msgstore
    event.

  [Andrew Faulkner]
  * Fix description for nautilus_file_create job (LP: #821141) 

  [Kenneth Wimer]
  * New header image that follows brand guidelines (LP: #554202)

 -- Daniel Manrique <daniel.manrique@canonical.com>  Wed, 10 Aug 2011 15:16:39 -0400

checkbox (0.12.3) oneiric; urgency=low

  [Marc Tardif]
  * Only reading CHECKBOX_* environment variables in config (LP: #802458)
  * Imported scripts and jobs from Platform Services.

  [Chad A. Davis]
  * Switch to dh_python2 and debhelper7 (LP: #788514)

  [Barry Warsaw]
  * Fix checkbox_clean.run() to ignore missing executables, as is the case
    in a fresh checkout.

 -- Daniel Manrique <daniel.manrique@canonical.com>  Fri, 01 Jul 2011 11:37:27 -0400

checkbox (0.12.2) oneiric; urgency=low

  New upstream release (LP: #800199):

  [Brendan Donegan]
  * Added interface parameter to internet_test script.

  [Daniel Manrique]
  * GTK GUI: Change assignment of TreeStore model to TreeView to account for
    pygi-related API changes. Also seems to fix lingering select/deselect all
    buttons. (LP: #796666) (LP: #796622)
  * GTK GUI: Fix call to Gtk buffer get_text to add now-mandatory fourth
    parameter, keeps the GUI from misbehaving in connection to fixed bug.
    (LP: #796827)
  * GTK GUI: Fix handling of mouse events in gtk_hypertext_view.py which
    prevented displaying the final report.
  * Put test name as part of the window title, as an aid to
    reporting/debugging (LP: #744190)
  * plugins/apport_prompt.py: Add test name to "Do you want to report a bug?"
    dialog to make it clearer.

  [Sylvain Pineau]
  * Fix evaluation of job requirements (LP: #798200)
  * Added "in" operator to job requirements.

 -- Marc Tardif <marc@ubuntu.com>  Tue, 21 Jun 2011 09:41:57 -0400

checkbox (0.12.1) oneiric; urgency=low

  New upstream release (LP: #796629):

  [Brendan Donegan]
  * Fix timeout in sleep_test script (LP: #665299)
  * Fix traces in hyper_text_view module (LP: #796508)
  * Added camera test (LP: #764222)

  [Daniel Manrique]
  * Fix GUI definition file so main window uses "natural request", growing
    when child widgets require so (LP: #776734)
  * Fix open/read blocking behavior and backend/frontend communications to
    avoid hangs and lingering backends. (LP: #588539)
  * Render header text dynamically over the image background, and updated pot
    file with the new string. (LP: #621880)

  [Robert Roth]
  * Improve command line key prompts (LP: #786924)

 -- Marc Tardif <marc@ubuntu.com>  Fri, 03 Jun 2011 17:00:11 -0400

checkbox (0.12) oneiric; urgency=low

  New upstream release (LP: #784076):
  * Removed dead pixel test.

  [Bilal Akhtar]
  * Port checkbox to Gtk3/PyGI (LP: #783822)

 -- Marc Tardif <marc@ubuntu.com>  Tue, 17 May 2011 09:48:07 -0400

checkbox (0.11.4) natty; urgency=low

  * Changed udev_resource to report CAPTURE for USB VIDEO devices
  * Fixed eval of resources with names like list item names
  
  [Carl Milette]
  * Fixed hard coded disk in disk_bench_test so that it matches convention
    utilizing udev_resource for finding devices. (LP: #507943)

 -- Jeff Lane <jeff@ubuntu.com>  Fri, 22 Apr 2011 11:05:19 -0400

checkbox (0.11.3) natty; urgency=low

  New upstream release (LP: #751928):
  * Fixed sleep_test crashing with ioerror (LP: #630785)
  * Fixed keyerror when running some manual tests (LP: #729431)

  [Ara Pulido]
  * Improved debconf messages and ordering (LP: #553777)
  * Video bugs should be reported as a display symptom (LP: #744964)
  * Added checkbox log to apport report

  [Gerhard Burger]
  * Fixed punctuation inconsistencies in verification procedures (LP: #744167):

 -- Marc Tardif <marc@ubuntu.com>  Tue, 05 Apr 2011 16:19:17 -0400

checkbox (0.11.2) natty; urgency=low

  New upstream release (LP: #736919):
  * Added version to dpkg dependency
  * Added multiarch support to install script (LP: #727411)
  * Fixed submitting data twice (LP: #531010)
  * Fixed job descriptions for checkbox-cli (LP: #221400)

  [Daniel Manrique]
  * Fixed strings in audio tests and updated pot file (LP: #691241)
  
  [Jochen Kemnade]
  * Fixed grammar in user-apps tests (LP: #642001)

  [Jeff Lane]
  * Added reboot instructions to suspend/hibernate tests (LP: #420493)
  * Made the firewire instructions make more sense (LP: #693068)
  
  [Michael Terry]
  * Fixed several strings appear in English although translated (LP: #514401)
    - jobs/fingerprint.txt.in
    - jobs/media.txt.in
    - jobs/monitor.txt.in
    - jobs/sleep.txt.in
    - jobs/firewire.txt.in
    - po/checkbox.pot
  * Fixed grammar (LP: #525454)
    + jobs/fingerprint.txt.in

 -- Jeff Lane <jeff@ubuntu.com>  Tue, 29 Mar 2011 09:17:36 -0400

checkbox (0.11.1) natty; urgency=low

  New upstream release (LP: #725110):
  * Checking for lock file before firing stop-all event (LP: #719552)
  * Changed description of nautilus_file_copy job (LP: #709688)

  [Javier Collado]
  * Fixed title in progress dialog

 -- Marc Tardif <marc@ubuntu.com>  Fri, 25 Feb 2011 11:56:43 -0500

checkbox (0.11) natty; urgency=low

  New upstream release (LP: #719073):
  * Changed support for persist plugin as optional (LP: #561816)

  [Ara Pulido]
  * Fixed lintian errors and warnings

  [Eitan Isaacson]
  * Migrate the UI from libglade to gtkbuilder  

 -- Marc Tardif <marc@ubuntu.com>  Mon, 14 Feb 2011 18:19:27 -0500

checkbox (0.10.4) maverick; urgency=low

  * Fixed parsing of config parameters (LP: #689140)

 -- Marc Tardif <marc@ubuntu.com>  Tue, 14 Sep 2010 12:43:51 -0400

checkbox (0.10.3) maverick; urgency=low

  New upstream release (LP: #638333):
  * Fixed verification of SSL validity (LP: #625076)
  * Improved audio test questions.

 -- Marc Tardif <marc@ubuntu.com>  Tue, 14 Sep 2010 12:43:51 -0400

checkbox (0.10.2) maverick; urgency=low

  New upstream release (LP: #617583):
  * Fixed sleep_test to check the connection if using network-manager.
  * Fixed reporting bugs against alsa-base and xorg (LP: #607214)
  * Fixed apport dialog no longer appearing (LP: #607217)
  * Reduced data file size for the desktop image.
  * Updated report to be more pretty.

 -- Marc Tardif <marc@ubuntu.com>  Fri, 13 Aug 2010 16:23:16 -0400

checkbox (0.10.1) maverick; urgency=low

  New upstream release (LP: #597295):
  * Added support for urwid interface.
  * Added sound check test.
  * Added document viewer test.
  * Added update-manager and nautilus tests.
  * Added resolution tests.
  * Added sleep tests.

 -- Marc Tardif <marc@ubuntu.com>  Tue, 22 Jun 2010 10:43:52 -0400

checkbox (0.10) maverick; urgency=low

  * Added media tests (LP: #397944)
  * Added support for comments in templates.

 -- Marc Tardif <marc@ubuntu.com>  Tue, 04 May 2010 11:51:22 -0400

checkbox (0.9.2) lucid; urgency=low

  New upstream release (LP: #567568):
  * Added referer when sending submissions to Launchpad (LP: #550973)
  * Added suggests to checkbox package in debian/control file (LP: #352740)
  * Fixed udev_resource script to be more resilient (LP: #556824)
  * Fixed cdimage_resource script to read casper.log (LP: #558728)
  * Fixed reporting all resources found for a job (LP: #560948)
  * Fixed stalling when using kdesudo to start backend (LP: #557443)
  * Fixed starting the appropriate default browser on UNR (LP: #563050)
  * Fixed ansi_parser script when outputting to stdout (LP: #560952)
  * Fixed opening the report with the gconf preferred browser (LP: #562580)
  * Fixed suspend_test to use relative time for wakealarm (LP: #349768)
  * Fixed backend not getting terminated upon closing (LP: #553328)

 -- Marc Tardif <marc@ubuntu.com>  Tue, 06 Apr 2010 14:17:46 -0400

checkbox (0.9.1) lucid; urgency=low

  New upstream release (LP: #548800):
  * Added cpu_scaling_test script.
  * Fixed hard drive detection (LP: #549714)
  * Fixed backend to handle empty messages (LP: #536645)
  * Fixed parsing of package resource (LP: #539691)
  * Fixed malformed xml report (LP: #485445)
  * Fixed running root manual tests as normal user (LP: #383559)
  * Fixed writing apport files only after submitting (LP: #530380)
  * Fixed audio test instructions (LP: #529205)
  * Fixed gathering chassis information (LP: #537435)
  * Fixed detection of disks in kvm (LP: #552998)
  * Fixed udev_resource script to be more resilient (LP: #552999)
  * Fixed filter_packages script to use new resources.

 -- Marc Tardif <marc@ubuntu.com>  Sun, 07 Mar 2010 15:05:44 -0400

checkbox (0.9) lucid; urgency=low

  * Introduced job_prompt plugin to treat all jobs (suites, tests, etc.) as composites.
  * Replaced the registry and resource scripts and centralized job iteration.
  * Replaced dependency on dbus by using sudo/gksu/kdesudo instead.
  * Replaced mktemp with mkdtemp for security purposes.
  * Fixed strings in fingerprint and modem tests (LP: #457759)
  * Fixed client side validation of Launchpad form (LP: #438671)
  * Added device information to tags when reporting bugs with apport.
  * Added shorthands for blacklist-file and whitelist-file.
  * Added support for apport default configuration (LP: #465447)
  * Added support for scrolled options list (LP: #411526)
  * Added support for tests generated by suites to run as root.
  * Added support for requirements in attachments.
  * Added support for armv7l processor
  * Added Autotest integration
  * Added LTP integration
  * Added Phoronix integration
  * Added qa-regression-testing integration

 -- Marc Tardif <marc@ubuntu.com>  Wed, 04 Nov 2009 19:36:09 -0400

checkbox (0.8.5) karmic; urgency=low

  * Fixed translation of suites and tests files (LP: #456115)
  * Fixed checking the status of command registries (LP: #457502)
  * Fixed selecting suites in the command line (LP: #457559)
  * Fixed reporting of bugs to contain test description (LP: #427932)
  * Fixed execute permissions on scripts (LP: #459606)
  * Renamed processors_info plugin to singular because processor
    information is reported as a single structure with a count attribute
  * Updated translation files.

 -- Marc Tardif <marc@ubuntu.com>  Mon, 26 Oct 2009 12:17:30 -0400

checkbox (0.8.4) karmic; urgency=low

  * Fixed failing dependencies when not available (LP: #430051)
  * Fixed supporting udevadm not providing DEVPATH variable (LP: #430084)
  * Fixed supporting audio devices without a /proc/asound entry (LP: #430086)
  * Fixed running when python-apport package is not installed (LP: #430103)
  * Fixed X error when exiting after reporting a bug (LP: #430776)
  * Fixed prompting to report a bug according to GNOME HIG (LP: #429701)
  * Fixed prompting for answer in checkbox-cli (LP: #429764)
  * Fixed resolution_test message for fglrx driver (LP: #346816)
  * Fixed adding of manpage symlinks for gtk and cli (LP: #426641)
  * Fixed recovering from connecting to the backend (LP: #446693)
  * Fixed backend to use dbus instead of policykit (LP: #435714)
  * Fixed interpolation of output variable in cli (LP: #450673)
  * Fixed selection of suites in cli (LP: #450713)
  * Fixed parsing of virtio-pci devices (LP: #450774)

 -- Marc Tardif <marc@ubuntu.com>  Tue, 13 Oct 2009 16:44:12 -0400

checkbox (0.8.3) karmic; urgency=low

  * Fixed trailing newline requirement in test definitions (LP: #427993)
  * Fixed reporting firmware version as product name (LP: #428563)
  * Fixed detecting pci and usb audio devices (LP: #429558)
  * Fixed prompting to report a bug when there's no package (LP: #429668)

 -- Marc Tardif <marc@ubuntu.com>  Sat, 12 Sep 2009 15:37:40 -0400

checkbox (0.8.2) karmic; urgency=low

  * Fixed adding test information when reporting with apport (LP: #423798)
  * Fixed tagging bugs when reporting with apport (LP: #423799)
  * Fixed expressing package aliases for the linux package (LP: #423805)
  * Fixed detecting the disk category in devices (LP: #423864)
  * Fixed supporting apport symptoms when reporting bugs (LP: #424063)
  * Fixed gathering of dmi information for Launchpad report (LP: #424454)
  * Fixed tests using gksudo returning empty output (LP: #425284)

  [Javier Collado]
  * Fixed reporting of output in shell plugin (LP: #393894)

 -- Marc Tardif <marc@ubuntu.com>  Mon, 31 Aug 2009 17:16:38 -0500

checkbox (0.8.1) karmic; urgency=low

  * New upstream version:
    * Added disk tests.
    * Added fingerprint reader tests.
    * Added firewire tets.
    * Added kms tests.
    * Added media tests.
  * Fixed dependency on hal and using udev instead (LP: #399319)
  * Fixed calling ubuntu-bug when a test fails (LP: #418978)

 -- Marc Tardif <marc@ubuntu.com>  Tue, 26 Aug 2009 17:36:05 -0500

checkbox (0.8~alpha4) karmic; urgency=low

  * New upstream version:
    * Changed icon.
    * Added timeout property to lock_prompt plugin.
    * Added concept of attachments to tests.
    * Added support for backslahes in templates to wrap lines.
    * Added support blacklisting and whitelisting both tests and suites.
    * Introduced the concept of jobs for suites, tests and attachments.
    * Removed upstart event which is no longer needed.
    * Replaced architecture and category with requires in test definitions.
  * Fixed pygst dependency (LP: #334442)
  * Fixed configuration file updates during install (LP: #330596)
  * Fixed DBus exceptions (LP: #344916, #359440)
  * Fixed and expanded translations (LP: #347038)
  * Fixed ignored system proxy settings (LP: #345548)
  * Fixed parsing blank lines in templates (LP: #393907)
  * Fixed escaping of lists (LP: #394001)
  * Fixed timeout in manual tests (LP: #377986)
  * Fixed CLI interface dialog.
  * Fixed support for FreeDesktop XDG base directory specification (LP: #363549)
  * Added general and package specific apport hooks

  [ Gabor Keleman ]
  * Fixed untranslated strings in tests (LP: #374666)
  * Fixed untranslated last screen (LP: #374646)

 -- Marc Tardif <marc@ubuntu.com>  Wed, 19 Aug 2009 15:36:05 -0500

checkbox (0.7) jaunty; urgency=low

  [ Dave Murphy ]
  * Fixed viewing of report files in Firefox 3 (LP: #331481)
  * Added additional contextual information
   * /etc/sysctl* (LP: #331055)
   * /etc/modprobe.d (LP: #331056)
   * /etc/modules (LP: #331057)
  * Fixed packaging for Jaunty
   * https://lists.ubuntu.com/archives/ubuntu-devel/2009-February/027439.html
   * Uses --install-layout=deb
   * Installs to dist-packages instead of site-packages

  [ Andy Whitcroft ]
  * suspend_test: update suspend_test to version V6 matching kernel version.
    The version here will become the master copy.
  * suspend_test: add a --dry-run mode to simplify developement
  * suspend_test: add a automation mode for checkbox integration
  * suspend_test: add a new pm-suspend test
  * suspend_test: record and restore timer_delay around the variable
    time test.
  * suspend_test: release v7.
  * suspend_test: initial version of suspend power consumption test
    from a patch by Pete Graner.
  * suspend_test: power -- made the sleep time configurable
  * suspend_test: detect batteries and disable ac/power tests
  * suspend_test: disable dbus tests when we have no primary user
  * suspend_test: handle AC transitions better
  * suspend_test: enable power test as part of --full
  * suspend_test: reduce the noise in the test instructions
  * suspend_test: use minutes in output when that is more appropriate
  * suspend_test: track actual AC transitions and report them
  * suspend_test: only mention AC at all if we have a battery
  * suspend_test: report useful data at the bottom for posting
  * suspend_test: document the new power test in the usage
  * suspend_test: power -- indicate when the result is unreliable
  * suspend_test: report -- fix up spacing issues
  * suspend_test: release v8

 -- Dave Murphy <schwuk@ubuntu.com>  Tue, 17 Mar 2009 09:46:16 +0000

checkbox (0.6) jaunty; urgency=low

  * New upstream version:
    * Added suspend_test script - for more details see:
      https://wiki.ubuntu.com/KernelTeam/SuspendResumeTesting
    * Added XSL Stylesheet and the ability to view generated reports
    * Added support for PolicyKit to run the application as a user
    * Added logging for backend and logrotation script.
  * Fixed calling ucf was run via debconf (LP: #330502)

 -- Marc Tardif <marc@ubuntu.com>  Tue, 17 Feb 2009 15:36:05 +0000

checkbox (0.5) jaunty; urgency=low

  * New upstream version:
    * Added concept of hyper text view to display clickable links.
    * Added concept of properties to components.
    * Added pci information to launchpad report.
    * Added dmi information to launchpad report.
    * Added text area to keyboard test.
    * Removed sourcing of base postrm script.
    * Updated translations from Launchpad.
  * Fixed handling of interrupt signal (LP: #327810)
  * Fixed display of text in graphical interface (LP: #240374)
  * Fixed support for regexes in blacklist and whitelist (LP: #327177)
  * Fixed opening of subunit log file (LP: #325737)
  * Fixed internet test.

 -- Marc Tardif <marc@ubuntu.com>  Tue, 20 Jan 2009 18:55:20 -0500

checkbox (0.4) jaunty; urgency=low

  * Setup bzr-builddeb in native mode.
  * Removed LGPL notice from the copyright file.

 -- Marc Tardif <marc@ubuntu.com>  Tue, 20 Jan 2009 16:46:15 -0500

checkbox (0.3) jaunty; urgency=low

  * New upstream version:
    * Renamed hwtest to checkbox.
    * Renamed auto tests to shell tests.
    * Added watch file.
    * Added README file pointing to the Ubuntu wiki.
    * Added subunit to the test suite.
    * Added the subunit_report plugin to produce a standard test report.
    * Added pvs registry.
    * Added support for int return values to recursive registry eval.
    * Added debug information when a command registry returns an error.
    * Added mounts registry.
    * Added patches to upgrade the configuration files.
    * Added support for CHECKBOX_OPTIONS environment variable.
    * Added usage information.
    * Added gconf registry.
    * Added logging to checkbox event.
    * Added locking plugin.
    * Added message store and schema types.
    * Added caching to automatic tests so that they are not run multiple
      times.
    * Added persistence to category and system_id.
    * Added lshw registry and plugin.
    * Added newlines to German introduction message.
  * Fixed e-mail address should be remembered (LP: #156725)
  * Fixed $output variable does not seem to be reinterpolated when
    testing again (LP: #189404)
  * Fixed command line interface does not provide a test nor test again
    option (LP: #189423)
  * Fixed translation template unavailable, even though hwtest is in main
    (LP: #202447)
  * Fixed internet_test should support providing a destination other
    than canonical.com (LP: #216111)
  * Fixed hwtest loads editor backup files from suite dir (LP: #237954)
  * Fixed application should only have one instance running (LP: #266899)
  * Fixed disk information should be gathered (LP: #267889)
  * Fixed typo: payback device (LP: #288331)
  * Fixed tests skipped by constraint should be reported (LP: #304176)
  * Fixed manual tests which have commands should not be run automatically
    (LP: #304231)
  * Fixed CHECKBOX_DATA mapping is not working (LP: #304736)

 -- Marc Tardif <marc@ubuntu.com>  Fri, 16 Jan 2009 12:05:32 -0500

hwtest (0.1-0ubuntu10) hardy; urgency=low

  * Fixed xalign and yalign in exchange summary.

 -- Marc Tardif <marc@interunion.ca>  Mon, 21 Apr 2008 15:07:39 -0400

hwtest (0.1-0ubuntu9) hardy; urgency=low

  * Fixed internet_test to ping default gateway rather than canonical.com.
  * Fixed python-support issues to support upgrades of hwtest.
  * Fixed tooltip to be HIG compliant.
  * Fixed category to use GTK;System;Settings;.
  * Fixed command line interface to support escape characters.
  * Using python-central instead of python-support.
  * Added support to i18n the .desktop file.
  * Added support for http_proxy and https_proxy.
  * Added summary of information being submitted.

 -- Marc Tardif <marc@interunion.ca>  Thu, 17 Apr 2008 12:01:50 -0400

hwtest (0.1-0ubuntu8) hardy; urgency=low

  * debian/patches/01_change_menu_category.patch:
    - change the category so the item is moved to system, administration and not
      the only entry in applications, system tools on a default installation

 -- Sebastien Bacher <seb128@canonical.com>  Mon, 14 Apr 2008 15:49:06 +0200

hwtest (0.1-0ubuntu7) hardy; urgency=low

  * Fixed packaging bugs.
  * Improved internationalization.
  * Renamed questions and answers to tests and results.

 -- Marc Tardif <marc@interunion.ca>  Thu,  6 Mar 2008 10:58:43 -0500

hwtest (0.1-0ubuntu6) hardy; urgency=low

  * Upload to hardy/universe (without the .bzr files).
  * Make package conformant with current Python policy.

 -- Matthias Klose <doko@ubuntu.com>  Tue, 11 Mar 2008 14:06:02 +0000

hwtest (0.1-0ubuntu5) hardy; urgency=low

  * Set default timeout to None instead of 60 seconds.
  * Updated copyright information.
  * Reverted to using gksu to limit dependencies.
  * Removed dependency on python-apt.

 -- Marc Tardif <marc@interunoin.ca>  Thu, 28 Feb 2008 17:07:07 -0500

hwtest (0.1-0ubuntu4) hardy; urgency=low

  * Improved text in questions text file.
  * Improved user experience by only showing auto questions
    progress bar when there are actual questions.
  * Also improved the user experience by showing a progress
    bar while building the report.

 -- Marc Tardif <marc@interunion.ca>  Wed, 27 Feb 2008 23:12:24 -0500

hwtest (0.1-0ubuntu3) hardy; urgency=low

  * Fixed hwtest_cli so that it doesn't strip the DISPLAY environment
    variable.
  * Fixed system_info plugin so that it does a better effort for
    gathering system information instead of relying on non standard
    information from HAL.

 -- Marc Tardif <marc@interunion.ca>  Wed, 27 Feb 2008 10:52:33 -0500

hwtest (0.1-0ubuntu2) hardy; urgency=low

  * Fixed packaging following lintian error.
  * Added packages registry and plugin.

 -- Marc Tardif <marc@interunion.ca>  Tue,  5 Feb 2008 15:02:26 -0500

hwtest (0.1-0ubuntu1) hardy; urgency=low

  * Initial Release.

 -- Marc Tardif <marc@interunion.ca>  Mon, 17 Sep 2007 17:25:54 -0300<|MERGE_RESOLUTION|>--- conflicted
+++ resolved
@@ -20,13 +20,10 @@
   [Sylvain Pineau]
   * jobs/graphics.txt.in, jobs/benchmarks.txt.in: Move gtkperk to the benchmarks
     section.
-<<<<<<< HEAD
   * jobs/benchmarks.txt.in, scripts/wifi_time2reconnect: Add a test to monitor
     the time needed to reconnect to a WIFI access point.
-=======
   * jobs/audio.txt.in: Added a test that verifies that the various audio 
     channels are working properly.
->>>>>>> 1c4ff024
 
   [Brendan Donegan]
   * scripts/audio_settings: Converted script from Perl to Python(3), putting 
