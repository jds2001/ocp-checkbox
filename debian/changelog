checkbox (0.12.4) oneiric; urgency=low
 
  * scripts/keyboard_test modified to account for pygi-related GTK API
    changes. (LP: #804369)
  * scripts/sleep_test: improve handling of NetworkManager DBus API
    changes. (LP: #808423)

  * Further improvements to make frontend/backend communication more reliable.
    Prevents stuck backends, failure to close the GUI due to lack of reply
    from the backend, and test specifying "user" not being run.

  [Javier Collado]
  * Checkbox exits with EX_NOINPUT if a whitelist or blacklist file is
    specified and cannot be found.

  [ Brendan Donegan]
  * Refactored job definition files.
  * Fixed dependencies and test naming.
  * Added Online CPU before/after suspend test.
   

<<<<<<< HEAD
 -- Daniel Manrique <daniel.manrique@canonical.com>  Fri, 15 Jul 2011 09:31:10 -0400
=======
 -- Daniel Manrique <daniel.manrique@canonical.com>  Tue, 12 Jul 2011 15:25:57 -0400
>>>>>>> 36148eaa

checkbox (0.12.3) oneiric; urgency=low

  [ Marc Tardif ]
  * Only reading CHECKBOX_* environment variables in config (LP: #802458)
  * Imported scripts and jobs from Platform Services.

  [Chad A. Davis]
  * Switch to dh_python2 and debhelper7 (LP: #788514)

  [Barry Warsaw]
  * Fix checkbox_clean.run() to ignore missing executables, as is the case
    in a fresh checkout.

 -- Daniel Manrique <daniel.manrique@canonical.com>  Fri, 01 Jul 2011 11:37:27 -0400

checkbox (0.12.2) oneiric; urgency=low

  New upstream release (LP: #800199):

  [Brendan Donegan]
  * Added interface parameter to internet_test script.

  [Daniel Manrique]
  * GTK GUI: Change assignment of TreeStore model to TreeView to account for
    pygi-related API changes. Also seems to fix lingering select/deselect all
    buttons. (LP: #796666) (LP: #796622)
  * GTK GUI: Fix call to Gtk buffer get_text to add now-mandatory fourth
    parameter, keeps the GUI from misbehaving in connection to fixed bug.
    (LP: #796827)
  * GTK GUI: Fix handling of mouse events in gtk_hypertext_view.py which
    prevented displaying the final report.
  * Put test name as part of the window title, as an aid to
    reporting/debugging (LP: #744190)
  * plugins/apport_prompt.py: Add test name to "Do you want to report a bug?"
    dialog to make it clearer.

  [Sylvain Pineau]
  * Fix evaluation of job requirements (LP: #798200)
  * Added "in" operator to job requirements.

 -- Marc Tardif <marc@ubuntu.com>  Tue, 21 Jun 2011 09:41:57 -0400

checkbox (0.12.1) oneiric; urgency=low

  New upstream release (LP: #796629):

  [Brendan Donegan]
  * Fix timeout in sleep_test script (LP: #665299)
  * Fix traces in hyper_text_view module (LP: #796508)
  * Added camera test (LP: #764222)

  [Daniel Manrique]
  * Fix GUI definition file so main window uses "natural request", growing
    when child widgets require so (LP: #776734)
  * Fix open/read blocking behavior and backend/frontend communications to
    avoid hangs and lingering backends. (LP: #588539)
  * Render header text dynamically over the image background, and updated pot
    file with the new string. (LP: #621880)

  [Robert Roth]
  * Improve command line key prompts (LP: #786924)

 -- Marc Tardif <marc@ubuntu.com>  Fri, 03 Jun 2011 17:00:11 -0400

checkbox (0.12) oneiric; urgency=low

  New upstream release (LP: #784076):
  * Removed dead pixel test.

  [Bilal Akhtar]
  * Port checkbox to Gtk3/PyGI (LP: #783822)

 -- Marc Tardif <marc@ubuntu.com>  Tue, 17 May 2011 09:48:07 -0400

checkbox (0.11.4) natty; urgency=low

  * Changed udev_resource to report CAPTURE for USB VIDEO devices
  * Fixed eval of resources with names like list item names
  
  [Carl Milette]
  * Fixed hard coded disk in disk_bench_test so that it matches convention
    utilizing udev_resource for finding devices. (LP: #507943)

 -- Jeff Lane <jeff@ubuntu.com>  Fri, 22 Apr 2011 11:05:19 -0400

checkbox (0.11.3) natty; urgency=low

  New upstream release (LP: #751928):
  * Fixed sleep_test crashing with ioerror (LP: #630785)
  * Fixed keyerror when running some manual tests (LP: #729431)

  [Ara Pulido]
  * Improved debconf messages and ordering (LP: #553777)
  * Video bugs should be reported as a display symptom (LP: #744964)
  * Added checkbox log to apport report

  [Gerhard Burger]
  * Fixed punctuation inconsistencies in verification procedures (LP: #744167):

 -- Marc Tardif <marc@ubuntu.com>  Tue, 05 Apr 2011 16:19:17 -0400

checkbox (0.11.2) natty; urgency=low

  New upstream release (LP: #736919):
  * Added version to dpkg dependency
  * Added multiarch support to install script (LP: #727411)
  * Fixed submitting data twice (LP: #531010)
  * Fixed job descriptions for checkbox-cli (LP: #221400)

  [Daniel Manrique]
  * Fixed strings in audio tests and updated pot file (LP: #691241)
  
  [Jochen Kemnade]
  * Fixed grammar in user-apps tests (LP: #642001)

  [Jeff Lane]
  * Added reboot instructions to suspend/hibernate tests (LP: #420493)
  * Made the firewire instructions make more sense (LP: #693068)
  
  [Michael Terry]
  * Fixed several strings appear in English although translated (LP: #514401)
    - jobs/fingerprint.txt.in
    - jobs/media.txt.in
    - jobs/monitor.txt.in
    - jobs/sleep.txt.in
    - jobs/firewire.txt.in
    - po/checkbox.pot
  * Fixed grammar (LP: #525454)
    + jobs/fingerprint.txt.in

 -- Jeff Lane <jeff@ubuntu.com>  Tue, 29 Mar 2011 09:17:36 -0400

checkbox (0.11.1) natty; urgency=low

  New upstream release (LP: #725110):
  * Checking for lock file before firing stop-all event (LP: #719552)
  * Changed description of nautilus_file_copy job (LP: #709688)

  [Javier Collado]
  * Fixed title in progress dialog

 -- Marc Tardif <marc@ubuntu.com>  Fri, 25 Feb 2011 11:56:43 -0500

checkbox (0.11) natty; urgency=low

  New upstream release (LP: #719073):
  * Changed support for persist plugin as optional (LP: #561816)

  [Ara Pulido]
  * Fixed lintian errors and warnings

  [Eitan Isaacson]
  * Migrate the UI from libglade to gtkbuilder  

 -- Marc Tardif <marc@ubuntu.com>  Mon, 14 Feb 2011 18:19:27 -0500

checkbox (0.10.4) maverick; urgency=low

  * Fixed parsing of config parameters (LP: #689140)

 -- Marc Tardif <marc@ubuntu.com>  Tue, 14 Sep 2010 12:43:51 -0400

checkbox (0.10.3) maverick; urgency=low

  New upstream release (LP: #638333):
  * Fixed verification of SSL validity (LP: #625076)
  * Improved audio test questions.

 -- Marc Tardif <marc@ubuntu.com>  Tue, 14 Sep 2010 12:43:51 -0400

checkbox (0.10.2) maverick; urgency=low

  New upstream release (LP: #617583):
  * Fixed sleep_test to check the connection if using network-manager.
  * Fixed reporting bugs against alsa-base and xorg (LP: #607214)
  * Fixed apport dialog no longer appearing (LP: #607217)
  * Reduced data file size for the desktop image.
  * Updated report to be more pretty.

 -- Marc Tardif <marc@ubuntu.com>  Fri, 13 Aug 2010 16:23:16 -0400

checkbox (0.10.1) maverick; urgency=low

  New upstream release (LP: #597295):
  * Added support for urwid interface.
  * Added sound check test.
  * Added document viewer test.
  * Added update-manager and nautilus tests.
  * Added resolution tests.
  * Added sleep tests.

 -- Marc Tardif <marc@ubuntu.com>  Tue, 22 Jun 2010 10:43:52 -0400

checkbox (0.10) maverick; urgency=low

  * Added media tests (LP: #397944)
  * Added support for comments in templates.

 -- Marc Tardif <marc@ubuntu.com>  Tue, 04 May 2010 11:51:22 -0400

checkbox (0.9.2) lucid; urgency=low

  New upstream release (LP: #567568):
  * Added referer when sending submissions to Launchpad (LP: #550973)
  * Added suggests to checkbox package in debian/control file (LP: #352740)
  * Fixed udev_resource script to be more resilient (LP: #556824)
  * Fixed cdimage_resource script to read casper.log (LP: #558728)
  * Fixed reporting all resources found for a job (LP: #560948)
  * Fixed stalling when using kdesudo to start backend (LP: #557443)
  * Fixed starting the appropriate default browser on UNR (LP: #563050)
  * Fixed ansi_parser script when outputting to stdout (LP: #560952)
  * Fixed opening the report with the gconf preferred browser (LP: #562580)
  * Fixed suspend_test to use relative time for wakealarm (LP: #349768)
  * Fixed backend not getting terminated upon closing (LP: #553328)

 -- Marc Tardif <marc@ubuntu.com>  Tue, 06 Apr 2010 14:17:46 -0400

checkbox (0.9.1) lucid; urgency=low

  New upstream release (LP: #548800):
  * Added cpu_scaling_test script.
  * Fixed hard drive detection (LP: #549714)
  * Fixed backend to handle empty messages (LP: #536645)
  * Fixed parsing of package resource (LP: #539691)
  * Fixed malformed xml report (LP: #485445)
  * Fixed running root manual tests as normal user (LP: #383559)
  * Fixed writing apport files only after submitting (LP: #530380)
  * Fixed audio test instructions (LP: #529205)
  * Fixed gathering chassis information (LP: #537435)
  * Fixed detection of disks in kvm (LP: #552998)
  * Fixed udev_resource script to be more resilient (LP: #552999)
  * Fixed filter_packages script to use new resources.

 -- Marc Tardif <marc@ubuntu.com>  Sun, 07 Mar 2010 15:05:44 -0400

checkbox (0.9) lucid; urgency=low

  * Introduced job_prompt plugin to treat all jobs (suites, tests, etc.) as composites.
  * Replaced the registry and resource scripts and centralized job iteration.
  * Replaced dependency on dbus by using sudo/gksu/kdesudo instead.
  * Replaced mktemp with mkdtemp for security purposes.
  * Fixed strings in fingerprint and modem tests (LP: #457759)
  * Fixed client side validation of Launchpad form (LP: #438671)
  * Added device information to tags when reporting bugs with apport.
  * Added shorthands for blacklist-file and whitelist-file.
  * Added support for apport default configuration (LP: #465447)
  * Added support for scrolled options list (LP: #411526)
  * Added support for tests generated by suites to run as root.
  * Added support for requirements in attachments.
  * Added support for armv7l processor
  * Added Autotest integration
  * Added LTP integration
  * Added Phoronix integration
  * Added qa-regression-testing integration

 -- Marc Tardif <marc@ubuntu.com>  Wed, 04 Nov 2009 19:36:09 -0400

checkbox (0.8.5) karmic; urgency=low

  * Fixed translation of suites and tests files (LP: #456115)
  * Fixed checking the status of command registries (LP: #457502)
  * Fixed selecting suites in the command line (LP: #457559)
  * Fixed reporting of bugs to contain test description (LP: #427932)
  * Fixed execute permissions on scripts (LP: #459606)
  * Renamed processors_info plugin to singular because processor
    information is reported as a single structure with a count attribute
  * Updated translation files.

 -- Marc Tardif <marc@ubuntu.com>  Mon, 26 Oct 2009 12:17:30 -0400

checkbox (0.8.4) karmic; urgency=low

  * Fixed failing dependencies when not available (LP: #430051)
  * Fixed supporting udevadm not providing DEVPATH variable (LP: #430084)
  * Fixed supporting audio devices without a /proc/asound entry (LP: #430086)
  * Fixed running when python-apport package is not installed (LP: #430103)
  * Fixed X error when exiting after reporting a bug (LP: #430776)
  * Fixed prompting to report a bug according to GNOME HIG (LP: #429701)
  * Fixed prompting for answer in checkbox-cli (LP: #429764)
  * Fixed resolution_test message for fglrx driver (LP: #346816)
  * Fixed adding of manpage symlinks for gtk and cli (LP: #426641)
  * Fixed recovering from connecting to the backend (LP: #446693)
  * Fixed backend to use dbus instead of policykit (LP: #435714)
  * Fixed interpolation of output variable in cli (LP: #450673)
  * Fixed selection of suites in cli (LP: #450713)
  * Fixed parsing of virtio-pci devices (LP: #450774)

 -- Marc Tardif <marc@ubuntu.com>  Tue, 13 Oct 2009 16:44:12 -0400

checkbox (0.8.3) karmic; urgency=low

  * Fixed trailing newline requirement in test definitions (LP: #427993)
  * Fixed reporting firmware version as product name (LP: #428563)
  * Fixed detecting pci and usb audio devices (LP: #429558)
  * Fixed prompting to report a bug when there's no package (LP: #429668)

 -- Marc Tardif <marc@ubuntu.com>  Sat, 12 Sep 2009 15:37:40 -0400

checkbox (0.8.2) karmic; urgency=low

  * Fixed adding test information when reporting with apport (LP: #423798)
  * Fixed tagging bugs when reporting with apport (LP: #423799)
  * Fixed expressing package aliases for the linux package (LP: #423805)
  * Fixed detecting the disk category in devices (LP: #423864)
  * Fixed supporting apport symptoms when reporting bugs (LP: #424063)
  * Fixed gathering of dmi information for Launchpad report (LP: #424454)
  * Fixed tests using gksudo returning empty output (LP: #425284)

  [Javier Collado]
  * Fixed reporting of output in shell plugin (LP: #393894)

 -- Marc Tardif <marc@ubuntu.com>  Mon, 31 Aug 2009 17:16:38 -0500

checkbox (0.8.1) karmic; urgency=low

  * New upstream version:
    * Added disk tests.
    * Added fingerprint reader tests.
    * Added firewire tets.
    * Added kms tests.
    * Added media tests.
  * Fixed dependency on hal and using udev instead (LP: #399319)
  * Fixed calling ubuntu-bug when a test fails (LP: #418978)

 -- Marc Tardif <marc@ubuntu.com>  Tue, 26 Aug 2009 17:36:05 -0500

checkbox (0.8~alpha4) karmic; urgency=low

  * New upstream version:
    * Changed icon.
    * Added timeout property to lock_prompt plugin.
    * Added concept of attachments to tests.
    * Added support for backslahes in templates to wrap lines.
    * Added support blacklisting and whitelisting both tests and suites.
    * Introduced the concept of jobs for suites, tests and attachments.
    * Removed upstart event which is no longer needed.
    * Replaced architecture and category with requires in test definitions.
  * Fixed pygst dependency (LP: #334442)
  * Fixed configuration file updates during install (LP: #330596)
  * Fixed DBus exceptions (LP: #344916, #359440)
  * Fixed and expanded translations (LP: #347038)
  * Fixed ignored system proxy settings (LP: #345548)
  * Fixed parsing blank lines in templates (LP: #393907)
  * Fixed escaping of lists (LP: #394001)
  * Fixed timeout in manual tests (LP: #377986)
  * Fixed CLI interface dialog.
  * Fixed support for FreeDesktop XDG base directory specification (LP: #363549)
  * Added general and package specific apport hooks

  [ Gabor Keleman ]
  * Fixed untranslated strings in tests (LP: #374666)
  * Fixed untranslated last screen (LP: #374646)

 -- Marc Tardif <marc@ubuntu.com>  Wed, 19 Aug 2009 15:36:05 -0500

checkbox (0.7) jaunty; urgency=low

  [ Dave Murphy ]
  * Fixed viewing of report files in Firefox 3 (LP: #331481)
  * Added additional contextual information
   * /etc/sysctl* (LP: #331055)
   * /etc/modprobe.d (LP: #331056)
   * /etc/modules (LP: #331057)
  * Fixed packaging for Jaunty
   * https://lists.ubuntu.com/archives/ubuntu-devel/2009-February/027439.html
   * Uses --install-layout=deb
   * Installs to dist-packages instead of site-packages

  [ Andy Whitcroft ]
  * suspend_test: update suspend_test to version V6 matching kernel version.
    The version here will become the master copy.
  * suspend_test: add a --dry-run mode to simplify developement
  * suspend_test: add a automation mode for checkbox integration
  * suspend_test: add a new pm-suspend test
  * suspend_test: record and restore timer_delay around the variable
    time test.
  * suspend_test: release v7.
  * suspend_test: initial version of suspend power consumption test
    from a patch by Pete Graner.
  * suspend_test: power -- made the sleep time configurable
  * suspend_test: detect batteries and disable ac/power tests
  * suspend_test: disable dbus tests when we have no primary user
  * suspend_test: handle AC transitions better
  * suspend_test: enable power test as part of --full
  * suspend_test: reduce the noise in the test instructions
  * suspend_test: use minutes in output when that is more appropriate
  * suspend_test: track actual AC transitions and report them
  * suspend_test: only mention AC at all if we have a battery
  * suspend_test: report useful data at the bottom for posting
  * suspend_test: document the new power test in the usage
  * suspend_test: power -- indicate when the result is unreliable
  * suspend_test: report -- fix up spacing issues
  * suspend_test: release v8

 -- Dave Murphy <schwuk@ubuntu.com>  Tue, 17 Mar 2009 09:46:16 +0000

checkbox (0.6) jaunty; urgency=low

  * New upstream version:
    * Added suspend_test script - for more details see:
      https://wiki.ubuntu.com/KernelTeam/SuspendResumeTesting
    * Added XSL Stylesheet and the ability to view generated reports
    * Added support for PolicyKit to run the application as a user
    * Added logging for backend and logrotation script.
  * Fixed calling ucf was run via debconf (LP: #330502)

 -- Marc Tardif <marc@ubuntu.com>  Tue, 17 Feb 2009 15:36:05 +0000

checkbox (0.5) jaunty; urgency=low

  * New upstream version:
    * Added concept of hyper text view to display clickable links.
    * Added concept of properties to components.
    * Added pci information to launchpad report.
    * Added dmi information to launchpad report.
    * Added text area to keyboard test.
    * Removed sourcing of base postrm script.
    * Updated translations from Launchpad.
  * Fixed handling of interrupt signal (LP: #327810)
  * Fixed display of text in graphical interface (LP: #240374)
  * Fixed support for regexes in blacklist and whitelist (LP: #327177)
  * Fixed opening of subunit log file (LP: #325737)
  * Fixed internet test.

 -- Marc Tardif <marc@ubuntu.com>  Tue, 20 Jan 2009 18:55:20 -0500

checkbox (0.4) jaunty; urgency=low

  * Setup bzr-builddeb in native mode.
  * Removed LGPL notice from the copyright file.

 -- Marc Tardif <marc@ubuntu.com>  Tue, 20 Jan 2009 16:46:15 -0500

checkbox (0.3) jaunty; urgency=low

  * New upstream version:
    * Renamed hwtest to checkbox.
    * Renamed auto tests to shell tests.
    * Added watch file.
    * Added README file pointing to the Ubuntu wiki.
    * Added subunit to the test suite.
    * Added the subunit_report plugin to produce a standard test report.
    * Added pvs registry.
    * Added support for int return values to recursive registry eval.
    * Added debug information when a command registry returns an error.
    * Added mounts registry.
    * Added patches to upgrade the configuration files.
    * Added support for CHECKBOX_OPTIONS environment variable.
    * Added usage information.
    * Added gconf registry.
    * Added logging to checkbox event.
    * Added locking plugin.
    * Added message store and schema types.
    * Added caching to automatic tests so that they are not run multiple
      times.
    * Added persistence to category and system_id.
    * Added lshw registry and plugin.
    * Added newlines to German introduction message.
  * Fixed e-mail address should be remembered (LP: #156725)
  * Fixed $output variable does not seem to be reinterpolated when
    testing again (LP: #189404)
  * Fixed command line interface does not provide a test nor test again
    option (LP: #189423)
  * Fixed translation template unavailable, even though hwtest is in main
    (LP: #202447)
  * Fixed internet_test should support providing a destination other
    than canonical.com (LP: #216111)
  * Fixed hwtest loads editor backup files from suite dir (LP: #237954)
  * Fixed application should only have one instance running (LP: #266899)
  * Fixed disk information should be gathered (LP: #267889)
  * Fixed typo: payback device (LP: #288331)
  * Fixed tests skipped by constraint should be reported (LP: #304176)
  * Fixed manual tests which have commands should not be run automatically
    (LP: #304231)
  * Fixed CHECKBOX_DATA mapping is not working (LP: #304736)

 -- Marc Tardif <marc@ubuntu.com>  Fri, 16 Jan 2009 12:05:32 -0500

hwtest (0.1-0ubuntu10) hardy; urgency=low

  * Fixed xalign and yalign in exchange summary.

 -- Marc Tardif <marc@interunion.ca>  Mon, 21 Apr 2008 15:07:39 -0400

hwtest (0.1-0ubuntu9) hardy; urgency=low

  * Fixed internet_test to ping default gateway rather than canonical.com.
  * Fixed python-support issues to support upgrades of hwtest.
  * Fixed tooltip to be HIG compliant.
  * Fixed category to use GTK;System;Settings;.
  * Fixed command line interface to support escape characters.
  * Using python-central instead of python-support.
  * Added support to i18n the .desktop file.
  * Added support for http_proxy and https_proxy.
  * Added summary of information being submitted.

 -- Marc Tardif <marc@interunion.ca>  Thu, 17 Apr 2008 12:01:50 -0400

hwtest (0.1-0ubuntu8) hardy; urgency=low

  * debian/patches/01_change_menu_category.patch:
    - change the category so the item is moved to system, administration and not
      the only entry in applications, system tools on a default installation

 -- Sebastien Bacher <seb128@canonical.com>  Mon, 14 Apr 2008 15:49:06 +0200

hwtest (0.1-0ubuntu7) hardy; urgency=low

  * Fixed packaging bugs.
  * Improved internationalization.
  * Renamed questions and answers to tests and results.

 -- Marc Tardif <marc@interunion.ca>  Thu,  6 Mar 2008 10:58:43 -0500

hwtest (0.1-0ubuntu6) hardy; urgency=low

  * Upload to hardy/universe (without the .bzr files).
  * Make package conformant with current Python policy.

 -- Matthias Klose <doko@ubuntu.com>  Tue, 11 Mar 2008 14:06:02 +0000

hwtest (0.1-0ubuntu5) hardy; urgency=low

  * Set default timeout to None instead of 60 seconds.
  * Updated copyright information.
  * Reverted to using gksu to limit dependencies.
  * Removed dependency on python-apt.

 -- Marc Tardif <marc@interunoin.ca>  Thu, 28 Feb 2008 17:07:07 -0500

hwtest (0.1-0ubuntu4) hardy; urgency=low

  * Improved text in questions text file.
  * Improved user experience by only showing auto questions
    progress bar when there are actual questions.
  * Also improved the user experience by showing a progress
    bar while building the report.

 -- Marc Tardif <marc@interunion.ca>  Wed, 27 Feb 2008 23:12:24 -0500

hwtest (0.1-0ubuntu3) hardy; urgency=low

  * Fixed hwtest_cli so that it doesn't strip the DISPLAY environment
    variable.
  * Fixed system_info plugin so that it does a better effort for
    gathering system information instead of relying on non standard
    information from HAL.

 -- Marc Tardif <marc@interunion.ca>  Wed, 27 Feb 2008 10:52:33 -0500

hwtest (0.1-0ubuntu2) hardy; urgency=low

  * Fixed packaging following lintian error.
  * Added packages registry and plugin.

 -- Marc Tardif <marc@interunion.ca>  Tue,  5 Feb 2008 15:02:26 -0500

hwtest (0.1-0ubuntu1) hardy; urgency=low

  * Initial Release.

 -- Marc Tardif <marc@interunion.ca>  Mon, 17 Sep 2007 17:25:54 -0300<|MERGE_RESOLUTION|>--- conflicted
+++ resolved
@@ -1,33 +1,28 @@
 checkbox (0.12.4) oneiric; urgency=low
- 
+
+  [Daniel Manrique]
+  * Further improvements to make frontend/backend communication more reliable.
+    Prevents stuck backends, failure to close the GUI due to lack of reply
+    from the backend, and test specifying "user" not being run.
   * scripts/keyboard_test modified to account for pygi-related GTK API
     changes. (LP: #804369)
   * scripts/sleep_test: improve handling of NetworkManager DBus API
     changes. (LP: #808423)
 
-  * Further improvements to make frontend/backend communication more reliable.
-    Prevents stuck backends, failure to close the GUI due to lack of reply
-    from the backend, and test specifying "user" not being run.
-
   [Javier Collado]
   * Checkbox exits with EX_NOINPUT if a whitelist or blacklist file is
     specified and cannot be found.
 
-  [ Brendan Donegan]
+  [Brendan Donegan]
   * Refactored job definition files.
   * Fixed dependencies and test naming.
   * Added Online CPU before/after suspend test.
-   
-
-<<<<<<< HEAD
- -- Daniel Manrique <daniel.manrique@canonical.com>  Fri, 15 Jul 2011 09:31:10 -0400
-=======
- -- Daniel Manrique <daniel.manrique@canonical.com>  Tue, 12 Jul 2011 15:25:57 -0400
->>>>>>> 36148eaa
+
+ -- Marc Tardif <marc@ubuntu.com>  Fri, 15 Jul 2011 10:47:57 -0400
 
 checkbox (0.12.3) oneiric; urgency=low
 
-  [ Marc Tardif ]
+  [Marc Tardif]
   * Only reading CHECKBOX_* environment variables in config (LP: #802458)
   * Imported scripts and jobs from Platform Services.
 
