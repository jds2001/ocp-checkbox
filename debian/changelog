--- conflicted
+++ resolved
@@ -12,15 +12,11 @@
   [Marc Tardif]
   * Fixed duplicate jobs appearing in the store when rerunning jobs.
 
-<<<<<<< HEAD
   [Daniel Manrique]
   * Added a message file format test that does some simplistic checks
     on jobs/* files to ensure they are sane.
 
- -- Daniel Manrique <roadmr@ubuntu.com>  Thu, 28 Jun 2012 17:01:13 -0400
-=======
  -- Jeff Lane <jeff@ubuntu.com>  Fri, 29 Jun 2012 15:46:37 -0400
->>>>>>> a6b77339
 
 checkbox (0.14.1) quantal; urgency=low
 
