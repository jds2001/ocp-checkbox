checkbox (0.15) raring; urgency=low

  [ Daniel Manrique ]
  * New version 0.15 for Raring Ringtail development.
  * Fail gracefully with a friendly and useful error message if audio settings
    file format is invalid. (LP: #1065703)
  * Added environ key to poweroff and reboot jobs so they create logs in the
    expected location (LP: #1085833)
<<<<<<< HEAD
  * Added reporting of dependencies that are outright missing from the
    whitelist to avoid confusion (LP: #1084986)
=======
  * scripts/memory_compare: Fixed accumulator expression to give good results
    (LP: #1089046)
>>>>>>> 6b91f396

  [ Brendan Donegan ] 
  * Change forward-slashes to asterisks in the filename of a connection, since
    this is what NetworkManager does internally (LP: #1073335)
  * Create a test to move a 3D window around the screen to check if there is any tearing
    or other artifacts.
  * jobs/info.txt.in - add an xrandr attachment job to provide information
    about displays connected to the system (LP: #1085219)
  * jobs/suspend.txt.in - changed suspend_advanced_auto dependency of key_after_suspend
    and led_after_suspend tests to suspend/suspend_advanced, since they are manual and
    should depend on the manual suspend test (LP: #1089227)
  * scripts/piglit_test, jobs/piglit.txt.in - create a script which wraps and
    parses the piglit test results and use it in the piglit jobs.

  [ Jeff Lane ]
  * jobs/suspend.txt.in - removed incorrect multiple router requirement for
    suspend/wireless_after_suspend (LP: #1070333)
  * jobs/suspend.txt.in - fixed cycle_resolutions_after_suspend_auto so that it
    properly depends on suspend_advanced_auto rather than suspend_advanced
    (LP: #1071605)
  * jobs/graphics.txt.in - removed perl wrappings from tests using
    unity_support_test. They should pipe through ansi_parser like other jobs.
    (LP: #1087777)

  [Sylvain Pineau]
  * jobs/info.txt.in: Fixed the requirement of info/touchpad_driver.
  * jobs/info.txt.in: Fixed the info/xrandr command.
  * jobs/audio.txt.in: Added Line In/Out and Display Port tests.
  * checkbox/tests/test_message_files.py:
    test_shell_jobs_with_root_have_needed_environ now checks every jobs
    containing a command line parameter.

 -- Daniel Manrique <roadmr@ubuntu.com>  Fri, 16 Nov 2012 12:14:21 -0500

checkbox (0.14.10) quantal; urgency=low

  [Jeff Marcom]
  * jobs/keys.txt.in - Fixed job command line to have appropriate volume "Up"
    and Volume "Down" UI instructions.

  [ Jeff Lane ]
  * Increased version number after final Ubuntu Quantal release.

  [Brendan Donegan]
  * jobs/suspend.txt.in - make sure FWTS logs end with .log so file names
    don't get tampered with (LP: #1065932)
  * plugins/launchpad_exchange.py - Remove call to string_to_type on
    self.timeout, which is an int (LP: #1066967)
  * checkbox/lib/templates.py, jobs/resources.txt.in, jobs/wireless.txt.in,
    jobs/suspend.txt.in - Don't try and coerce keys of resource jobs to
    lowercase, as it upset the core of Checkbox (LP: #1067280)
  * jobs/suspend.txt.in - created new batch of wireless tests depending only on
    suspend_advanced so that they will run in manual testing (LP: #1067678)
  * jobs/suspend.txt.in - Let suspend_advanced only depend on
    power-management/rtc (LP: #1067692)
  * scripts/resolution_test - Slightly clarify output of script so that it's
    a bit more obvious why it failed (LP: #1065976)
  * Allow verification and interaction to be used as aliases for manual tests
    so that we can distinguish between tests which are partly manual and
    those which are entirely manual.
  * plugins/launchpad_exchange.py - make sure exchange-error signal is sent
    with a string instead of an Exception (LP: #1066862)
  * scripts/network_check - Get the base page for cdimage.ubuntu.com instead
    of some subdirectory which may or may not change in future (LP: #1065855)
  * scripts/internet_test - Wait some time (ten seconds) for the ARP cache to
    be populated, as it can be slow on some systems
  * Change the plugin types verification and interaction to user-verify and
    user-interact, to clarify their meaning.
  * Added a unit test to ensure user-verify and user-interact jobs
    have a command
  * Change most of the job plugin fields to use the appropriate new plugin type,
    i.e. user-verify or user-interact.
  * scripts/audio_settings - Use pactl instead of pacmd where possible as it
    is better maintained than pacmd (LP: #1067026)
  
  [Daniel Manrique]
  * [FEATURE] checkbox/job.py: Fixed intltool warning about unnamed
    parameters in string, applied pep8 fixes.
  * checkbox-cli progress indicator is now static, spinning around instead of
    filling the screen with dots. (LP: #926104)
  * Increased version number after final Ubuntu Quantal release.
  * Added environment resource to whitelists (LP: #1067038)
  * Added retrying pactl commands in case audio layer is not up yet
    (LP: #1065908)
  * Removed references to inexistent opts.verbose setting (LP: #1070829)
  * Added unit test to catch jobs with mismatching environ and actual
    variables used in shell command (LP: #955053)
  * Forced utf-8 decoding on modinfo output and updated to use check_output
    instead of communicate (LP: #1055730)

  [Marc Tardif]
  * plugins/environment_info.py: Enabling environment to take precedence
    over configuration files.
  * setup.py: added support for installing in virtualenv
  * setup.py: made build dependency on qt4-make optional
  * debian/control: Added python3-gi to run checkbox-qt.
  * jobs/input.txt.in, jobs/touchpad.txt.in: Added input/pointing tests
    and simplified horizontal/vertical scrolling tests.
  * scripts/touchpad_scroll_resource, scripts/xinput_resource: Replaced
    the touchpad_scroll_resource by reusing the xinput_resource script.
  * plugins/error_prompt.py: Fixed call to show_error (LP: #1075605)

  [Sean Feole]
  * [FEATURE] jobs/optical.txt.in: modified existing automation test
    jobs. Added a _description field to each so that the test cases properly
    appear in the checkbox UI (LP: #1064189)

  [Sylvain Pineau]
  * [FEATURE] scripts/network_restart, jobs/stress.txt.in: Added a new stress
    test: network restart.
  * debian/control: Fixed a missing dependency (python3-pkg-resources) to build
    the package (LP: #1066502)
  * jobs/stress.txt.in: stress/sdhc now launches removable_storage_test with
    --memorycard. stress/sdhc and stress/usb run with root privileges to mount
    all partitions (LP: #1065862)
  * [FEATURE] jobs/stress.txt.in: Added a wireless hotkey stress test.
  * jobs/power-management.txt.in: Fixed path to the /proc acpi lid button
    (LP: #1068799)
  * scripts/fwts_test: Properly handle UnicodeDecodeError when parsing syslog
    (LP: #1075080)
  * scripts/camera_test: Fix the camera resolution test to give the pixelformat
    to use with fswebcam (LP: #1073176)
  * checkbox/parsers/udevadm.py: Enhanced bluetooth detection by looking at the
    RFKILL_TYPE property (LP: #1075052) 

  [Zygmunt Krynicki]
  * scripts/removable_storage_watcher - properly detect removal of 'firewire',
    'usb' and 'sdio devices' when either or both 'ata_serial_esata' or 'scsi'
    were provided on command line, in addition to the device actually being
    manipulated. (LP: #1066948)
  * checkbox/dbus/udisks2.py: Fix typo in fireware name LP: #1070859
  * scripts/udev_resource: Use simpler interfaces
  * checkbox/parsers/udevadm.py: Allow using UdevadmParser with a string
  
  [Jeff Lane]
  * scripts/sleep_test - Added timeing code to create start/end markers in
    for each sleep/resume iteration.  Pull kernel timestamps to determine the
    time to sleep and time to resume for each iteration.  Output the times for
    each iteration and an average time for all iterations.  Tweaks to output to
    make it all look better. Verified perf code doesn't run on S4 tests.
    scripts/fwts_test - Added similar performance code to fwts_test.  Added
    sleep test functions to fwts_test to provide the ability to run sleep tests
    via fwts using the wrapper.  Tweaked the output to make it pretty. Added
    some code to prevent the perf stuff from running on S4 tests.
    jobs/suspend.txt, jobs/stress.txt, jobs/hibernate.txt - modifed jobs to use
    the shell code to call fwts_test if fwts is installed and fall back to
    sleep_test otherwise.  Modifed the commands so that they all call fwts_test
    rather than fwts directly.  Ensured all are calling with the proper
    options. Fixed log name problems that caused log attachment jobs to not
    work.
  * checkbox/parsers/modinfo.py - added exception handling to address possible
    bad output from modinfo causing a ValueError to occur. (LP: #1066118)
  * [FEATURE] jobs/expresscard.txt.in - renamed pcmcia-pcix.txt to
    expresscard.txt.
    renamed pcmcia-pcix/detect to expresscard/verification. Modified
    instructions slightly.
    data/whitelists/default.whitelist - modified list to reflect new
    expresscard test name.
    jobs/local.txt.in - changed __pcmcia-pcix__ job to reflect changes to the
    job name
    qt/frontend/qtfront.cpp - modified the list of testnames to reflect changes
    to the expresscard test
    setup.cfg - modified the list of job files since I renamed pcmcia-pcix.txt
  * scripts/sleep_test, scripts/fwts_test - removed the code that triggered a 
    fail if the system took too long to sleep or resume. Also removed the 
    options to set sleep or resume time from sleep_test as they were no longer 
    necessary.
    jobs/hibernate.txt.in, jobs/suspend.txt.in, jobs/stress.txt.in - added
    environ: to the sleep jobs so the logs would be written properly. Modified
    suspend jobs to also write output to log files so we can capture timing
    data. Added jobs to parse the new sleep times logs and faile if outside the
    threshold.
    scripts/sleep_time_check - added script to check the logs generated by
    the sleept tests and fail if the average times exceed a given threshold
    po/POTFILES.in - changed the pcmcia-pcix.txt.in pointer to expresscard.txt.in
  * removed xorg_memory_test and graphics/xorg-memory as the test produces no
    real benefit and fails about 100% of the time. (LP: #764376)
  * scrips/volume_test - script now only fails if volume is greater than maxvol or
    less than minvol, not when equal to either. (LP: #1077008)
  * Added root user requirement to all jobs using removable storage test 
    (LP: #1014813)
  * scripts/alsa_info - updated script to latest version available 
    (LP: #1078837) 
  * jobs/mediacard.txt.in - fixed the depends for all *remove* mediacard tests
    to more properly depend on the insert tests rather than storage.
    (LP: #1070328)

 -- Jeff Lane <jeff@ubuntu.com>  Thu, 15 Nov 2012 10:50:03 -0500

checkbox (0.14.6) quantal; urgency=low

  [Chris Wayne]
  * [FEATURE] scripts/touchpad_scroll_resource, jobs/touchpad.txt.in:
    adding in touchpad scroll detection resource job, and modified jobs
    to require the capability to be present.

  [Jeff Lane]
  * Cleaning up duplicated modinfo code: (LP: #1043521)
    * checkbox/parsers/modinfo.py: added a parser to handle output from modinfo
    * scripts/audio_driver_info: modified to use modinfo parser
    * scripts/network_device_info: modified to use modinfo parser
    * scripts/accelerometer_test: modified to use modinfo parser
  * Cleaning up missing touchpad driver info bits: (LP: #1052942)
    * scripts/touchpad_driver_info: added script from automation sprint to get
      driver info for installed/detected touchpad devices
    * jobs/info.txt.in: added job to get driver info during info job phase.
      Moved audio_driver_info and network_driver_info into info.txt.in because
      they are better suited there. Moved network_device_info job into
      info.txt.in.
  * jobs/wireless.txt.in: Added jobs to individually test 802.11a/b/g/n
    connections. This is necessary for adequate QA testing (LP: #1042425)
  * scripts/graphics_driver: fixed a bug causing the hybrid check to throw an
    exception on hybrid systems (LP: #1048058)
  * setup.py: added checkbox.dbus to packages (LP: #1052601)
  * jobs/optical.txt.in: removed the optical/dvd_movie_playback job definition
    as it was redundant (LP: #868643)
  * [FEATURE] jobs/fingerprint.txt.in: Cleaned up the definitions to
    match current Unity (LP: #946184)
  * [FEATURE] jobs/usb.txt.in: replaced the usb/mouse and usb/keyboard tests
    with usb/HID to combine them so the tester can choose one device rather
    than requiring multiple devices. (LP: #1053032)
  * [FEATURE] jobs/keys.txt.in: modified the battery info key job to
    use the keys_test script as we do with other hotkey tests (LP: #990538)
  * [FEATURE] jobs/bluetooth.txt.in: removed the bluetooth/keyboard job
    and modified bluetooth/mouse to be bluetooth/HID and allow the tester
    to choose a device to use. (LP: #1053010)
  * jobs/piglit.txt.in: fixed the texturing job that was incorrectly using the
    word texturize, causing the tests to not run (LP: #1060432)

  [Jeff Marcom]
  * jobs/optical.txt.in: Changed optical read/write job commands to use
    a more reliable dev path (LP: #990560)
  * Fixed bug where previous test description and instructions were displayed
    while an automated test was running (LP: #1012377)

  [Daniel Manrique]
  * Bumped to 0.14.6 to keep changelog size sane and fix a small mishap in the
    daily build recipe.
  * scripts/audio_settings: Added exception handlers to catch problems with
    unwritable or absent settings files (LP: #1041644) (LP: #1041340)
  * Ensured that strings passed to qtiface.showError via dbus are strings,
    and not NoneType as could happen under certain circumstances.
    (LP: #1032337)
  * scripts/graphics_modes_info: updated shebang to python3 (LP: #1047515)
  * scripts/graphics_driver, scripts/color_depth_info: Added ignoring
    possible invalid characters in Xorg logfiles (LP: #1048096)
  * scripts/audio_test: made the default mode verbose, it now sends all
    output to stderr (but still exits a proper return value). Jobs using it
    are updated to remove the now-unneeded -v parameter.
  * Added tests to ensure all job files are declared in setup.cfg,
    po/POTFILES.in and included in jobs/local.txt.in. (LP: #1052986)
  * setup.cfg, po/POTFILES.in, jobs/local.txt.in: Fixed so the tests pass.
    (LP: #1052986)
  * [FEATURE] checkbox/tests/message_files.py: Added a test to validate
    that all shell jobs have descriptions (LP: #1052992).
  * [FEATURE] jobs/stress.txt.in: Updated some shell jobs that had no
    description (LP: #1052992).
  * Added consecutive numbering to messages sent to the backend, so the
    frontend knows to discard out-of-sequence messages. (LP: #886118)
  * [FEATURE] Added a test to verify that jobs contain only keys
    declared in the schema (avoid stray keys).

  [Alberto Milone]
  * [FEATURE] scripts/window_test, jobs/graphics.txt.in: Added script
    window_test to open and close 3D windows in various conditions for
    graphics testing. Added three new window_test based jobs to graphics.txt.in.
  * [FEATURE] scripts/graphics_stress_test, jobs/stress.txt.in: Added script to
    do some graphics stress by ensuring the graphics system continues to
    function after several iterations of: switching VTs, suspend/resume, screen
    rotation and running the rendercheck graphics suite.

  [Marc Tardif]
  * scripts/touchpad_scroll_resource: Added support for systems without
    a touchpad (LP #1045066)
  * [FEATURE] scripts/xinput_resource, checkbox/parsers/xinput.py: Xinput
    resource script to test multitouch devices.
  * patch/0.14.2: Fixed patch to rmtree instead of rmdir scripts directory.
  * [FEATURE] debian/checkbox.templates, debian/checkbox.config: Added support to
    preseed properties in environment_info plugin.
  * [FEATURE] qt/frontend/qtfront.ui: Fixed warnings when building with
    qtcreator (LP #1053126)
  * setup.py: Fixed required dependency on distutils-extra by providing
    fake implementations of build_i18n and build_icons (LP #1049218)
  * checkbox/parsers/description.py: Fixed the PURPOSE and STEPS parts
    of the description parser to automatically fix bad descriptions.
  * plugins/suites_prompt.py: Fixed tree view in selection window (LP #1056432)
  * [FEATURE] tools/lint: Added script to consistently check syntax.
  * plugins/apport_prompt.py: Removed apport plugin that caused crashes
    when trying to send bug report (LP #1047857)
  * jobs/optical.txt.in: Fixed missing category assignment in optical
    dvd write tests (LP: #1057762)
  * [FEATURE] jobs/touchpad.txt.in, jobs/touchscreen.txt.in: Added singletouch
    and multitouch for touchpads and touchscreens.
  * Cleaning up test modules.
  * Removed package.name == 'linux' only needed by the apport_prompt plugin.

  [Sean Feole]
  * [FEATURE] scripts/battery_test: measures battery capacity before and after
    an activity and determines battery life at the rate of drain.
    jobs/power-management.txt.in: added two manual tests to ask the user to
    unplug and then re-plug the laptop so that three new automated battery
    drain tests can run:
   * power-management/battery_drain_idle
   * power-management/battery_drain_movie
   * power-management/battery_drain_sleep

  [Brendan Donegan]
  * [FEATURE] Add environment_info plugin which sets environment variables
    according to the values set in the plugin via Checkboxes INI files.
  * [FEATURE] Added semi-automated wireless tests which require only a single
    router to run, prompting the user to modify the routers config during 
    the test.
  * [FEATURE] Added semi-automated wireless after suspend tests to suspend.txt.in,
    since they were missed in the previous merge    
  * Attach the output of udev_resource, for debugging purposes (LP: #974271)
  * Make audio_settings before/after suspend tests more robust by not requiring
    every little audio setting to be the same before and after suspend, just
    the major ones such as the current source/sink and the mute/volume settings
    on them (LP: #1043144)
  * Remove default value from windows_number argument since the logic following
    it dictates that it's only valid for certain tests (LP: #1047621)
  * scripts/frequency_governors_test - Ensure that check for difference in
    expected and actual speedup only fails if the actual speedup is less than
    the expected speedup (LP: #999547)
  * jobs/cpu.txt.in, jobs/stress.txt.in - add environ field containing
    CHECKBOX_DATA to allow that environment variable to be used in the command
    (LP: #1049595)
  * jobs/wireless.txt.in - replace use of network_wireless_test in wireless_scanning
    with a simple Bash script using nmcli and delete network_wireless_test (LP: #900370)
  * jobs/audio.txt.in - fix description of audio/playback_hdmi (LP: #1052136)
  * [FEATURE] plugin/environment_info.py - allow BT device address to be set
    in the checkbox.ini file to facilitate self-testing
  * [UIFe] qt/frontend/qtfront.ui, qt/frontend/qtfront.cpp - set focus to Continue
    button and make it the default so that it can be 'clicked' using Enter,
    as well as renaming it to 'continueButton' (LP: #1052506)
  * jobs/keys.txt.in, scripts/key_test - Fix keys/battery test to have correct
    fields and tidy up pep8 violations in key_test script (LP: #1054410)
  * [FEATURE] jobs/power-management.txt.in, jobs/touchpad.txt.in,
    jobs/sniff.txt.in - Fix incorrect formatting of job descriptions to
    allow steps to be displayed by the UI (LP: #1054208)
  * jobs/usb.txt.in - Fix dependencies of USB tests so that things work properly if
    the usb/storage-automated test fails (LP: #987876)
  * Remove networking/bandwidth job since it is not useful (LP: #1009658)
  * scripts/network_info - add exception handling to file reading so that
    sensible values are given if the required file cannot be read (LP: #823606)
  * [FEATURE] jobs/suspend.txt.in - pipe output of bluetooth_obex jobs through ansi_parser
    to avoid invalid characters ending up in the submission.xml (LP: #1060332)
  * scripts/network_reconnect_resume_test - map reconnect time strings to float
    that they can be used in calculations later on (LP: #1064385)
  * scripts/network_reconnect_resume_test - convert map of reconnect times into
    a list in order to check if the list is empty (LP: #1064425)
 
  [Sylvain Pineau]
  * jobs/suspend.txt.in: Fixed suspend/suspend_advanced dependencies to avoid
    calling fwts with the live CD (LP: #1045687)
  * qt/frontend/qtfront.ui: Fixed the test purpose widget size to allow two
    lines of description (LP: #1032255)
  * qt/frontend/qtfront.ui: Fixed the progressLabel widget size to support job
    names > 50 chars (LP: #1046274)
  * scripts/camera_test, jobs/camera.txt.in: Added a 10s timeout to the camera
    still test (LP: #990133)
  * scripts/graphics_stress_test, scripts/rendercheck_test, jobs/stress.txt.in: 
    Exit with proper error message if rendercheck is not installed.
    (LP: #1048262)
  * [FEATURE] jobs/suspend.txt.in: Add usb wakeup tests (mouse and keyboard).
  * setup.py, qt/checkbox-qt.ui: Removed the old UI design file (LP: #1049912)
  * [FEATURE] jobs/rendercheck.txt.in, po/POTFILES.in, setup.cfg: Fixed
    the rendercheck tests, added the suite file to setup.cfg/POTFILES.in
    and moved the rendercheck/tarball job into an attachment (LP #1053033)
  * scripts/optical_write_test: Filter ANSI escape char outputed by wodim 
    (LP: #1052803)
  * checkbox/parsers/udevadm.py: Improved wireless devices detection.
    The wireless category is now set if the subsystem is equal to ieee80211 
    (LP: #855382)
  * scripts/memorycard_resource, scripts/removable_storage_test,
    scripts/removable_storage_watcher: Fixed the memorycard regexp flags and 
    add the DriveVendor Udisks property to the re.search() string (LP: #1050920)
  * scripts/display_resource, jobs/resource.txt.in: Added a new display 
    resource script to properly handle connector names returned by proprietary
    drivers (LP: #956139 and #992727)
  * debian/control, jobs/esata.txt.in, jobs/firewire.txt.in, jobs/usb.txt.in,
    jobs/mediacard.txt.in: Remove udisks package references in all of the jobs
    that use removable_storage scripts (LP: #1059620)
  * scripts/graphics_driver: Added NVIDIA driver detection (LP: #1060211)
  * [FEATURE] jobs/mediacard.txt.in: Added SDXC, MS, MSP and XD memory card
    tests.
  * setup.py: Add the missing checkbox.heuristics module (LP: #1064220)
  * scripts/pts_run: Force pts_run to exit on errors as phoronix-test-suite
    always exits with success (LP: #1061297)
  * [FEATURE] jobs/keys.txt.in: Added video-out and touchpad keys tests.
  * [FEATURE] jobs/keys.txt.in, jobs/led.txt.in, jobs/suspend.txt.in: Provide
    leds and special keys tests after suspend. Volume and Mute key tests now
    use the key_test script. Fix steps numbering for led/wireless.

  [Zygmunt Krynicki]
  * Fixed simple duplicate 'the' mistakes (LP: #1040022)
  * Fix incorrect debconf template description for 802.11n open access point
    SSID (LP: #1049563)
  * Add new utility, scripts/udisks2_monitor, for looking at various storage
    changes interactively
  * Make scripts/removable_storage_watcher {insert,remove} properly validate
    the 'device' argument (bus type) and require at least one value
  * [FEATURE] scripts/removable_storage_watcher: add support for debugging

 -- Jeff Lane <jeff@ubuntu.com>  Tue, 02 Oct 2012 16:21:12 -0400

checkbox (0.14.5) quantal; urgency=low

  [Sylvain Pineau]
  * New version 0.14.5 for Quantal Quetzal development.
  * jobs/virtualization.txt.in, scripts/kvm_test, jobs/miscellanea.txt.in,
    setup.cfg: Added a new KVM test to ensure that a VM boots and works
    properly with KVM.
  * jobs/suspend.txt.in, scripts/gpu_test: Update the job description and the
    script docstrings from Flash to HTML5 video playback.
  * [FEATURE] scripts/removable_storage_test, scripts/removable_storage_watcher,
    jobs/mediacard.txt.in: Added memory cards detection (on bus other than sdio)
    and a new automated (based on usb/storage-pre-inserted) for SD cards.

  [Jeff Marcom]
  * scripts/accelerometer_test, jobs/input.txt.in: Improved ability to detect 
    oem manufacturer info, and cleanup up job step formatting.
  * /jobs/touchpad.txt.in: Fixed instruction steps for manual touchpad horizontal 
     and vertical tests.
  * scripts/audio_settings, jobs/audio.txt.in: Added automated switch to 
    HDMI interface, modified corresponding jobs file..
  * jobs/audio.txt.in, added method to bypass return code of /scripts/audio_settings
    and instead only return the exit code for the appropriate audio test.
  * scripts/audio_settings: Added automated switch to restore previous 
    audio profile setting

  [ Daniel Manrique ]
  * jobs/peripheral.txt.in: Fixed a typo in the DSL job. (LP: #1039192)
  * jobs/resource.txt.in: Added usb resource that indicates which versions of
    the protocol are supported (currently only reports for USB 2.0 and 3.0).
  * scripts/removable_storage_watcher, scripts/removable_storage_test: Added
    a parameter to specify minimum speed to accept a device, and a parameter
    to fail removable_storage_test if the transfer speed is below a threshold.
  * jobs/usb.txt.in: Added usb3 jobs that will only pass if an actual USB 3.0
    device is inserted/removed/tested.
  * jobs/audio.txt.in: replaced gconfaudiosink by autoaudiosink (LP: #978895)
  * [FEATURE]: qt/frontend/qtfront.cpp, qt/frontend/qtfront.h,
    qt/frontend/qtfront.ui, checkbox_qt/qt_interface.py: Replaced test result
    buttons with radiobuttons,  made comment area always visible, and added
    keyboard shortcuts.
  * [FEATURE] Added oem-config directory to setup.py so it builds correctly.

  [ Jeff Lane ]
  * scripts/removable_storage_test (total overhaul):
    * Added --iterations option, now you can run -i iterations of -c files of
      -s size.
    * Added RandomData class to generate test files using a much faster method.
    * Replaced copy_file() with file_write() and file_read() to take advantage of
      buffer flushing and fsync() opeations not available to shutils/copy2.
    * Redid the runtime bits of main() so now for every device found, it runs I
      iterations of C files.
    * Redid output so now you get an avg write speed per iteration and a summary
      at the end of all iterations for each device.
  * scripts/wifi_reconnect_resume_test: fixed a bug where timestamps being
    grabbed from dmesg were strings instead of floats (LP: #1038270)
  * jobs/stress.txt.in: added two sample jobs to demonstrate the new features
    of removable_storage_test
  * jobs/piglit.txt.in: added jobs that run the piglit graphics test suite
  * scripts/lsmod_info: added script to provide better lsmod output for the
    lsmod_attachment job using the power of the modinfo parser
    jobs/info.txt.in: modified lsmod_attachment job to use lsmod_info script
    rather than just lsmod output (LP: #1043531)
  
  [Matt Fischer]
  * scripts/audio_driver_info: added script to find info on loaded drivers
    jobs/audio.txt.in: added automated job to determine audio drivers loaded
    jobs/networking.txt.in: added a requires on networking/info for
    module-init-tools package.
    scripts/volume_test: cleanup and fixing a small issue
  * scripts/network-device-info: fixed a problem with output causing a
    traceback and a problem where modules with improper modules field causes
    problems. (LP: #1042395)
    jobs/networking.txt.in: added requires for pciutils for the above bugfix

  [Alberto Milone]
  * [FEATURE] scripts/rendercheck_test: added test to take advantage of the
    rendercheck test suites.
    [FEATURE] jobs/rendercheck.txt.in: added jobs to run the rendercheck_test
    script.
    [FEATURE] jobs/local.txt.in: added job to parse rendercheck.txt.in job file
  * checkbox/contrib/gdk.py: removed legacy code and used python 3.
  * scripts/rotation_test:
    * Made sure to report all failures, not only the first.
    * Made it look more pythonic.
    * Fixed issues with python 3 and used python 3.
  * checkbox/contrib/xrandr.py:
    * Fixed issues with python 3 and used python 3 (LP: #1043155).

  [Sean Feole]
  * scripts/network-reconnect-resume-time: fixed the wifi-reconnect-resume-time
    script to also check wired connections for completeness (LP: #1042391)

  [Chris Wayne]
  * [FEATURE] Added oem_config_test, related jobs and data files

 -- Daniel Manrique <roadmr@ubuntu.com>  Thu, 30 Aug 2012 12:45:49 -0400

checkbox (0.14.4) quantal; urgency=low

  * New upstream release (LP #1039094):

  [ Daniel Manrique ]
  * New version 0.14.4 for Quantal Quetzal development.
  * Added new audio_test and test definitions.

  [Jeff Lane]
  * jobs/esata.txt.in: added tests for removable eSATA drives
    scripts/removable_storage_test: added support for ata_serial_esata devices
    scripts/removable_storage_watcher: added support for ata_serial_esata
    devices
  * scripts/optical_write_test: changed behaviour to timeout after 5 minutes
    rather than a few seconds to give testers a chance to complete the test
    without having to sit on top of the machine waiting. If tester doesn't hit
    itself and proceed.
    jobs/optical.txt.in: Cleared up text in the existing manual optical write
    tests and added two automated tests that can be used if desired (they still
    require the user to push the tray in after writing, but eliminate other
    steps)
  * scripts/graphics_driver: Added this script based to parse Xorg.0.log and
    discover the currently running graphics driver and driver version
    jobs/graphics.txt.in: Added a new job to take advantage of the
    graphics_driver script.
    data/whitelists/default.whitelist: Added the graphics_driver job to the
    default whitelist because this would be good data to gather for UF and
    doesn't cost much
  * scripts/graphics_driver: Merged Alberto Milone's work on a
    hybrid_graphics_test into graphics_driver as his stuff and my stuff were
    similar enough to be in the same script, plus this allows the advantage of
    using Bryce Harrington's xorglog library down the road.
  * scripts/removable_storage_test: removed a lot of unnecessary output to
    clean up the test run and also added in some basic performance monitoring.

  [Sylvain Pineau]
  * jobs/graphics.txt.in, jobs/benchmarks.txt.in: Move gtkperk to the benchmarks
    section.
  * jobs/benchmarks.txt.in, scripts/wifi_time2reconnect: Add a test to monitor
    the time needed to reconnect to a WIFI access point.
  * jobs/cpu.txt.in: Added a check for ARM Vector Floating Point Unit support.
  * jobs/touchscreen.txt.in: Add 3 new manual tests (tap-detect, drag-n-drop and
    multitouch-zoom)
  * jobs/audio.txt.in: Added a test that verifies that the various audio 
    channels are working properly.
  * scripts/camera_test, jobs/camera.txt.in: Replace the call to "xawtv -hwscan"
    in camera_test by the VIDIOC_QUERYCAP ioctl, xawtv requirement removed.
  * jobs/led.txt.in, jobs/local.txt.in, scripts/led_hdd_test.py: Add LED
    tests.
  * jobs/suspend.txt.in: Resurrect scripts/sleep_test as a fallback of fwts for
    the suspend/suspend_advanced test.

  [Brendan Donegan]
  * scripts/audio_settings: Converted script from Perl to Python(3), putting 
    it in line with approved technology guidelines
  * jobs/audio.txt.in: Fixed audio jobs to use --file option of audio_settings 
    instead of piping to STDOUT.
  * Prettify the Step icons that appear next to each test step in the test run
    screen (LP: #1036085)
  * Remove the 'Don't show this message on startup' checkbox from the
    introduction screen, since it isn't used (LP: #1036218)
  * Continue to run the progress bar when the test dependencies are being
    resolved so that it doesn't look like the UI hung (LP: #1036573)
  * Remove gcov_attachment from default whitelist since it depends on lcov
    which is not in the default install, and is not used anyway.
  * Better feedback from resolution_test script. Display the expected and
    detected resolution values.

  [Nathan Williams]
  * scripts/network_check: Fixed exception handling in the absence of zenity
    (LP: #988260)

  [Samantha Jian]
  * Added disk spindown test script and definition.
  * Added support for BT devices on PCI bus. (LP: #1036124)

  [Jeff Marcom]
  * Added Accelerometer test.
  * scripts/gst_pipeline_test, jobs/audio.txt.in: Added device sink check

  [Matt Fischer]
  * Added test to check that volume is within acceptable range and audio
    elements are not muted.
  * scripts/camera_test: added the resolutions option to take sample pictures
    in all resolutions supported by the specified webcam
    jobs/camera.txt.in: added the camera/multiple-resolution-images test which
    utilitizes the changes to the camera_test script 

  [Alberto Milone]
  * checkbox/contrib/gdk.py: Added library for getting gtk.gdk.Screen object
    checkbox/contrib/xrandr.py: Added library for manipulating graphics
    settings similar to how xrandr does it.
    scripts/brightness_test: Added automated test to verify that backlight
    settings are properly honored
    scripts/color_depth_info: Added script to get info on color depth and pixel
    format
    scripts/graphics_modes_info: Added script to gather info on the supported
    graphics modes available
    scripts/rotation_test: Added script to automate screen rotation testing
    jobs/graphics.txt.in, jobs/monitor.txt.in: Added jobs to take advantage of
    the new scripts added to Checkbox

  [ Sean Feole ]
  * scripts/wifi_reconnect_resume_test, jobs/wifi_resume_time added.
  * Fixed an output issue in scripts/wifi_reconnect_test that was not handled
    in the original merge. Also tweaked error messages to be more useful.

  [Chris Wayne]
  * Added in bluetooth_test and related jobs for automated bluetooth
    testing

 -- Jeff Lane <jeff@ubuntu.com>  Fri, 17 Aug 2012 16:47:08 -0400

checkbox (0.14.3) quantal; urgency=low

  * New upstream release (LP: #1033652)

  [Benjamin Kerensa]
  * Changed description of PCMCIA/PCIX to PCMCIA/ExpressCard since PCIX
    generally applies to servers (LP: #992249) 

  [Brendan Donegan]
  * Removed call to unlink temporary file in Html5Thread part of gpu_test.
    Also addressed a few pyflakes complaints and removed a stray print.
  * Include block device name in fields of block_device resource
    output. This will prevent different block device fields from being
    confused with each other (LP: #1027849)
  * Fix apport_prompt.py so it properly checks the value in
    /etc/default/apport (LP: #1029897)
  * Initially disable the 'Run' tab in the Qt UI, re-enabling it when the
    'Start Testing' has been clicked (LP: #1029815)
  * Put Component and Status into one tree view on the selection screen,
    rather than two seperate ones (LP: #1030871)
  * Disable the Select All and Deselect All buttons in the selection
    view during testing (LP: #1032259)

  [Daniel Manrique]
  * New version 0.14.3 for Quantal Quetzal development.
  * alsa_info is invoked with --no-dialog, otherwise if dialog is installed
    it results in invalid data in the submission file and results.
    (LP: #1028065)
  * Instruct Chromium browser to accept file:// URLs so it can correctly
    open the checkbox submission.xml report (LP: #1026614)
  * scripts/gconf_resource: decode gconf output as utf-8 rather than ascii
    (LP: #1022593)
  * jobs/user_apps.txt.in: Quicktime test now depends on gstreamer0.10-ffmpeg
    to ensure it's able to play .mov files (LP: #633009)
  * scripts/network_check: InvalidURL exception is caught and handled more
    cleanly (LP: #751701)
  
  [Sylvain Pineau]
  * jobs/usb.txt.in, scripts/disk_read_performance_test: Add a USB3 read
    performance test.
    scripts/block_device_resource: Add the maximum usb specification supported
    by both a block device and the corresponding root hub port.
  * qt/frontend/qtfront.ui, qt/frontend/images/checkbox-qt-head.png: 
    Add transparency properties to the main window header to keep the main theme
    colors in the widget background (LP: #1030857)

  [Jeff Marcom]
  * Added timeout to job call for disk smart test.

  [Marc Tardif]
  * Escaping encoded strings in udevadm output (LP: #1025381)

  [Jeff Lane]
  * jobs/cpu.txt.in: added a depends to cpu/scaling_test-log-attach to ensure
    that job does not run until afte cpu/scaling_test (LP: #1031994)
  
  [Matt Fischer]
  * scripts/network_device_info: added a check to ensure what lspci reports and
    what NetworkManger reports (if it is installed) are the same. Reports more
    useful info now like driver and driver version, IP address, etc.
  * scripts/cycle_vts: added checks to fail test if chvt returns a non-zero
    exit code. Added a final check at the end to verify we did land back on the
    original VT after testing.
    jobs/miscellanea.txt.in: fixed a typo in the chvt job. It used to reqire
    'package.alias' instead of 'package.name'

 -- Jeff Lane <jeff@ubuntu.com>  Mon, 06 Aug 2012 09:26:41 -0400

checkbox (0.14.2) quantal; urgency=low

  * New upstream release (LP: #1025869)

  [Jeff Marcom]
  * scripts/gpu_test - Fixed potential thread exiting issue.

  [Javier Collado]
  * Fixed detection of circular references in resolver.

  [Jeff Lane]
  * New version 0.14.2 for Quantal Quetzal development.
  * jobs/cpu.txt.in: added cpu_scaling_test log attachment job
  * jobs/disk.txt.in: modified block_device requirements so they'll work right
    jobs/info.txt.in: added block_device resource requirements to hdparm job so
    it won't run on removable stuff where it's not necessary.
  * jobs/info.txt.in: removed extraneous fwts_log job
    jobs/miscellanea.txt.in: modified fwts_results.log job
  * scripts/optical_detect: minor tweak to send error output to stderr
    scripts/optical_read_test: added root user check because this needs to be
    run with root privileges. Added some additional output for stderr for
    failures so we will know WHY a test or the script failed. Replaced 
    sys.stdout.write() and flush() calls with simple print statements.
  * scripts/ipmi_test: output tweaks so error messages now go to stderr. No BMC
    message is a little more clear. Module failed to load now generates an
    error rather than a simple exit.
  * scripts/network_device_info: minor change so that the fail message now
    specifies that it was an error and outputs to stderr properly.
  * scripts/disk_smart: Improvements to the logging and output during testing.
  * scripts/cpu_scaling_test: lots of output changes using logging module.
    renamed script to frequency_governors_test to be more descriptive and less
    confusing. Added a --log option to write logs to an actual file
    jobs/cpu.txt.in: added an attachment job to attach the freq_governors log.
    Modified cpu/frequency_governors to write to log file
  * scripts/cpu_offlining: added an extra bit of output in case of failures. 
  * scripts/fwts_test: improved console output so that the info displayed in
    submission.xml is more useful.
    jobs/power-management.txt.in: added job to attach fwts_wakealarm.log to
    results.
  * scripts/network_ntp_test: Tweaked output to use log levels more
    appropriately. Added some decoding so that bytes output show up as strings
    properly in output. Converted from optparse to argparse. Added a root
    check because this needs to be root to properly run.
  * scripts/disk_read_performance_test: Added extra targeted output so that
    users can understand what's going on. Moved the exit bits so the test will
    actuall run on multiple drives as originally intended and not exit on the
    first failure.
  * scripts/removable_storage_test: vastly improved the output from that script
    and also introduced some new error handling to cover a couple conditions
    that generated unhelpful tracebacks.
  * scripts/memory_compare: changed the output a little so failures now dump
    data to stderr and success to stdout. Also added a try/except block to
    catch possible ZeroDivisionError cases if dmi or meminfo return 0 (found on
    my local system due to a library issue)
  * jobs/power-management.txt.in: improved rtc and tickless idle tests to
    provide more useful output, even though they are very simple tests.
  * jobs/networking.txt.in: added some output to networking/multi_nic so a 
    failure due to unconfigured ifaces generates something beyond a blank line
  * scripts/cpu_topology: Changed it so there is less output on success and
    more useful output on failure. Fixed a bug in the test for Failure that
    caused the False condition to never be met.
  * scripts/network_bandwidth_test: fleshed out the output to make it a little
    more useful in both debug and info levels. Was going to set the
    networking/bandwidth job to debug, but the info output should now be
    sufficient to begin diagnosing test failures.
  * jobs/usb.txt.in: Added output to usb/detect in case no USB controllers are
    found. Added dependencies on the udisks package which may not be installed
    by default.
    debian/control: Added udisks as a suggests for checkbox as it's required
    for the USB tests to function.
  * scripts/memory_test: converted from optparse to argparse. Added some extra
    stderr output that may be useful if this test fails. redirected some
    existing error messages to stderr also
  * scripts/disk_stats_test: some minor changes to output. Also, error output
    now goes to stderr on test failure.

  [Marc Tardif]
  * Fixed duplicate jobs appearing in the store when rerunning jobs.
  * Fixed packaging to install scripts under /usr/lib.

  [Daniel Manrique]
  * Added a message file format test that does some simplistic checks
    on jobs/* files to ensure they are sane.
  * Fixed two typos in jobs/suspend.txt.in.
  * Merging of translations into job files prior to running message 
    file format test, to further ensure that translated strings
    and field descriptions are parsed correctly.
  * Explicit encoding of error strings in Job.execute, so that data returned
    is consistent and invokers of this method don't choke on it. (LP:
    #1024541)

  [Brendan Donegan]
  * Make a call to rfkill unblock in the create_connection script, incase
    those nasty Broadcom drivers have left a soft-block on the wireless after
    loading. Also do a bit of refactoring to use check_output and check_call
    instead of Popen (LP: #1019162)
  * Move the call to unblock to before the connection is created
  * Reimplemented memory_compare in python3 and restructured it to put
    things into dictionaries for easy access. Also fixed bug with detecting
    non-RAM devices as RAM. (LP: #960087)
  * Wait longer to get the window handle in gpu_test, so that we don't fall foul
    of timing issues. (LP: #1018563)
  * Catch exception raised in memory_compare by DMI RAM entries with No Module
    Installed in the Size field (LP: #1023220)
  * Also unblock wireless before wireless_scanning test, as I neglected to do
    this before. (LP: #1023619)
  * Replace Flash video playback with HTML5 video playback. This has better
    support in Ubuntu and is more relevant (LP: #1024078)

  [Sylvain Pineau]
  * Add the firmware version (BIOS or UEFI) to the XML report.

 -- Daniel Manrique <roadmr@ubuntu.com>  Fri, 13 Jul 2012 16:26:06 -0400

checkbox (0.14.1) quantal; urgency=low

  * New upstream release (LP: #1018571)

  [Brendan Donegan]
  * Fixed up a few things with the gpu_lockup tests. Removed depends,
    renamed to gpu_lockup_suspend to reflect behaviour and removed the
    requirement on Firefox
  * Changed suspend_advanced and suspend_advanced_auto to use less
    strict definition of fwts s3 test.

  [Javier Collado]
  * Make sure that jobs are topologically ordered (LP: #990075)
  * Keep job ordering as close to whitelist as possible (LP: #1017951)

  [Marc Tardif]
  * New version 0.14.1 for Quantal Quetzal development.
  * jobs/suspend.txt.in: Fixed trailing newline on otherwise empty line.
  * scripts/run_templates: Fixed calls to Popen to use universal_newlines
    to return strings instead of bytes (LP: #1018354)

  [Daniel Manrique]
  * Fixed duplicate suspend/bluetooth_obex_after_suspend job name.
  * scripts/dpkg_resource: Changed encoding from ascii to utf-8 to handle
    non-ascii locales (LP: #1018353)

  [Jeff Lane]
  * Migrated audio/external-HDMI-playback into checkbox. Modified the
    command to match our other audio tests that save and reset mixer
    levels.

 -- Javier Collado <javier.collado@canonical.com>  Tue, 26 Jun 2012 16:07:04 +0200

checkbox (0.14) quantal; urgency=low

  New upstream release (LP: #1016746):

  [Brendan Donegan]
  * [FEATURE] Python 2 to 3 conversion:
    * scripts/create_connection - switched to using argparse and fixed
      representation of octal literal
    * scripts/internet_test - ran 2to3 tool and decoded result of
      check_output. Also replaced optparse with argparse
    * scripts/memory_info
    * scripts/removable_storage_test - ran 2to3 tool and fixed some
      encoding issues
    * scripts/removable_storage_watcher - ran 2to3 tool and swapped
      use of gobject with gi.repository.GObject
    * scripts/xrandr_cycle - ran 2to3 tool and fixed encoding issue
    * scripts/obex_send - ran 2to3 tool and swapped
      use of gobject with gi.repository.GObject
  * Update touchpad.py to use gsettings instead of deprecated gconf
    (LP: #1004212)
  * Instead of checking output of nmcli con up in create_connection,
    check the return code is success instead (LP: #1013537)
  * base64 encode the after suspend screenshot attachement so that it can
    be uploaded properly (LP: #1016126)
  * Fixed simple type in xorg_memory_test, introduced by Python3
    conversion (LP: #1016387)
  * [FEATURE] Add suspend/bluetooth_obex_after_suspend_auto test to be
    used during fully automated SRU testing

  [Marc Tardif]
  * [FEATURE] Reworked media_keys_test into key_test, making it more generic
    and able to test for any key that sends an scancode. Used it to implement
    a test for the Super key.
  * [FEATURE] Added new interactive and auto-verifying touchpad scrolling
    test.
  * [FEATURE] Python 2 to 3 conversion:
    * scripts/ansi_parser
    * scripts/cking_suite
    * scripts/floppy_test
    * scripts/network_bandwidth_test
    * scripts/cpu_scaling_test
  * Removed sleep_test script no longer used by any test definition.
  * [FEATURE] Deprecated scripts:
    * scripts/autotest_filter and scripts/autotest_suite
    * scripts/ltp_filter and scripts/ltp_suite
    * scripts/mago_filter and scripts/mago_suite
    * scripts/qa_regression_suite

  [Daniel Manrique]
  * New version 0.14 for Quantal Quetzal development.
  * Set the correct user (root) for fwts-wakealarm test (LP: #1004102)
  * Set correct user (root) for usb/storage-preinserted, so it works correctly
    on servers (LP: #1004131)
  * Log (at level INFO) name of each message we execute, so the currently
    running job can be determined by looking at the logfile, rather than
    hunting through process lists.
  * [FEATURE] Added script and jobs to collect and attach output from
    alsa-info.sh.
  * Assume utf-8 encoding always, when opening template files.
    (LP: #1015174)
  * [FEATURE] Replaced the context menu in the selection tree with explicit
    "select/deselect all" buttons.

  [Javier Collado]
  * Submission screen in Qt interface updated to support certification client:
    - customize contents depending on the upload target (launchpad or certification)
    - display links to the report properly in the show_entry method
  * Fixed qt interface show_entry method preopulates widget that gets
    user input (LP: #1000451)
  * Added customizable deselect_warning message in qt show_tree method (LP: #1000443)
  * show_error method shows long text properly in gtk/qt interfaces (LP:
    #1012052)

  [Jeff Lane]
  * [FEATURE] Changes to Power Management testing in Checkbox:
    * scripts/pm_test: added a slightly modified version of OEM team's pm.py
      script for reboot/poweroff testing
    * jobs/hibernate.txt.in: modified hibernate test to use fwts and added new
      jobs to attach log files from hibernate testing.
    * jobs/power-management.txt.in: added new poweroff and reboot jobs using pm_test
      script. Added jobs to attach logs from reboot and poweroff tests to
      results.
    * jobs/stress.txt.in: modified suspend_30_cycles and hibernate_30_cycles to
      use fwts. Added jobs to attach logs from 30 cycle tests to results.
    * jobs/suspend.txt.in: Modified suspend_advanced and suspend_advanced_auto to use
      fwts. Added job to attach log from suspend_advanced and suspend_advanced_auto
      to results.
  * [FEATURE] jobs/miscellanea.txt.in: added a job to gather tester info for
    certification purposes. Not to be used for UF.
  * [FEATURE] Python 2 to 3 conversion:
    * scripts/cpu_topology: ran 2to3, made modificates based on code review and
      tested script to verify functionality.
    * scripts/disk_smart: ported to Python 3. Inserted bits to decode byte
      data returned by Popen. Fixed list_handler to decode bytes types to clean
      up debug output.  Added bits to improve debug output. Migrated from
      optparse to argparse.
    * scripts/network_check: ran 2to3 and that was all that was needed. Also
      took the liberty of migrating from optparse to ArgParse sine we're
      Python3 only now.
    * scripts/network_device_info: ran 2to3 and changed shebang.
    * scripts/network_info: ran 2to3 and changed shebang. Fixed encoding issue
      with interface[:15] (needed to be a bytes object).
    * scripts/fwts_test: ran 2to3 and changed shebang, fixed an encoding bug
      with Popen output. Cleaned up the final output to be more useful for
      debugging test failures.
    * scripts/keyboard_test: nothing to do for conversion beyond changing shebang.
    * scripts/network_ntp_test: 2to3 changed nothing, so modified shebang.
      Fixed an encoding issue with Popen output in. Re-inserted a call to
      SilentCall() that was removed from TimeSkew() by someone in a previous
      revision, which made the TimeSkew() function do nothing. Fixed an
      unbuffered I/O error in SilentCall() discovered while testing Python3
      changes.
    * scripts/optical_detect, scripts/optical_read_test: ran 2to3 and changed
      shebang. Changes were minimal.
    * scripts/xorg_memory_test: 2to3 made minimal changes, modifed shebang.
      Converted optparse code to argparse code and replaced sys.argv[] stuff
      with more useful positional arguments. Removed a redundant import that
      2to3 injected.
    * scripts/resolution_test: ran 2to3 with minimal changes. Changed shebang.
      Converted optparse to argparse and removed unnecessary calls to
      sys.argv[]
    * scripts/pm_log_check: ran 2to3 and changed shebang.
    * scripts/pm_test: ran 2to3 and changed shebang. After a lot of trial and
      error, changed the way xinput is called to avoid confusing bytecode
      embedded in the command output that was causing problems with
      bytes.decode() on the "after reboot" hardware checks.

  [Jeff Marcom]
  * [FEATURE] Python 2 to 3 conversion:
    * scripts/memory_info
    * scripts/memory_test
    * scripts/touchpad_test
  * Deprecated: wake_on_lan_test
  * Update touchpad.py to use gsettings instead of deprecated gconf
    (LP: #1004212)

  [Marc Tardif]
  * [FEATURE] Reworked media_keys_test into key_test, making it more generic
    and able to test for any key that sends an scancode. Used it to implement
    a test for the Super key.
  * [FEATURE] Added new interactive and auto-verifying touchpad scrolling
    test.
  * Removed sleep_test script no longer used by any test definition.
  * Migrated project minus scripts to Python 3.

  [Sylvain Pineau]
  * [FEATURE] Python 2 to 3 conversion:
    * scripts/gst_pipeline_test. Migrated to PyGI.
    * scripts/removable_resource: Add a resource job to identify removable
      block devices. __disks__ jobs updated to run only on internal drives.
  * [FEATURE] jobs/benchmarks.txt.in, scripts/pts_run: Add a reworked launcher
    for phoronix-test-suite tests.
  * [FEATURE] Python 2 to 3 conversion:
  * jobs/stress.txt.in: add OEM team's stress tests (including reboot and poweroff)
    and log analysis jobs

 -- Marc Tardif <marc@ubuntu.com>  Fri, 22 Jun 2012 17:04:14 -0400

checkbox (0.13.8) precise; urgency=low

  [Brendan Donegan]
  * Run fwts_test as root so that the log can be written to on servers and
    also because it's supposed to be run as root (LP: #989701)
  * Fixed cpu_offlining to work properly on systems with ten or more CPU
    cores. (LP: #926136)
  * Give more verbose output from fwts_test script and upload results log as an
    attachment. (LP: #992607)
  * Fix identation on optical/read-automated (LP: #991737)
  * Fixed problem with fwts test log attachment (No bug filed)

  [Nathan Williams]
  * fix typo in jobs/optical.txt.in (lp: #987652)

  [Jeff Lane]
  * Bumped revision to 0.13.8
  * scripts/removable_storage_watcher: increased default timeout to 20 seconds
    to account for time for testers to plug devices in and for the system to
    register the insert/remove event (LP: #978925)
  * [FEATURE] plugins/jobs_prompt.py, plugins/recover_prompt.py, 
    plugins/suites_prompt.py: Added "Fail last test" functionality. Now if a
    test causes a crash (checkbox, system or otherwise), when we recover we
    have the option to just mark the last test failed and move on, or re-run
    the last test and try again.
  * [FEATURE] jobs/local.txt.in, jobs/sniff.txt.in added 8 simple manual sniff 
    tests to be used for test purposes when developing features.
  * [FEATURE] data/whitelists/sniff.whitelist added a whitelist to make use of 
    the basic sniff tests.

  [Daniel Manrique]
  * [FEATURE] checkbox/user_interface.py, checkbox/qt-interface.py,
    plugins/jobs_prompt.py, plugins/recover_prompt.py,
    plugins/suites_prompt.py: Made some modifications to the recover prompt
    changes that better handle accented and other characters in translation.
    This avoides a situation where the recovery could fail due to accented
    characters in translations.

  [Łukasz Zemczak]
  * [FEATURE] checkbox_gtk/gtk_interface.py: Capture ESC keypresses so that
    Checkbox doesn't close/die when user presses ESC.

  [Sylvain Pineau]
  * [FEATURE] jobs/info.txt.in: added new attachments, lspci -vvnnQ and
    lsusb -vv and ensure outputs of lscpi, lsusb and dmidecode return UTF8.

  [Tim Chen]
  * Use nmcli con delete instead of deleting the connection file, also avoid
    bringing eth0 down when running the wireless_monitoring tests.

 -- Jeff Lane <jeff@ubuntu.com>  Mon, 14 May 2012 10:20:59 -0400

checkbox (0.13.7) precise; urgency=low

  [Tiago Salem Herrmann]
  * checkbox_qt/qt_interface.py, qt/frontend/qtfront.cpp,
    qt/frontend/qtfront.h: Do async calls to some ui methods and avoid
    unexpected dbus timeouts (LP: #962333)

  [Sylvain Pineau]
  * qt/frontend/qtfront.cpp: Submit/View results buttons are disabled until
    every selected test has been run (LP: #937715)

  [Jeff Lane]
  * Converted submissionWarningLabel and text to submissionUbuntuFriendlyLabel
    wtih instructional text for submitting results. This is a workaround for
    the bug causing the warning to be displayed at all times rather than only
    when testing is incomplete. (LP: #967457)
  * [FEATURE] Modified stress jobs so that they are all automated per decision
     made during the cert sprint.
  * Removed dhclient call from networking/multi_nic tests because of a bug in
    dhclient that can cause it to hang when run on eth0. New test requirement
    will be that the tester must configure and bring up all ethernet devices
    prior to running checkbox. Also added a check to make sure we're not trying
    to run the test on a device that's not active. (LP: #926229)

  [Daniel Manrique]
  * jobs/optical.txt.in: Change test descriptions to avoid confusing
    instruction to press the "Next" button (which is incorrect). (LP: #971181)
  * jobs/local.txt.in: Fixed touchpad local job which was using suspend.txt 
    as the job source) (LP: #979344) 
  * jobs/mediacards.txt.in: Added usb and scsi devices to
    removable_storage_test commands (LP: #979356)

 -- Jeff Lane <jeff@ubuntu.com>  Wed, 11 Apr 2012 19:23:45 -0400

checkbox (0.13.6) precise; urgency=low

  [Jeff Lane]
  * Removed files in /data that are not used in any job descriptions
    (LP: #957396)

  [Javier Collado]
  * plugins/jobs_info.py: Checkbox doesn't warn that invalid whitelist patterns
    are being used (LP: #937651)
  * [FEATURE] Added smoke test jobs, whitelist and local job to use for
    checkbox development purposes.
  * Fixed "camera_test detect" problem with missing args attributes (LP:
    #967419)

  [Marc Tardif]
  * Fixed string_to_type conversion in network_bandwidth_test (LP: #954587)

  [Sylvain Pineau]
  * qt/frontend/qtfront.cpp, qt/frontend/qtfront.h, plugins/suites_prompt.py,
    checkbox_qt/qt_interface.py, plugins/jobs_prompt.py: The selection tree is
    now updated when recovering from a previous run (LP: #937696)

  [Brendan Donegan]
  * [FEATURE] Added touchpad tests from CE QA Checkbox to allow touchpad
    testing to be performed

  [Daniel Manrique]
  * Internationalization support in checkbox-qt; updated checkbox.pot file
    (LP: #951054) 

 -- Javier Collado <javier.collado@canonical.com>  Wed, 28 Mar 2012 17:02:53 -0400

checkbox (0.13.5) precise; urgency=low

  New upstream release (LP: #960633):

  [Tiago Salem Herrmann]
  * qt/frontend/qtfront.ui: If the test text is too long, then it is cut off
    (LP: #950111)
  * checkbox/user_interface.py, checkbox_qt/qt_interface.py,
    plugins/user_interface.py, qt/frontend/qtfront.cpp, qt/frontend/qtfront.h:
    Correctly update automated test execution status in the Selection tab
    (LP: #950105).
  * qt/frontend/qtfront.cpp: Avoid QDBusArgument warnings when running
    checkbox-qt from a terminal (LP: #957476)
  * checkbox_qt/qt_interface.py, qt/frontend/qtfront.cpp,
    qt/frontend/qtfront.h, qt/frontend/qtfront.ui: add a popup comment box
    for each test under the "Run" tab. (LP: #959452)
  * checkbox/user_interface.py, qt/frontend/qtfront.cpp,
    qt/frontend/qtfront.h, checkbox_qt/qt_interface.py: Set
    interface.direction to NEXT if all the tests were executed and the user
    either analyzed or submitted the results. (LP: #956329)
  * checkbox/user_interface.py, plugins/user_interface.py,
    qt/frontend/qtfront.cpp, qt/frontend/qtfront.h,
    checkbox_qt/qt_interface.py: Use the ui persistent storage to keep some ui
    configuration values. (LP: #937626)
  * checkbox/user_interface.py: Avoid using fork() + call() to run a web
    browser. Use Popen instead.(LP: #956307)
  * qt/frontend/qtfront.ui, qt/frontend/qtfront.cpp, qt/frontend/qtfront.h:
    Removed welcome tab (LP: #957090)

  [Jeff Lane]
  * Reset default checkbox log level to INFO from DEBUG to make logs less
    confusing and verbose. (LP: #949745) 
  * Removed dependency on bluetooth/detect-output on the
    suspend/suspend_advanced job. (LP: #955375)
  * jobs/mediacard.txt.in, scripts/removable_storage_test,
    scripts/removable_storage_watcher: Modified removable_storage_watcher and
    removable_storage_test to accept list of busses to watch to resolve
    problems on systems with MMC readers that present themselves as USB
    devices rather than SDIO (LP: #953160)
  * jobs/optical.txt.in: Fixed the job descriptions for optical/read and
    optical/cdrom-audio-playback to account for changes in Precise and make
    them less confusing (LP: #954606)
  * Created automated version of optical/read for server testing
    Fixed issues with optical_read_test script:
    - test could pass if /dev/cdrom did not exist
    - test could pass if /dev/cdrom was inaccessible
    - test could pass if no optical device was passed in (LP: #945178)
  * Removed hard coded paths from scripts (LP: #949435)

  [Marc Tardif]
  * Linted qt_interface which had a few syntax errors (LP: #949957)
  * plugins/apport_prompt.py: Fixed apport integration was producing a trace
    (LP: #959463)

  [Daniel Manrique]
  * Bumped revision number to 0.13.5 in trunk
  * jobs/keys.txt.in: Fix definition for keys/media-keys test which failed to
    run (LP: #954480)
  * Reverted feature to keep tests ordered, as the sortkey attribute causes
    undesirable secondary effects.

  [Sylvain Pineau]
  * Show the UF invalidation warning if all test cases are unchecked from the
    right click menu (LP: #956757)
  * checkbox_qt/qt_interface.py, qt/frontend/qtfront.cpp,
    qt/frontend/qtfront.h: Tests now select Yes on PASS status (LP: #954556)

  [Brendan Donegan]
  * jobs/suspend.txt.in: Fixed dependencies on wireless and suspend_advanced
    jobs.
  * Changed screenshot jobs to use /dev/external_webcam which will be set by
    a udev rule (LP: #956885)

 -- Jeff Lane <jeff@ubuntu.com>  Fri, 16 Mar 2012 19:14:09 -0400

checkbox (0.13.4) precise; urgency=low

  [Brendan Donegan]
  * Added 'scsi' as a valid bus ID for determining product in udevadm.py
    (LP: #940249)
  * Added 'cciss' as a valid bus ID for determining product in udevadm.py
    (LP: #942548)
  * Updated command fields in composite disk jobs to address the ! in 
    some disk paths (LP: #942769)
  * Updated create_connection to poll for registration of connection and 
    then attempt to bring it up (LP: #944662)
  * Fixed command run by wireless_connection tests so that they fail if the
    internet_test fails, but still clean up the connection file (LP: #944176)
  * Fixed wireless_connection_open_* jobs to not provide security options
    (LP: #947163)

  [Daniel Manrique]
  * Tweaks to internet_test: don't try to ping an IP that's unreachable from 
    the specified interface (or at all), try to find something pingable via
    other means.

  [Javier Collado]
  * Added python-cairo as a dependency for checkbox-gtk (LP: #940163)
  * Updated camera_test script to use better tool for capturing the image
    and allow specifying a device to use, plus other improvements. Create a
    job which takes a capture from the webcam of the desktop.
  * Added jobs to take screenshots after suspend and attach the resulting jpg

  [Marc Tardif]
  * Tidied up logic for determining DISK device product and vendor 
    (LP: #942548)
  * Fixed filename matching expression for local jobs (LP: #942273)
  * Fixed duplicate System Testing applications after upgrade (LP: #940627)

  [Aurelien Gateau]
  * lib/template.py, lib/template_i18n.py, plugins/jobs_info.py,
    plugins/suites_prompt.py: Add a "sortkey" attribute to jobs, the sortkey
    order matches the order in which they appear in jobfiles.
  * checkbox_gtk/gtk_interface.py: Shows jobs and suites in sortkey order
    (that is, as they appear in job definition files, rather than
    alphabetically).
  * checkbox_gtk/gtk_interface.py, gtk/checkbox-gtk.ui,
    plugins/jobs_prompt.py: Added a progress bar showing tests completed and
    total.

  [Sylvain Pineau]
  * Updated gst_pipeline_test to add a --fullscreen option for video playback.
  * Add python-gtk2 dependency, Gst from gi.repository don't work well with 
    messages (See https://bugzilla.gnome.org/show_bug.cgi?id=631901).
  * Add a new job to capture screen during fullscreen video playback.

  [Tiago Salem Herrmann]
  * checkbox_qt/qt_interface.py, qt/frontend/qtfront.cpp,
    qt/frontend/qtfront.h, qt/frontend/treemodel.cpp, qt/frontend/treemodel.h:
    Makes it possible for the job selection tree to have more than 2 levels of
    children nodes.
 
  [Tim Chen]
  * Modifications to removable_storage_test to handle cases where removable
    media is not mounted prior to test running. (LP: #944623)

 -- Jeff Lane <jeff@ubuntu.com>  Thu, 08 Mar 2012 09:29:10 -0500

checkbox (0.13.3) precise; urgency=low

  New upstream release (LP: #939549):
 
  [Brendan Donegan]
  * Typo in command for for miscellanea/virtualization-check (LP: #934243)
  * Resized test selection views in checkbox-qt (LP: #937113)

  [Daniel Manrique]
  * Use GObject from gi.repository instead of gobject (LP: #937099)
  * Disable flushing to disk after every file access during gathering phase for
    a significant speed boost. (LP: #939019)

  [Javier Collado]
  * Fixed running of disk/read_performance tests (LP: #933528)
  
  [Sylvain Pineau]
  * Fix depends fields in info and suspend test suites (LP: #934051) 
  * Display results report in non-graphical interfaces (LP: #937657)

  [ Tiago Salem Herrmann ]
  * Remove auto generated qt resource file (LP: #938863)
 
  [Ara Pulido]
  * Fix the Ubuntu Friendly warning message (LP: #939448)

 -- Marc Tardif <marc@ubuntu.com>  Thu, 16 Feb 2012 10:31:18 -0500

checkbox (0.13.2) precise; urgency=low

  New upstream release (LP: #933090):

  [Jeff Lane]
  * Added a Hard Disk Stats Test that was part of a much older merge request
    for server test suite.
  * Modified apport-directory to provide feedback
  * Added new optical_write_test script and created appropriate jobs to refine
    optical drive testing
  * Created new resource job that creates an optical.{CD-R,DVD-R} resource to
    determine if a machine's optical drive supports writing or is read-only.
  * Added virt-check test to determine if a server will work as an OpenStack
    Compute Node.
  * Moved apport-directory changes from an old branch to checkbox where the
    job now resides.

  [Marc Tardif]
  * Removed trailing directories from the devpath of disk devices (LP: #925582)
  * Fixed awk regular expression in max_diskspace_used script (LP: #926312)
  * Implemented anonymous submissions to Launchpad with a dummy e-mail
    address.
  * Qt: Moved widgets around in Results window.
  * Changed options and arguments passed to show_tree method, and related UI
    changes.
  * Simplified running checkbox-qt from source tree, by compiling if needed.
  * Added support for decimals and multiple partitions in max_diskspace_used.
  * Fixed reference to xrandr_detect_modes replaced by VESA_drivers_not_in_use.
  * Fixed depends in debian/control file for checkbox-qt.

  [Daniel Manrique]
  * Changed way of obtaining preferred browser to ensure we honor the user's
    preference rather than Chromium's clobbering of
    /etc/alternatives/gnome-www-browser (LP: #925603) 
  * Added submission_path_prompt config variable; if set, it will be shown to
    the user before the test selection screen, and the value entered will
    override the default filename for the xml report.
  * plugins/suites_prompt.py: Fixed jobs being run despite being deselected. 
  * Qt: Changed color of the step bubbles to Ubuntu Orange, and made it
    parametrizable.
  * Qt: View report functionality.
  * Qt: Set the runtime application icon.
  * Fixed typo in network/info.
  * Fixed typo in create_connection.

  [Brendan Donegan]
  * Changed checkbox-cli text to clearly explain what + does (LP: #926417)
  * Changed progress bar of Qt UI to standard rather than custom one,
    prettified tabs and updated Launchpad email text amongst other UI tweaks
    in qt/frontend/qtfront.ui
  * Fixed some oversights in the mediacard job files regarding test 
    descriptions and card types.
  * Tweaked the memory_compare script a bit to make it easier to maintain.
  * Used regexes in default whitelist.

  [Javier Collado]
  * Removed job that installed ipmitool by default (LP: #931954)

  [Tiago Salem Herrmann]
  * Implementation of Qt frontend for checkbox.
  * Qt-related features and bugfixes:
  * Qt: Added welcome screen image and background color.
  * Qt: Removed maximize/restore button.
  * Qt: added select/deselect all popup menu.
  * Qt: Status screen
  * Qt: Antialiasing hint for step numbers and question mark.
  
  [Sylvain Pineau]
  * Tests will run in in order specified by the whitelist.
  * JobStore caches most of a job's attributes in memory to speed up sorting.

 -- Jeff Lane <jeff@ubuntu.com>  Wed, 15 Feb 2012 00:11:21 -0500

checkbox (0.13.1) precise; urgency=low

  New upstream release (LP: #925090):

  [Brendan Donegan]
  * Fixed the cpu_topology script so that it doesn't mistake the word
    'processor' in the value of another field for the field 'processor'
    (LP: #882161)
  * Added create_connection script and jobs to automatically create/test a
    wireless network connection.
  * Updated wireless job dependencies.
  * Add wireless performance data collecting tests.
  * Changed is_laptop test to a shell test and implemented a check_is_laptop
    script to check automatically for a systems 'laptopness' (LP: #886668)
  * Fixed connect_wireless script which continued failing to correctly
    identify wireless connections.
  * Don't fail the sleep_test if the wake alarm is still set (LP: #911161)
  * Add requirement for mem sleep state to be supported to the
    suspend_advanced_auto job (LP: #804190)
  * Fixed the camera/display test and removed the camera/video one.
  * Added display resource and matching requirements to external video 
    output tests.
  * Added removable_storage_watcher script to replace watch_command to make
    testing USB, FireWire and MMC devices easier and more cohesive.
  * Added memory_compare script to automate the memory/info job
  * Switch audio settings to correct device before running audio tests
    (LP: #916859)
  * Nixed graphics/xorg-version-output job and updated other job dependencies,
    since it is redundant with graphics/xorg-version. (LP: #671144)

  [Gabor Kelemen]
  * Fixed last two remaining strings with backslashes (LP: #868571)
  * Fix misplaced parentheses, so translation can work (LP: #904876)

  [Marc Tardif]
  * Refactored install scripts to be agnostic of variant name: 
    install/postinst, install/config and debian/*.postinst.
  * Using title defined in user_interface plugin in GTK interface.
  * Updated default.whitelist to reflect renamed jobs.
  * Removed files with non-printable characters from submission.xml.
  * Fixed parser for submission files with empty question comments
    and context info (LP: #912546)
  * Added support for skipping tests when the depends don't pass
    (LP: #509598)
  * Removed extraneous code from the sleep_test.
  * Refactored logic to check for network after suspend.
  * Removed deprecated hwtest package.
  * cpu_offlining was incorrectly using return instead of exit.

  [Daniel Manrique]
  * Update control files under debian/ to eliminate (most) lintian warnings
    (LP: #352986)
  * Environment variables specified with environ: in a job description will be
    passed to the backend for it to add to its environment. (LP: #897889)
  * Handle malformed LANGUAGE environment variable values (LP: #912946)
  * Added interactive media_keys_test script.
  * Make creation of wireless connection files more robust (LP: #923836)
  * Recommend gstreamer-gconf to enable media tests on kubuntu (LP: #898641)
  * Add bluetooth device requirement to obex jobs (LP: #921128)
  * Add a plugin conf variable for the welcome string (shown on the first
    screen when checkbox runs), so it can be changed without much effort.
  * Remove superflous bluetooth/detect job
  * Fixed typo in jobs/local.txt.in (phoronix misspelled as peripherals).
  * Rearranged a misplaced changelog entry.
  * Updated debian/control to remove unneeded Uploader: field.

  [Robert Roth]
  * Fixed spelling mistakes in user_apps job file. (LP: #904209)

  [Jeff Lane]
  * Created automated network info test to get some config info during automated 
    runs. (LP: #912038)
  * Added requires to suspend wireless jobs so they won't run if wireless isn't
    present (LP: #907150)
  * Fixed issue in usb_test with unwritable filesystems (LP: #912522)
  * Fixed USB tests so that insert, storage, remove run in proper order
  * Removed usb_storage_after_suspend since it's superfluous, all other USB
    tests already run after suspend.
  * Modifed usb_test to handle firewire drives as well, renamed script to
    removable_storage_test

  [Aurélien Gâteau]
  * Improvements to Recover dialog and show_info method.

  [ Javier Collado ]
  * Error while creating binary package fixed (LP: #921576)

  [ Sylvain Pineau ]
  * Replaced xrandr_display_modes with automated check for VESA driver
  * Refactored Unity compatibility tests

 -- Daniel Manrique <daniel.manrique@canonical.com>  Fri, 10 Feb 2012 11:19:05 -0500

checkbox (0.13) precise; urgency=low

  New upstream release (LP: #892268):

  [Marc Tardif]
  * Generate a submission.xml file that contains all device and attachment
  * Write the report before reporting the validation error.
  * Changed device.product to dmi.product for the formfactor (LP: #875312)

  [Daniel Manrique]
  * Use gettext for string (LP: #869267)
  * Move progress indicator to main checkbox dialog instead of a 
    transient window (LP: #868995)
  * Ignore malformed dpkg entries in package_resource (LP: #794747)
  * Reset window title after finishing a manual test (LP: #874690)
  * Handle "@" in locale names (as in ca@valencia).

  [Jeff Lane]
  * Went through all the job files and:
    * Updated descriptions to match Unity UI structure
    * Added descriptions where necessary
    * Added further details to some descriptions
    * Moved some jobs to more appropriate files
    * Fixed job names in older job files to match new naming scheme 
      (suite/testname)
    * Added jobs to local.txt to ensure all job files are now parsed
      (this allows easier addition of existing tests to whitelists)
    * Changed remaining manual job descriptions to match the new format
  * Updated CD and DVD write tests to be more clear about when to skip
    them (LP: #772794)

  [Ara Pulido]
  * Rewrote all job descriptions to match OEM QA syntax

  [Brendan Donegan]  
  * Fix the code that assigns keys in checkbox-cli so that it never assigns
    keys which have other uses. (LP: #877467)
  * Show details of unmet job requirements (LP: #855852)
  * Ensure that connect_wireless chooses a wireless connection from the list
    of available connections (LP: #877752)
  * Have the bluetooth/detect tests require a device with the category
    BLUETOOTH to run, thus preventing the test from failing on systems with
    no Bluetooth device (LP: #862322)
  * Rename attachment jobs to not have a forward slash in their name
    (LP: #887964)
  * Guard against trying to write files to logical partitions on USB sticks
    (which will obviously fail) in usb_test (LP: #887049)
  * Make the OpenGL test ignore the return value of glxgears and improve
    the test description (LP: #890725)
  * Allow input/mouse test to run if a TOUCH device is present
    (LP: #886129)

  [ Javier Collado ]
  * Broken job dependencies fixed (LP: #888447)
  * Regex support when specifying blacklists and whitelists on the
    commandline (LP: #588647)

 -- Daniel Manrique <daniel.manrique@canonical.com>  Thu, 18 Nov 2011 12:46:21 -0500

checkbox (0.12.8) oneiric; urgency=low

  New upstream release (LP: #862579):

  [Brendan Donegan]
  * Remove test for FTP connection from network_check script (LP: #854222)
  * Update a parameter in usb_test to have it run faster.
  * Remove record_playback_after_suspend from Ubuntu Friendly whitelist (LP: #855540)
  * Fix minor typo in multi-monitor friendly resolution_test script which caused 
    minimum_resolution test to fail (LP: #855599)
  * Remove storage_devices_test from Ubuntu Friendly whitelist since bonnie++  (which it uses) is not installed by default (LP: #855841)
  * Changed description and name to reflect Ubuntu Friendly branding. Now when a user searches for Ubuntu Friendly in the lens, Checkbox will appear (LP: #852036)
  * Reset the selections at the test suite prompt if No is selected at the recover prompt (LP: #861208)
  * Save the connection name(s) instead of the interface name so that they can be reconnected to properly after the wireless before/after suspend tests have completed (LP: #861502)
  * Make connect_wireless use the UUID of the connection instead of the name for greater reliability (LP: #862190)

  [Daniel Manrique]
  * Restored _recover attribute, re-enabling welcome and test selection
    screens (LP: #852204)
  * Remove memory/test from the Ubuntu Friendly whitelist (LP: #853799)
  * Use diff instead of grep, better comparing of empty files (LP: #852014)
  * Apport integration: new mandatory "tag" value in ApportOptions (LP: #852201)
  * Add warning prior to starting the tests (LP: #855328)
  * Apport integration: Fix instantiation of Gtk.RadioButton, needed due 
    to PyGI related API changes (LP: #805679)
  * Remove ping -R parameter that apparently caused ICMP packets to be dropped
    by some routers (LP: #861404)

  [ Evan Broder ]
  * Replace resolution_test with an implementation which uses GdkScreen to
    be multimonitor-aware (LP: #632987)

  [Jeff Lane]
  * Fix names of optical drive tests and remove a non-existing test from the
    whitelist (LP: #854808) 
  * Fix wireless_*_suspend jobs so they recreate iface file instead of append
    each time (LP: #855845)
    (LP: #852201)
  * Clarify better the intend of the is_laptop question (LP: #861844)
  * Fixed dependencies for tests that depend on suspend/suspend_advanced 
    (LP: #860651)

  [Tim Chen]
  * Fix cpu_scaling_test (LP: #811177)
 
  [Ara Pulido]
  * Avoid connect_wireless messing with AP with similar names (LP: #861538)
  * Remove bluetooth/file-transfer from the list of tests to run, since due to
    bug 834348 it always fails.

  [Marc Tardif]
  * Added support for wildcards when verifying the transport certificate.
  * Applying depends across suites (LP: #861218)

 -- Daniel Manrique <daniel.manrique@canonical.com>  Thu, 29 Sep 2011 13:12:01 -0400

checkbox (0.12.7) oneiric; urgency=low

  New upstream release (LP: #850395):

  [Brendan Donegan]
  * Redirecting stderr to pipe to fix the gconf_resource script (LP: #832321)
  * Clear jobs directory when user selects No to recover question (LP: #836623)

  [Daniel Manrique]
  * checkbox/job.py: Guard against bogus timeout values (LP: #827859)
  * More explicit handling of string decoding/encoding, avoids problems with
    non-ascii characters (LP: #833747)
  * Changed architecture from all to any for checkbox base, to build
    architecture-specific binaries (LP: #833696)

  [Jeff Lane]
  * Several corrections necessary due to test name changes or typos found in
    job files

  [Marc Tardif]
  * Connecting hyper text widgets only once (LP: #827904)
  * Detecting MMC readers as OTHER instead of DISK (LP: #822948)
  * Validating the hostname in the SSL certificate (LP: #625076)
  * Validating the submission.xml (LP: #838123)

 -- Daniel Manrique <daniel.manrique@canonical.com>  Fri, 14 Sep 2011 17:15:26 -0400

checkbox (0.12.6) oneiric; urgency=low

  New upstream release (LP: #841983):

  [ Daniel Manrique ]
  * Work around PyGTK API changes that kept checkbox from starting up
    (LP: #839675).

 -- Daniel Manrique <daniel.manrique@canonical.com>  Mon, 05 Sep 2011 12:47:58 -0400

checkbox (0.12.5) oneiric; urgency=low

  New upstream release (LP: #838745):

  [Ara Pulido]
  * Created a "suspend" suite and renamed relevant tests.

  [Brendan Donegan]
  * Removed redundant tests in power-management suite.
  * Fixed dependencies in power-management suite.

  [Daniel Manrique]
  * Changed name of apt-get test to reflect the suite it's in.
  * Fixed typos in job definitions that caused them to not be run.
  * Added missing description to info/hdparm test (LP: #832351)
  * Quote command to obtain bluetooth address, to avoid hanging if 
    a device is not present (LP: #836756).
  * Added BLUETOOTH category to udev parser.
  * Removed some tests from default whitelist.
  * Fixed dependencies for keys/sleep.
  
  [Jeff Lane]
  * Added new USB storage transfer test
  * Re-worked and added automated audio test

  [Marc Tardif]
  * Added WIRELESS category to udev parser.

 -- Ara Pulido <ara@ubuntu.com>  Thu, 01 Sep 2011 12:23:07 +0100

checkbox (0.12.4) oneiric; urgency=low

  New upstream release (LP: #824180):

  [Brendan Donegan]
  * Refactored job definition files.
  * Fixed dependencies and test naming.
  * Added Online CPU before/after suspend test.
  * Automated wireless tests.
  * Removed redundant sru_suite.txt, updated dependencies accordingly.
  * Automated bluetooth_obex tests.

  [Daniel Manrique]
  * Further improvements to make frontend/backend communication more reliable.
    Prevents stuck backends, failure to close the GUI due to lack of reply
    from the backend, and test specifying "user" not being run.
  * scripts/keyboard_test modified to account for pygi-related GTK API
    changes. (LP: #804369)
  * scripts/sleep_test: improve handling of NetworkManager DBus API
    changes. (LP: #808423)
  * scripts/cdimage_resource: properly handle releases with "LTS" in their
    name (LP: #814085)
  * Updated minimum_resolution test as per latest system requirements, leaving
    just one unified test. (LP: #767166)

  [Javier Collado]
  * Checkbox exits with EX_NOINPUT if a whitelist or blacklist file is
    specified and cannot be found.
  * Deselect a test suite automatically when none of its children is selected,
    in the GTK interface. (LP: #651878)
  * Make the "Next" button the default action when Enter is pressed, to 
    streamline testing with the GTK interface.

  [Marc Tardif]
  * Fixed udevam not being found because /sbin not in PATH (LP: #597305)
  * Fixed hardware attachments for udev and dmi (LP: #822682)

  [Sylvain Pineau]
  * Expose the message store to other plugins, via firing an expose-msgstore
    event.

  [Andrew Faulkner]
  * Fix description for nautilus_file_create job (LP: #821141) 

  [Kenneth Wimer]
  * New header image that follows brand guidelines (LP: #554202)

 -- Daniel Manrique <daniel.manrique@canonical.com>  Wed, 10 Aug 2011 15:16:39 -0400

checkbox (0.12.3) oneiric; urgency=low

  [Marc Tardif]
  * Only reading CHECKBOX_* environment variables in config (LP: #802458)
  * Imported scripts and jobs from Platform Services.

  [Chad A. Davis]
  * Switch to dh_python2 and debhelper7 (LP: #788514)

  [Barry Warsaw]
  * Fix checkbox_clean.run() to ignore missing executables, as is the case
    in a fresh checkout.

 -- Daniel Manrique <daniel.manrique@canonical.com>  Fri, 01 Jul 2011 11:37:27 -0400

checkbox (0.12.2) oneiric; urgency=low

  New upstream release (LP: #800199):

  [Brendan Donegan]
  * Added interface parameter to internet_test script.

  [Daniel Manrique]
  * GTK GUI: Change assignment of TreeStore model to TreeView to account for
    pygi-related API changes. Also seems to fix lingering select/deselect all
    buttons. (LP: #796666) (LP: #796622)
  * GTK GUI: Fix call to Gtk buffer get_text to add now-mandatory fourth
    parameter, keeps the GUI from misbehaving in connection to fixed bug.
    (LP: #796827)
  * GTK GUI: Fix handling of mouse events in gtk_hypertext_view.py which
    prevented displaying the final report.
  * Put test name as part of the window title, as an aid to
    reporting/debugging (LP: #744190)
  * plugins/apport_prompt.py: Add test name to "Do you want to report a bug?"
    dialog to make it clearer.

  [Sylvain Pineau]
  * Fix evaluation of job requirements (LP: #798200)
  * Added "in" operator to job requirements.

 -- Marc Tardif <marc@ubuntu.com>  Tue, 21 Jun 2011 09:41:57 -0400

checkbox (0.12.1) oneiric; urgency=low

  New upstream release (LP: #796629):

  [Brendan Donegan]
  * Fix timeout in sleep_test script (LP: #665299)
  * Fix traces in hyper_text_view module (LP: #796508)
  * Added camera test (LP: #764222)

  [Daniel Manrique]
  * Fix GUI definition file so main window uses "natural request", growing
    when child widgets require so (LP: #776734)
  * Fix open/read blocking behavior and backend/frontend communications to
    avoid hangs and lingering backends. (LP: #588539)
  * Render header text dynamically over the image background, and updated pot
    file with the new string. (LP: #621880)

  [Robert Roth]
  * Improve command line key prompts (LP: #786924)

 -- Marc Tardif <marc@ubuntu.com>  Fri, 03 Jun 2011 17:00:11 -0400

checkbox (0.12) oneiric; urgency=low

  New upstream release (LP: #784076):
  * Removed dead pixel test.

  [Bilal Akhtar]
  * Port checkbox to Gtk3/PyGI (LP: #783822)

 -- Marc Tardif <marc@ubuntu.com>  Tue, 17 May 2011 09:48:07 -0400

checkbox (0.11.4) natty; urgency=low

  * Changed udev_resource to report CAPTURE for USB VIDEO devices
  * Fixed eval of resources with names like list item names
  
  [Carl Milette]
  * Fixed hard coded disk in disk_bench_test so that it matches convention
    utilizing udev_resource for finding devices. (LP: #507943)

 -- Jeff Lane <jeff@ubuntu.com>  Fri, 22 Apr 2011 11:05:19 -0400

checkbox (0.11.3) natty; urgency=low

  New upstream release (LP: #751928):
  * Fixed sleep_test crashing with ioerror (LP: #630785)
  * Fixed keyerror when running some manual tests (LP: #729431)

  [Ara Pulido]
  * Improved debconf messages and ordering (LP: #553777)
  * Video bugs should be reported as a display symptom (LP: #744964)
  * Added checkbox log to apport report

  [Gerhard Burger]
  * Fixed punctuation inconsistencies in verification procedures (LP: #744167):

 -- Marc Tardif <marc@ubuntu.com>  Tue, 05 Apr 2011 16:19:17 -0400

checkbox (0.11.2) natty; urgency=low

  New upstream release (LP: #736919):
  * Added version to dpkg dependency
  * Added multiarch support to install script (LP: #727411)
  * Fixed submitting data twice (LP: #531010)
  * Fixed job descriptions for checkbox-cli (LP: #221400)

  [Daniel Manrique]
  * Fixed strings in audio tests and updated pot file (LP: #691241)
  
  [Jochen Kemnade]
  * Fixed grammar in user-apps tests (LP: #642001)

  [Jeff Lane]
  * Added reboot instructions to suspend/hibernate tests (LP: #420493)
  * Made the firewire instructions make more sense (LP: #693068)
  
  [Michael Terry]
  * Fixed several strings appear in English although translated (LP: #514401)
    - jobs/fingerprint.txt.in
    - jobs/media.txt.in
    - jobs/monitor.txt.in
    - jobs/sleep.txt.in
    - jobs/firewire.txt.in
    - po/checkbox.pot
  * Fixed grammar (LP: #525454)
    + jobs/fingerprint.txt.in

 -- Jeff Lane <jeff@ubuntu.com>  Tue, 29 Mar 2011 09:17:36 -0400

checkbox (0.11.1) natty; urgency=low

  New upstream release (LP: #725110):
  * Checking for lock file before firing stop-all event (LP: #719552)
  * Changed description of nautilus_file_copy job (LP: #709688)

  [Javier Collado]
  * Fixed title in progress dialog

 -- Marc Tardif <marc@ubuntu.com>  Fri, 25 Feb 2011 11:56:43 -0500

checkbox (0.11) natty; urgency=low

  New upstream release (LP: #719073):
  * Changed support for persist plugin as optional (LP: #561816)

  [Ara Pulido]
  * Fixed lintian errors and warnings

  [Eitan Isaacson]
  * Migrate the UI from libglade to gtkbuilder  

 -- Marc Tardif <marc@ubuntu.com>  Mon, 14 Feb 2011 18:19:27 -0500

checkbox (0.10.4) maverick; urgency=low

  * Fixed parsing of config parameters (LP: #689140)

 -- Marc Tardif <marc@ubuntu.com>  Tue, 14 Sep 2010 12:43:51 -0400

checkbox (0.10.3) maverick; urgency=low

  New upstream release (LP: #638333):
  * Fixed verification of SSL validity (LP: #625076)
  * Improved audio test questions.

 -- Marc Tardif <marc@ubuntu.com>  Tue, 14 Sep 2010 12:43:51 -0400

checkbox (0.10.2) maverick; urgency=low

  New upstream release (LP: #617583):
  * Fixed sleep_test to check the connection if using network-manager.
  * Fixed reporting bugs against alsa-base and xorg (LP: #607214)
  * Fixed apport dialog no longer appearing (LP: #607217)
  * Reduced data file size for the desktop image.
  * Updated report to be more pretty.

 -- Marc Tardif <marc@ubuntu.com>  Fri, 13 Aug 2010 16:23:16 -0400

checkbox (0.10.1) maverick; urgency=low

  New upstream release (LP: #597295):
  * Added support for urwid interface.
  * Added sound check test.
  * Added document viewer test.
  * Added update-manager and nautilus tests.
  * Added resolution tests.
  * Added sleep tests.

 -- Marc Tardif <marc@ubuntu.com>  Tue, 22 Jun 2010 10:43:52 -0400

checkbox (0.10) maverick; urgency=low

  * Added media tests (LP: #397944)
  * Added support for comments in templates.

 -- Marc Tardif <marc@ubuntu.com>  Tue, 04 May 2010 11:51:22 -0400

checkbox (0.9.2) lucid; urgency=low

  New upstream release (LP: #567568):
  * Added referer when sending submissions to Launchpad (LP: #550973)
  * Added suggests to checkbox package in debian/control file (LP: #352740)
  * Fixed udev_resource script to be more resilient (LP: #556824)
  * Fixed cdimage_resource script to read casper.log (LP: #558728)
  * Fixed reporting all resources found for a job (LP: #560948)
  * Fixed stalling when using kdesudo to start backend (LP: #557443)
  * Fixed starting the appropriate default browser on UNR (LP: #563050)
  * Fixed ansi_parser script when outputting to stdout (LP: #560952)
  * Fixed opening the report with the gconf preferred browser (LP: #562580)
  * Fixed suspend_test to use relative time for wakealarm (LP: #349768)
  * Fixed backend not getting terminated upon closing (LP: #553328)

 -- Marc Tardif <marc@ubuntu.com>  Tue, 06 Apr 2010 14:17:46 -0400

checkbox (0.9.1) lucid; urgency=low

  New upstream release (LP: #548800):
  * Added cpu_scaling_test script.
  * Fixed hard drive detection (LP: #549714)
  * Fixed backend to handle empty messages (LP: #536645)
  * Fixed parsing of package resource (LP: #539691)
  * Fixed malformed xml report (LP: #485445)
  * Fixed running root manual tests as normal user (LP: #383559)
  * Fixed writing apport files only after submitting (LP: #530380)
  * Fixed audio test instructions (LP: #529205)
  * Fixed gathering chassis information (LP: #537435)
  * Fixed detection of disks in kvm (LP: #552998)
  * Fixed udev_resource script to be more resilient (LP: #552999)
  * Fixed filter_packages script to use new resources.

 -- Marc Tardif <marc@ubuntu.com>  Sun, 07 Mar 2010 15:05:44 -0400

checkbox (0.9) lucid; urgency=low

  * Introduced job_prompt plugin to treat all jobs (suites, tests, etc.) as composites.
  * Replaced the registry and resource scripts and centralized job iteration.
  * Replaced dependency on dbus by using sudo/gksu/kdesudo instead.
  * Replaced mktemp with mkdtemp for security purposes.
  * Fixed strings in fingerprint and modem tests (LP: #457759)
  * Fixed client side validation of Launchpad form (LP: #438671)
  * Added device information to tags when reporting bugs with apport.
  * Added shorthands for blacklist-file and whitelist-file.
  * Added support for apport default configuration (LP: #465447)
  * Added support for scrolled options list (LP: #411526)
  * Added support for tests generated by suites to run as root.
  * Added support for requirements in attachments.
  * Added support for armv7l processor
  * Added Autotest integration
  * Added LTP integration
  * Added Phoronix integration
  * Added qa-regression-testing integration

 -- Marc Tardif <marc@ubuntu.com>  Wed, 04 Nov 2009 19:36:09 -0400

checkbox (0.8.5) karmic; urgency=low

  * Fixed translation of suites and tests files (LP: #456115)
  * Fixed checking the status of command registries (LP: #457502)
  * Fixed selecting suites in the command line (LP: #457559)
  * Fixed reporting of bugs to contain test description (LP: #427932)
  * Fixed execute permissions on scripts (LP: #459606)
  * Renamed processors_info plugin to singular because processor
    information is reported as a single structure with a count attribute
  * Updated translation files.

 -- Marc Tardif <marc@ubuntu.com>  Mon, 26 Oct 2009 12:17:30 -0400

checkbox (0.8.4) karmic; urgency=low

  * Fixed failing dependencies when not available (LP: #430051)
  * Fixed supporting udevadm not providing DEVPATH variable (LP: #430084)
  * Fixed supporting audio devices without a /proc/asound entry (LP: #430086)
  * Fixed running when python-apport package is not installed (LP: #430103)
  * Fixed X error when exiting after reporting a bug (LP: #430776)
  * Fixed prompting to report a bug according to GNOME HIG (LP: #429701)
  * Fixed prompting for answer in checkbox-cli (LP: #429764)
  * Fixed resolution_test message for fglrx driver (LP: #346816)
  * Fixed adding of manpage symlinks for gtk and cli (LP: #426641)
  * Fixed recovering from connecting to the backend (LP: #446693)
  * Fixed backend to use dbus instead of policykit (LP: #435714)
  * Fixed interpolation of output variable in cli (LP: #450673)
  * Fixed selection of suites in cli (LP: #450713)
  * Fixed parsing of virtio-pci devices (LP: #450774)

 -- Marc Tardif <marc@ubuntu.com>  Tue, 13 Oct 2009 16:44:12 -0400

checkbox (0.8.3) karmic; urgency=low

  * Fixed trailing newline requirement in test definitions (LP: #427993)
  * Fixed reporting firmware version as product name (LP: #428563)
  * Fixed detecting pci and usb audio devices (LP: #429558)
  * Fixed prompting to report a bug when there's no package (LP: #429668)

 -- Marc Tardif <marc@ubuntu.com>  Sat, 12 Sep 2009 15:37:40 -0400

checkbox (0.8.2) karmic; urgency=low

  * Fixed adding test information when reporting with apport (LP: #423798)
  * Fixed tagging bugs when reporting with apport (LP: #423799)
  * Fixed expressing package aliases for the linux package (LP: #423805)
  * Fixed detecting the disk category in devices (LP: #423864)
  * Fixed supporting apport symptoms when reporting bugs (LP: #424063)
  * Fixed gathering of dmi information for Launchpad report (LP: #424454)
  * Fixed tests using gksudo returning empty output (LP: #425284)

  [Javier Collado]
  * Fixed reporting of output in shell plugin (LP: #393894)

 -- Marc Tardif <marc@ubuntu.com>  Mon, 31 Aug 2009 17:16:38 -0500

checkbox (0.8.1) karmic; urgency=low

  * New upstream version:
    * Added disk tests.
    * Added fingerprint reader tests.
    * Added firewire tets.
    * Added kms tests.
    * Added media tests.
  * Fixed dependency on hal and using udev instead (LP: #399319)
  * Fixed calling ubuntu-bug when a test fails (LP: #418978)

 -- Marc Tardif <marc@ubuntu.com>  Tue, 26 Aug 2009 17:36:05 -0500

checkbox (0.8~alpha4) karmic; urgency=low

  * New upstream version:
    * Changed icon.
    * Added timeout property to lock_prompt plugin.
    * Added concept of attachments to tests.
    * Added support for backslahes in templates to wrap lines.
    * Added support blacklisting and whitelisting both tests and suites.
    * Introduced the concept of jobs for suites, tests and attachments.
    * Removed upstart event which is no longer needed.
    * Replaced architecture and category with requires in test definitions.
  * Fixed pygst dependency (LP: #334442)
  * Fixed configuration file updates during install (LP: #330596)
  * Fixed DBus exceptions (LP: #344916, #359440)
  * Fixed and expanded translations (LP: #347038)
  * Fixed ignored system proxy settings (LP: #345548)
  * Fixed parsing blank lines in templates (LP: #393907)
  * Fixed escaping of lists (LP: #394001)
  * Fixed timeout in manual tests (LP: #377986)
  * Fixed CLI interface dialog.
  * Fixed support for FreeDesktop XDG base directory specification (LP: #363549)
  * Added general and package specific apport hooks

  [ Gabor Keleman ]
  * Fixed untranslated strings in tests (LP: #374666)
  * Fixed untranslated last screen (LP: #374646)

 -- Marc Tardif <marc@ubuntu.com>  Wed, 19 Aug 2009 15:36:05 -0500

checkbox (0.7) jaunty; urgency=low

  [ Dave Murphy ]
  * Fixed viewing of report files in Firefox 3 (LP: #331481)
  * Added additional contextual information
   * /etc/sysctl* (LP: #331055)
   * /etc/modprobe.d (LP: #331056)
   * /etc/modules (LP: #331057)
  * Fixed packaging for Jaunty
   * https://lists.ubuntu.com/archives/ubuntu-devel/2009-February/027439.html
   * Uses --install-layout=deb
   * Installs to dist-packages instead of site-packages

  [ Andy Whitcroft ]
  * suspend_test: update suspend_test to version V6 matching kernel version.
    The version here will become the master copy.
  * suspend_test: add a --dry-run mode to simplify developement
  * suspend_test: add a automation mode for checkbox integration
  * suspend_test: add a new pm-suspend test
  * suspend_test: record and restore timer_delay around the variable
    time test.
  * suspend_test: release v7.
  * suspend_test: initial version of suspend power consumption test
    from a patch by Pete Graner.
  * suspend_test: power -- made the sleep time configurable
  * suspend_test: detect batteries and disable ac/power tests
  * suspend_test: disable dbus tests when we have no primary user
  * suspend_test: handle AC transitions better
  * suspend_test: enable power test as part of --full
  * suspend_test: reduce the noise in the test instructions
  * suspend_test: use minutes in output when that is more appropriate
  * suspend_test: track actual AC transitions and report them
  * suspend_test: only mention AC at all if we have a battery
  * suspend_test: report useful data at the bottom for posting
  * suspend_test: document the new power test in the usage
  * suspend_test: power -- indicate when the result is unreliable
  * suspend_test: report -- fix up spacing issues
  * suspend_test: release v8

 -- Dave Murphy <schwuk@ubuntu.com>  Tue, 17 Mar 2009 09:46:16 +0000

checkbox (0.6) jaunty; urgency=low

  * New upstream version:
    * Added suspend_test script - for more details see:
      https://wiki.ubuntu.com/KernelTeam/SuspendResumeTesting
    * Added XSL Stylesheet and the ability to view generated reports
    * Added support for PolicyKit to run the application as a user
    * Added logging for backend and logrotation script.
  * Fixed calling ucf was run via debconf (LP: #330502)

 -- Marc Tardif <marc@ubuntu.com>  Tue, 17 Feb 2009 15:36:05 +0000

checkbox (0.5) jaunty; urgency=low

  * New upstream version:
    * Added concept of hyper text view to display clickable links.
    * Added concept of properties to components.
    * Added pci information to launchpad report.
    * Added dmi information to launchpad report.
    * Added text area to keyboard test.
    * Removed sourcing of base postrm script.
    * Updated translations from Launchpad.
  * Fixed handling of interrupt signal (LP: #327810)
  * Fixed display of text in graphical interface (LP: #240374)
  * Fixed support for regexes in blacklist and whitelist (LP: #327177)
  * Fixed opening of subunit log file (LP: #325737)
  * Fixed internet test.

 -- Marc Tardif <marc@ubuntu.com>  Tue, 20 Jan 2009 18:55:20 -0500

checkbox (0.4) jaunty; urgency=low

  * Setup bzr-builddeb in native mode.
  * Removed LGPL notice from the copyright file.

 -- Marc Tardif <marc@ubuntu.com>  Tue, 20 Jan 2009 16:46:15 -0500

checkbox (0.3) jaunty; urgency=low

  * New upstream version:
    * Renamed hwtest to checkbox.
    * Renamed auto tests to shell tests.
    * Added watch file.
    * Added README file pointing to the Ubuntu wiki.
    * Added subunit to the test suite.
    * Added the subunit_report plugin to produce a standard test report.
    * Added pvs registry.
    * Added support for int return values to recursive registry eval.
    * Added debug information when a command registry returns an error.
    * Added mounts registry.
    * Added patches to upgrade the configuration files.
    * Added support for CHECKBOX_OPTIONS environment variable.
    * Added usage information.
    * Added gconf registry.
    * Added logging to checkbox event.
    * Added locking plugin.
    * Added message store and schema types.
    * Added caching to automatic tests so that they are not run multiple
      times.
    * Added persistence to category and system_id.
    * Added lshw registry and plugin.
    * Added newlines to German introduction message.
  * Fixed e-mail address should be remembered (LP: #156725)
  * Fixed $output variable does not seem to be reinterpolated when
    testing again (LP: #189404)
  * Fixed command line interface does not provide a test nor test again
    option (LP: #189423)
  * Fixed translation template unavailable, even though hwtest is in main
    (LP: #202447)
  * Fixed internet_test should support providing a destination other
    than canonical.com (LP: #216111)
  * Fixed hwtest loads editor backup files from suite dir (LP: #237954)
  * Fixed application should only have one instance running (LP: #266899)
  * Fixed disk information should be gathered (LP: #267889)
  * Fixed typo: payback device (LP: #288331)
  * Fixed tests skipped by constraint should be reported (LP: #304176)
  * Fixed manual tests which have commands should not be run automatically
    (LP: #304231)
  * Fixed CHECKBOX_DATA mapping is not working (LP: #304736)

 -- Marc Tardif <marc@ubuntu.com>  Fri, 16 Jan 2009 12:05:32 -0500

hwtest (0.1-0ubuntu10) hardy; urgency=low

  * Fixed xalign and yalign in exchange summary.

 -- Marc Tardif <marc@interunion.ca>  Mon, 21 Apr 2008 15:07:39 -0400

hwtest (0.1-0ubuntu9) hardy; urgency=low

  * Fixed internet_test to ping default gateway rather than canonical.com.
  * Fixed python-support issues to support upgrades of hwtest.
  * Fixed tooltip to be HIG compliant.
  * Fixed category to use GTK;System;Settings;.
  * Fixed command line interface to support escape characters.
  * Using python-central instead of python-support.
  * Added support to i18n the .desktop file.
  * Added support for http_proxy and https_proxy.
  * Added summary of information being submitted.

 -- Marc Tardif <marc@interunion.ca>  Thu, 17 Apr 2008 12:01:50 -0400

hwtest (0.1-0ubuntu8) hardy; urgency=low

  * debian/patches/01_change_menu_category.patch:
    - change the category so the item is moved to system, administration and not
      the only entry in applications, system tools on a default installation

 -- Sebastien Bacher <seb128@canonical.com>  Mon, 14 Apr 2008 15:49:06 +0200

hwtest (0.1-0ubuntu7) hardy; urgency=low

  * Fixed packaging bugs.
  * Improved internationalization.
  * Renamed questions and answers to tests and results.

 -- Marc Tardif <marc@interunion.ca>  Thu,  6 Mar 2008 10:58:43 -0500

hwtest (0.1-0ubuntu6) hardy; urgency=low

  * Upload to hardy/universe (without the .bzr files).
  * Make package conformant with current Python policy.

 -- Matthias Klose <doko@ubuntu.com>  Tue, 11 Mar 2008 14:06:02 +0000

hwtest (0.1-0ubuntu5) hardy; urgency=low

  * Set default timeout to None instead of 60 seconds.
  * Updated copyright information.
  * Reverted to using gksu to limit dependencies.
  * Removed dependency on python-apt.

 -- Marc Tardif <marc@interunoin.ca>  Thu, 28 Feb 2008 17:07:07 -0500

hwtest (0.1-0ubuntu4) hardy; urgency=low

  * Improved text in questions text file.
  * Improved user experience by only showing auto questions
    progress bar when there are actual questions.
  * Also improved the user experience by showing a progress
    bar while building the report.

 -- Marc Tardif <marc@interunion.ca>  Wed, 27 Feb 2008 23:12:24 -0500

hwtest (0.1-0ubuntu3) hardy; urgency=low

  * Fixed hwtest_cli so that it doesn't strip the DISPLAY environment
    variable.
  * Fixed system_info plugin so that it does a better effort for
    gathering system information instead of relying on non standard
    information from HAL.

 -- Marc Tardif <marc@interunion.ca>  Wed, 27 Feb 2008 10:52:33 -0500

hwtest (0.1-0ubuntu2) hardy; urgency=low

  * Fixed packaging following lintian error.
  * Added packages registry and plugin.

 -- Marc Tardif <marc@interunion.ca>  Tue,  5 Feb 2008 15:02:26 -0500

hwtest (0.1-0ubuntu1) hardy; urgency=low

  * Initial Release.

 -- Marc Tardif <marc@interunion.ca>  Mon, 17 Sep 2007 17:25:54 -0300<|MERGE_RESOLUTION|>--- conflicted
+++ resolved
@@ -6,13 +6,10 @@
     file format is invalid. (LP: #1065703)
   * Added environ key to poweroff and reboot jobs so they create logs in the
     expected location (LP: #1085833)
-<<<<<<< HEAD
   * Added reporting of dependencies that are outright missing from the
     whitelist to avoid confusion (LP: #1084986)
-=======
   * scripts/memory_compare: Fixed accumulator expression to give good results
     (LP: #1089046)
->>>>>>> 6b91f396
 
   [ Brendan Donegan ] 
   * Change forward-slashes to asterisks in the filename of a connection, since
