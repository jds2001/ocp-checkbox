--- conflicted
+++ resolved
@@ -45,7 +45,6 @@
    * power-management/battery_drain_movie
    * power-management/battery_drain_sleep
 
-<<<<<<< HEAD
   [Brendan Donegan]
   * [FEATURE] Add environment_info plugin which sets environment variables
     according to the values set in the plugin via Checkboxes INI files.
@@ -53,12 +52,11 @@
     router to run, prompting the user to modify the routers config during 
     the test.
   * Attach the output of udev_resource, for debugging purposes (LP: #974271)
-=======
+
   [Zygmunt Krynicki]
-  * Fix simple duplicate 'the' mistakes (LP: #1040022)
->>>>>>> 25841456
-
- -- Jeff Lane <jeff@ubuntu.com>  Fri, 31 Aug 2012 13:30:24 -0400
+  * Fixed simple duplicate 'the' mistakes (LP: #1040022)
+
+ -- Daniel Manrique <roadmr@ubuntu.com>  Tue, 04 Sep 2012 17:32:05 -0400
 
 checkbox (0.14.5) quantal; urgency=low
 
