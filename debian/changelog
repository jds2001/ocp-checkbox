checkbox (0.14.2) quantal; urgency=low

  [Javier Collado]
  * Fixed detection of circular references in resolver.

  [Jeff Lane]
  * New version 0.14.2 for Quantal Quetzal development.
  * jobs/cpu.txt.in: added cpu_scaling_test log attachment job
  * jobs/disk.txt.in: modified block_device requirements so they'll work right
    jobs/info.txt.in: added block_device resource requirements to hdparm job so
    it won't run on removable stuff where it's not necessary.
  * info.txt.in: removed extraneous fwts_log job
    miscellanea.txt.in: modified fwts_results.log job
  * scripts/optical_detect: minor tweak to send error output to stderr
    scripts/optical_read_test: added root user check because this needs to be
    run with root privileges. Added some additional output for stderr for
    failures so we will know WHY a test or the script failed. Replaced 
    sys.stdout.write() and flush() calls with simple print statements.
  * scripts/ipmi_test: output tweaks so error messages now go to stderr. No BMC
    message is a little more clear. Module failed to load now generates an
    error rather than a simple exit.
  * scripts/network_device_info: minor change so that the fail message now
    specifies that it was an error and outputs to stderr properly.
  * scripts/disk_smart: Improvements to the logging and output during testing.
  * scripts/cpu_scaling_test: lots of output changes using logging module.
    renamed script to frequency_governors_test to be more descriptive and less
    confusing. Added a --log option to write logs to an actual file
    jobs/cpu.txt.in: added an attachment job to attach the freq_governors log.
    Modified cpu/frequency_governors to write to log file
  * scripts/cpu_offlining: added an extra bit of output in case of failures. 
  * scripts/fwts_test: improved console output so that the info displayed in
    submission.xml is more useful.
    jobs/power-management.txt.in: added job to attach fwts_wakealarm.log to
    results.
  * scripts/network_ntp_test: Tweaked output to use log levels more
    appropriately. Added some decoding so that bytes output show up as strings
    properly in output. Converted from optparse to argparse. Added a root
    check because this needs to be root to properly run.
  * scripts/disk_read_performance_test: Added extra targeted output so that
    users can understand what's going on. Moved the exit bits so the test will
    actuall run on multiple drives as originally intended and not exit on the
    first failure.
  * scripts/removable_storage_test: vastly improved the output from that script
    and also introduced some new error handling to cover a couple conditions
    that generated unhelpful tracebacks.

  [Marc Tardif]
  * Fixed duplicate jobs appearing in the store when rerunning jobs.

  [Daniel Manrique]
  * Added a message file format test that does some simplistic checks
    on jobs/* files to ensure they are sane.
  * Fixed two typos in jobs/suspend.txt.in.

  [Brendan Donegan]
  * Make a call to rfkill unblock in the create_connection script, incase
    those nasty Broadcom drivers have left a soft-block on the wireless after
    loading. Also do a bit of refactoring to use check_output and check_call
    instead of Popen (LP: #1019162)
  * Move the call to unblock to before the connection is created
  * Reimplemented memory_compare in python3 and restructured it to put
    things into dictionaries for easy access. Also fixed bug with detecting
    non-RAM devices as RAM. (LP: #960087)
<<<<<<< HEAD
  * Wait longer to get the window handle in gpu_test, so that we don't fall foul
    of timing issues. (LP: #1018563)
=======
  * Catch exception raised in memory_compare by DMI RAM entries with No Module
    Installed in the Size field (LP: #1023220)
>>>>>>> 1aceae75

 -- Jeff Lane <jeff@ubuntu.com>  Tue, 10 Jul 2012 21:00:06 -0400

checkbox (0.14.1) quantal; urgency=low

  * New upstream release (LP: #1018571)


  [Brendan Donegan]
  * Fixed up a few things with the gpu_lockup tests. Removed depends,
    renamed to gpu_lockup_suspend to reflect behaviour and removed the
    requirement on Firefox
  * Changed suspend_advanced and suspend_advanced_auto to use less
    strict definition of fwts s3 test.

  [Javier Collado]
  * Make sure that jobs are topologically ordered (LP: #990075)
  * Keep job ordering as close to whitelist as possible (LP: #1017951)

  [Marc Tardif]
  * New version 0.14.1 for Quantal Quetzal development.
  * jobs/suspend.txt.in: Fixed trailing newline on otherwise empty line.
  * scripts/run_templates: Fixed calls to Popen to use universal_newlines
    to return strings instead of bytes (LP: #1018354)

  [Daniel Manrique]
  * Fixed duplicate suspend/bluetooth_obex_after_suspend job name.
  * scripts/dpkg_resource: Changed encoding from ascii to utf-8 to handle
    non-ascii locales (LP: #1018353)

  [Jeff Lane]
  * Migrated audio/external-HDMI-playback into checkbox. Modified the
    command to match our other audio tests that save and reset mixer
    levels.

 -- Javier Collado <javier.collado@canonical.com>  Tue, 26 Jun 2012 16:07:04 +0200

checkbox (0.14) quantal; urgency=low

  New upstream release (LP: #1016746):

  [Brendan Donegan]
  * [FEATURE] Python 2 to 3 conversion:
    * scripts/create_connection - switched to using argparse and fixed
      representation of octal literal
    * scripts/internet_test - ran 2to3 tool and decoded result of
      check_output. Also replaced optparse with argparse
    * scripts/memory_info
    * scripts/removable_storage_test - ran 2to3 tool and fixed some
      encoding issues
    * scripts/removable_storage_watcher - ran 2to3 tool and swapped
      use of gobject with gi.repository.GObject
    * scripts/xrandr_cycle - ran 2to3 tool and fixed encoding issue
    * scripts/obex_send - ran 2to3 tool and swapped
      use of gobject with gi.repository.GObject
  * Update touchpad.py to use gsettings instead of deprecated gconf
    (LP: #1004212)
  * Instead of checking output of nmcli con up in create_connection,
    check the return code is success instead (LP: #1013537)
  * base64 encode the after suspend screenshot attachement so that it can
    be uploaded properly (LP: #1016126)
  * Fixed simple type in xorg_memory_test, introduced by Python3
    conversion (LP: #1016387)
  * [FEATURE] Add suspend/bluetooth_obex_after_suspend_auto test to be
    used during fully automated SRU testing

  [Marc Tardif]
  * [FEATURE] Reworked media_keys_test into key_test, making it more generic
    and able to test for any key that sends an scancode. Used it to implement
    a test for the Super key.
  * [FEATURE] Added new interactive and auto-verifying touchpad scrolling
    test.
  * [FEATURE] Python 2 to 3 conversion:
    * scripts/ansi_parser
    * scripts/cking_suite
    * scripts/floppy_test
    * scripts/network_bandwidth_test
    * scripts/cpu_scaling_test
  * Removed sleep_test script no longer used by any test definition.
  * [FEATURE] Deprecated scripts:
    * scripts/autotest_filter and scripts/autotest_suite
    * scripts/ltp_filter and scripts/ltp_suite
    * scripts/mago_filter and scripts/mago_suite
    * scripts/qa_regression_suite

  [Daniel Manrique]
  * New version 0.14 for Quantal Quetzal development.
  * Set the correct user (root) for fwts-wakealarm test (LP: #1004102)
  * Set correct user (root) for usb/storage-preinserted, so it works correctly
    on servers (LP: #1004131)
  * Log (at level INFO) name of each message we execute, so the currently
    running job can be determined by looking at the logfile, rather than
    hunting through process lists.
  * [FEATURE] Added script and jobs to collect and attach output from
    alsa-info.sh.
  * Assume utf-8 encoding always, when opening template files.
    (LP: #1015174)
  * [FEATURE] Replaced the context menu in the selection tree with explicit
    "select/deselect all" buttons.

  [Javier Collado]
  * Submission screen in Qt interface updated to support certification client:
    - customize contents depending on the upload target (launchpad or certification)
    - display links to the report properly in the show_entry method
  * Fixed qt interface show_entry method preopulates widget that gets
    user input (LP: #1000451)
  * Added customizable deselect_warning message in qt show_tree method (LP: #1000443)
  * show_error method shows long text properly in gtk/qt interfaces (LP:
    #1012052)

  [Jeff Lane]
  * [FEATURE] Changes to Power Management testing in Checkbox:
    * scripts/pm_test: added a slightly modified version of OEM team's pm.py
      script for reboot/poweroff testing
    * jobs/hibernate.txt.in: modified hibernate test to use fwts and added new
      jobs to attach log files from hibernate testing.
    * jobs/power-management.txt.in: added new poweroff and reboot jobs using pm_test
      script. Added jobs to attach logs from reboot and poweroff tests to
      results.
    * jobs/stress.txt.in: modified suspend_30_cycles and hibernate_30_cycles to
      use fwts. Added jobs to attach logs from 30 cycle tests to results.
    * jobs/suspend.txt.in: Modified suspend_advanced and suspend_advanced_auto to use
      fwts. Added job to attach log from suspend_advanced and suspend_advanced_auto
      to results.
  * [FEATURE] jobs/miscellanea.txt.in: added a job to gather tester info for
    certification purposes. Not to be used for UF.
  * [FEATURE] Python 2 to 3 conversion:
    * scripts/cpu_topology: ran 2to3, made modificates based on code review and
      tested script to verify functionality.
    * scripts/disk_smart: ported to Python 3. Inserted bits to decode byte
      data returned by Popen. Fixed list_handler to decode bytes types to clean
      up debug output.  Added bits to improve debug output. Migrated from
      optparse to argparse.
    * scripts/network_check: ran 2to3 and that was all that was needed. Also
      took the liberty of migrating from optparse to ArgParse sine we're
      Python3 only now.
    * scripts/network_device_info: ran 2to3 and changed shebang.
    * scripts/network_info: ran 2to3 and changed shebang. Fixed encoding issue
      with interface[:15] (needed to be a bytes object).
    * scripts/fwts_test: ran 2to3 and changed shebang, fixed an encoding bug
      with Popen output. Cleaned up the final output to be more useful for
      debugging test failures.
    * scripts/keyboard_test: nothing to do for conversion beyond changing shebang.
    * scripts/network_ntp_test: 2to3 changed nothing, so modified shebang.
      Fixed an encoding issue with Popen output in. Re-inserted a call to
      SilentCall() that was removed from TimeSkew() by someone in a previous
      revision, which made the TimeSkew() function do nothing. Fixed an
      unbuffered I/O error in SilentCall() discovered while testing Python3
      changes.
    * scripts/optical_detect, scripts/optical_read_test: ran 2to3 and changed
      shebang. Changes were minimal.
    * scripts/xorg_memory_test: 2to3 made minimal changes, modifed shebang.
      Converted optparse code to argparse code and replaced sys.argv[] stuff
      with more useful positional arguments. Removed a redundant import that
      2to3 injected.
    * scripts/resolution_test: ran 2to3 with minimal changes. Changed shebang.
      Converted optparse to argparse and removed unnecessary calls to
      sys.argv[]
    * scripts/pm_log_check: ran 2to3 and changed shebang.
    * scripts/pm_test: ran 2to3 and changed shebang. After a lot of trial and
      error, changed the way xinput is called to avoid confusing bytecode
      embedded in the command output that was causing problems with
      bytes.decode() on the "after reboot" hardware checks.

  [Jeff Marcom]
  * [FEATURE] Python 2 to 3 conversion:
    * scripts/memory_info
    * scripts/memory_test
    * scripts/touchpad_test
  * Deprecated: wake_on_lan_test
  * Update touchpad.py to use gsettings instead of deprecated gconf
    (LP: #1004212)

  [Marc Tardif]
  * [FEATURE] Reworked media_keys_test into key_test, making it more generic
    and able to test for any key that sends an scancode. Used it to implement
    a test for the Super key.
  * [FEATURE] Added new interactive and auto-verifying touchpad scrolling
    test.
  * Removed sleep_test script no longer used by any test definition.
  * Migrated project minus scripts to Python 3.

  [Sylvain Pineau]
  * [FEATURE] Python 2 to 3 conversion:
    * scripts/gst_pipeline_test. Migrated to PyGI.
    * scripts/removable_resource: Add a resource job to identify removable
      block devices. __disks__ jobs updated to run only on internal drives.
  * [FEATURE] jobs/benchmarks.txt.in, scripts/pts_run: Add a reworked launcher
    for phoronix-test-suite tests.
  * [FEATURE] Python 2 to 3 conversion:
  * jobs/stress.txt.in: add OEM team's stress tests (including reboot and poweroff)
    and log analysis jobs

 -- Marc Tardif <marc@ubuntu.com>  Fri, 22 Jun 2012 17:04:14 -0400

checkbox (0.13.8) precise; urgency=low

  [Brendan Donegan]
  * Run fwts_test as root so that the log can be written to on servers and
    also because it's supposed to be run as root (LP: #989701)
  * Fixed cpu_offlining to work properly on systems with ten or more CPU
    cores. (LP: #926136)
  * Give more verbose output from fwts_test script and upload results log as an
    attachment. (LP: #992607)
  * Fix identation on optical/read-automated (LP: #991737)
  * Fixed problem with fwts test log attachment (No bug filed)

  [Nathan Williams]
  * fix typo in jobs/optical.txt.in (lp: #987652)

  [Jeff Lane]
  * Bumped revision to 0.13.8
  * scripts/removable_storage_watcher: increased default timeout to 20 seconds
    to account for time for testers to plug devices in and for the system to
    register the insert/remove event (LP: #978925)
  * [FEATURE] plugins/jobs_prompt.py, plugins/recover_prompt.py, 
    plugins/suites_prompt.py: Added "Fail last test" functionality. Now if a
    test causes a crash (checkbox, system or otherwise), when we recover we
    have the option to just mark the last test failed and move on, or re-run
    the last test and try again.
  * [FEATURE] jobs/local.txt.in, jobs/sniff.txt.in added 8 simple manual sniff 
    tests to be used for test purposes when developing features.
  * [FEATURE] data/whitelists/sniff.whitelist added a whitelist to make use of 
    the basic sniff tests.

  [Daniel Manrique]
  * [FEATURE] checkbox/user_interface.py, checkbox/qt-interface.py,
    plugins/jobs_prompt.py, plugins/recover_prompt.py,
    plugins/suites_prompt.py: Made some modifications to the recover prompt
    changes that better handle accented and other characters in translation.
    This avoides a situation where the recovery could fail due to accented
    characters in translations.

  [Łukasz Zemczak]
  * [FEATURE] checkbox_gtk/gtk_interface.py: Capture ESC keypresses so that
    Checkbox doesn't close/die when user presses ESC.

  [Sylvain Pineau]
  * [FEATURE] jobs/info.txt.in: added new attachments, lspci -vvnnQ and
    lsusb -vv and ensure outputs of lscpi, lsusb and dmidecode return UTF8.

  [Tim Chen]
  * Use nmcli con delete instead of deleting the connection file, also avoid
    bringing eth0 down when running the wireless_monitoring tests.

 -- Jeff Lane <jeff@ubuntu.com>  Mon, 14 May 2012 10:20:59 -0400

checkbox (0.13.7) precise; urgency=low

  [Tiago Salem Herrmann]
  * checkbox_qt/qt_interface.py, qt/frontend/qtfront.cpp,
    qt/frontend/qtfront.h: Do async calls to some ui methods and avoid
    unexpected dbus timeouts (LP: #962333)

  [Sylvain Pineau]
  * qt/frontend/qtfront.cpp: Submit/View results buttons are disabled until
    every selected test has been run (LP: #937715)

  [Jeff Lane]
  * Converted submissionWarningLabel and text to submissionUbuntuFriendlyLabel
    wtih instructional text for submitting results. This is a workaround for
    the bug causing the warning to be displayed at all times rather than only
    when testing is incomplete. (LP: #967457)
  * [FEATURE] Modified stress jobs so that they are all automated per decision
     made during the cert sprint.
  * Removed dhclient call from networking/multi_nic tests because of a bug in
    dhclient that can cause it to hang when run on eth0. New test requirement
    will be that the tester must configure and bring up all ethernet devices
    prior to running checkbox. Also added a check to make sure we're not trying
    to run the test on a device that's not active. (LP: #926229)

  [Daniel Manrique]
  * jobs/optical.txt.in: Change test descriptions to avoid confusing
    instruction to press the "Next" button (which is incorrect). (LP: #971181)
  * jobs/local.txt.in: Fixed touchpad local job which was using suspend.txt 
    as the job source) (LP: #979344) 
  * jobs/mediacards.txt.in: Added usb and scsi devices to
    removable_storage_test commands (LP: #979356)

 -- Jeff Lane <jeff@ubuntu.com>  Wed, 11 Apr 2012 19:23:45 -0400

checkbox (0.13.6) precise; urgency=low

  [Jeff Lane]
  * Removed files in /data that are not used in any job descriptions
    (LP: #957396)

  [Javier Collado]
  * plugins/jobs_info.py: Checkbox doesn't warn that invalid whitelist patterns
    are being used (LP: #937651)
  * [FEATURE] Added smoke test jobs, whitelist and local job to use for
    checkbox development purposes.
  * Fixed "camera_test detect" problem with missing args attributes (LP:
    #967419)

  [Marc Tardif]
  * Fixed string_to_type conversion in network_bandwidth_test (LP: #954587)

  [Sylvain Pineau]
  * qt/frontend/qtfront.cpp, qt/frontend/qtfront.h, plugins/suites_prompt.py,
    checkbox_qt/qt_interface.py, plugins/jobs_prompt.py: The selection tree is
    now updated when recovering from a previous run (LP: #937696)

  [Brendan Donegan]
  * [FEATURE] Added touchpad tests from CE QA Checkbox to allow touchpad
    testing to be performed

  [Daniel Manrique]
  * Internationalization support in checkbox-qt; updated checkbox.pot file
    (LP: #951054) 

 -- Javier Collado <javier.collado@canonical.com>  Wed, 28 Mar 2012 17:02:53 -0400

checkbox (0.13.5) precise; urgency=low

  New upstream release (LP: #960633):

  [Tiago Salem Herrmann]
  * qt/frontend/qtfront.ui: If the test text is too long, then it is cut off
    (LP: #950111)
  * checkbox/user_interface.py, checkbox_qt/qt_interface.py,
    plugins/user_interface.py, qt/frontend/qtfront.cpp, qt/frontend/qtfront.h:
    Correctly update automated test execution status in the Selection tab
    (LP: #950105).
  * qt/frontend/qtfront.cpp: Avoid QDBusArgument warnings when running
    checkbox-qt from a terminal (LP: #957476)
  * checkbox_qt/qt_interface.py, qt/frontend/qtfront.cpp,
    qt/frontend/qtfront.h, qt/frontend/qtfront.ui: add a popup comment box
    for each test under the "Run" tab. (LP: #959452)
  * checkbox/user_interface.py, qt/frontend/qtfront.cpp,
    qt/frontend/qtfront.h, checkbox_qt/qt_interface.py: Set
    interface.direction to NEXT if all the tests were executed and the user
    either analyzed or submitted the results. (LP: #956329)
  * checkbox/user_interface.py, plugins/user_interface.py,
    qt/frontend/qtfront.cpp, qt/frontend/qtfront.h,
    checkbox_qt/qt_interface.py: Use the ui persistent storage to keep some ui
    configuration values. (LP: #937626)
  * checkbox/user_interface.py: Avoid using fork() + call() to run a web
    browser. Use Popen instead.(LP: #956307)
  * qt/frontend/qtfront.ui, qt/frontend/qtfront.cpp, qt/frontend/qtfront.h:
    Removed welcome tab (LP: #957090)

  [Jeff Lane]
  * Reset default checkbox log level to INFO from DEBUG to make logs less
    confusing and verbose. (LP: #949745) 
  * Removed dependency on bluetooth/detect-output on the
    suspend/suspend_advanced job. (LP: #955375)
  * jobs/mediacard.txt.in, scripts/removable_storage_test,
    scripts/removable_storage_watcher: Modified removable_storage_watcher and
    removable_storage_test to accept list of busses to watch to resolve
    problems on systems with MMC readers that present themselves as USB
    devices rather than SDIO (LP: #953160)
  * jobs/optical.txt.in: Fixed the job descriptions for optical/read and
    optical/cdrom-audio-playback to account for changes in Precise and make
    them less confusing (LP: #954606)
  * Created automated version of optical/read for server testing
    Fixed issues with optical_read_test script:
    - test could pass if /dev/cdrom did not exist
    - test could pass if /dev/cdrom was inaccessible
    - test could pass if no optical device was passed in (LP: #945178)
  * Removed hard coded paths from scripts (LP: #949435)

  [Marc Tardif]
  * Linted qt_interface which had a few syntax errors (LP: #949957)
  * plugins/apport_prompt.py: Fixed apport integration was producing a trace
    (LP: #959463)

  [Daniel Manrique]
  * Bumped revision number to 0.13.5 in trunk
  * jobs/keys.txt.in: Fix definition for keys/media-keys test which failed to
    run (LP: #954480)
  * Reverted feature to keep tests ordered, as the sortkey attribute causes
    undesirable secondary effects.

  [Sylvain Pineau]
  * Show the UF invalidation warning if all test cases are unchecked from the
    right click menu (LP: #956757)
  * checkbox_qt/qt_interface.py, qt/frontend/qtfront.cpp,
    qt/frontend/qtfront.h: Tests now select Yes on PASS status (LP: #954556)

  [Brendan Donegan]
  * jobs/suspend.txt.in: Fixed dependencies on wireless and suspend_advanced
    jobs.
  * Changed screenshot jobs to use /dev/external_webcam which will be set by
    a udev rule (LP: #956885)

 -- Jeff Lane <jeff@ubuntu.com>  Fri, 16 Mar 2012 19:14:09 -0400

checkbox (0.13.4) precise; urgency=low

  [Brendan Donegan]
  * Added 'scsi' as a valid bus ID for determining product in udevadm.py
    (LP: #940249)
  * Added 'cciss' as a valid bus ID for determining product in udevadm.py
    (LP: #942548)
  * Updated command fields in composite disk jobs to address the ! in 
    some disk paths (LP: #942769)
  * Updated create_connection to poll for registration of connection and 
    then attempt to bring it up (LP: #944662)
  * Fixed command run by wireless_connection tests so that they fail if the
    internet_test fails, but still clean up the connection file (LP: #944176)
  * Fixed wireless_connection_open_* jobs to not provide security options
    (LP: #947163)

  [Daniel Manrique]
  * Tweaks to internet_test: don't try to ping an IP that's unreachable from 
    the specified interface (or at all), try to find something pingable via
    other means.

  [Javier Collado]
  * Added python-cairo as a dependency for checkbox-gtk (LP: #940163)
  * Updated camera_test script to use better tool for capturing the image
    and allow specifying a device to use, plus other improvements. Create a
    job which takes a capture from the webcam of the desktop.
  * Added jobs to take screenshots after suspend and attach the resulting jpg

  [Marc Tardif]
  * Tidied up logic for determining DISK device product and vendor 
    (LP: #942548)
  * Fixed filename matching expression for local jobs (LP: #942273)
  * Fixed duplicate System Testing applications after upgrade (LP: #940627)

  [Aurelien Gateau]
  * lib/template.py, lib/template_i18n.py, plugins/jobs_info.py,
    plugins/suites_prompt.py: Add a "sortkey" attribute to jobs, the sortkey
    order matches the order in which they appear in jobfiles.
  * checkbox_gtk/gtk_interface.py: Shows jobs and suites in sortkey order
    (that is, as they appear in job definition files, rather than
    alphabetically).
  * checkbox_gtk/gtk_interface.py, gtk/checkbox-gtk.ui,
    plugins/jobs_prompt.py: Added a progress bar showing tests completed and
    total.

  [Sylvain Pineau]
  * Updated gst_pipeline_test to add a --fullscreen option for video playback.
  * Add python-gtk2 dependency, Gst from gi.repository don't work well with 
    messages (See https://bugzilla.gnome.org/show_bug.cgi?id=631901).
  * Add a new job to capture screen during fullscreen video playback.

  [Tiago Salem Herrmann]
  * checkbox_qt/qt_interface.py, qt/frontend/qtfront.cpp,
    qt/frontend/qtfront.h, qt/frontend/treemodel.cpp, qt/frontend/treemodel.h:
    Makes it possible for the job selection tree to have more than 2 levels of
    children nodes.
 
  [Tim Chen]
  * Modifications to removable_storage_test to handle cases where removable
    media is not mounted prior to test running. (LP: #944623)

 -- Jeff Lane <jeff@ubuntu.com>  Thu, 08 Mar 2012 09:29:10 -0500

checkbox (0.13.3) precise; urgency=low

  New upstream release (LP: #939549):
 
  [Brendan Donegan]
  * Typo in command for for miscellanea/virtualization-check (LP: #934243)
  * Resized test selection views in checkbox-qt (LP: #937113)

  [Daniel Manrique]
  * Use GObject from gi.repository instead of gobject (LP: #937099)
  * Disable flushing to disk after every file access during gathering phase for
    a significant speed boost. (LP: #939019)

  [Javier Collado]
  * Fixed running of disk/read_performance tests (LP: #933528)
  
  [Sylvain Pineau]
  * Fix depends fields in info and suspend test suites (LP: #934051) 
  * Display results report in non-graphical interfaces (LP: #937657)

  [ Tiago Salem Herrmann ]
  * Remove auto generated qt resource file (LP: #938863)
 
  [Ara Pulido]
  * Fix the Ubuntu Friendly warning message (LP: #939448)

 -- Marc Tardif <marc@ubuntu.com>  Thu, 16 Feb 2012 10:31:18 -0500

checkbox (0.13.2) precise; urgency=low

  New upstream release (LP: #933090):

  [Jeff Lane]
  * Added a Hard Disk Stats Test that was part of a much older merge request
    for server test suite.
  * Modified apport-directory to provide feedback
  * Added new optical_write_test script and created appropriate jobs to refine
    optical drive testing
  * Created new resource job that creates an optical.{CD-R,DVD-R} resource to
    determine if a machine's optical drive supports writing or is read-only.
  * Added virt-check test to determine if a server will work as an OpenStack
    Compute Node.
  * Moved apport-directory changes from an old branch to checkbox where the
    job now resides.

  [Marc Tardif]
  * Removed trailing directories from the devpath of disk devices (LP: #925582)
  * Fixed awk regular expression in max_diskspace_used script (LP: #926312)
  * Implemented anonymous submissions to Launchpad with a dummy e-mail
    address.
  * Qt: Moved widgets around in Results window.
  * Changed options and arguments passed to show_tree method, and related UI
    changes.
  * Simplified running checkbox-qt from source tree, by compiling if needed.
  * Added support for decimals and multiple partitions in max_diskspace_used.
  * Fixed reference to xrandr_detect_modes replaced by VESA_drivers_not_in_use.
  * Fixed depends in debian/control file for checkbox-qt.

  [Daniel Manrique]
  * Changed way of obtaining preferred browser to ensure we honor the user's
    preference rather than Chromium's clobbering of
    /etc/alternatives/gnome-www-browser (LP: #925603) 
  * Added submission_path_prompt config variable; if set, it will be shown to
    the user before the test selection screen, and the value entered will
    override the default filename for the xml report.
  * plugins/suites_prompt.py: Fixed jobs being run despite being deselected. 
  * Qt: Changed color of the step bubbles to Ubuntu Orange, and made it
    parametrizable.
  * Qt: View report functionality.
  * Qt: Set the runtime application icon.
  * Fixed typo in network/info.
  * Fixed typo in create_connection.

  [Brendan Donegan]
  * Changed checkbox-cli text to clearly explain what + does (LP: #926417)
  * Changed progress bar of Qt UI to standard rather than custom one,
    prettified tabs and updated Launchpad email text amongst other UI tweaks
    in qt/frontend/qtfront.ui
  * Fixed some oversights in the mediacard job files regarding test 
    descriptions and card types.
  * Tweaked the memory_compare script a bit to make it easier to maintain.
  * Used regexes in default whitelist.

  [Javier Collado]
  * Removed job that installed ipmitool by default (LP: #931954)

  [Tiago Salem Herrmann]
  * Implementation of Qt frontend for checkbox.
  * Qt-related features and bugfixes:
  * Qt: Added welcome screen image and background color.
  * Qt: Removed maximize/restore button.
  * Qt: added select/deselect all popup menu.
  * Qt: Status screen
  * Qt: Antialiasing hint for step numbers and question mark.
  
  [Sylvain Pineau]
  * Tests will run in in order specified by the whitelist.
  * JobStore caches most of a job's attributes in memory to speed up sorting.

 -- Jeff Lane <jeff@ubuntu.com>  Wed, 15 Feb 2012 00:11:21 -0500

checkbox (0.13.1) precise; urgency=low

  New upstream release (LP: #925090):

  [Brendan Donegan]
  * Fixed the cpu_topology script so that it doesn't mistake the word
    'processor' in the value of another field for the field 'processor'
    (LP: #882161)
  * Added create_connection script and jobs to automatically create/test a
    wireless network connection.
  * Updated wireless job dependencies.
  * Add wireless performance data collecting tests.
  * Changed is_laptop test to a shell test and implemented a check_is_laptop
    script to check automatically for a systems 'laptopness' (LP: #886668)
  * Fixed connect_wireless script which continued failing to correctly
    identify wireless connections.
  * Don't fail the sleep_test if the wake alarm is still set (LP: #911161)
  * Add requirement for mem sleep state to be supported to the
    suspend_advanced_auto job (LP: #804190)
  * Fixed the camera/display test and removed the camera/video one.
  * Added display resource and matching requirements to external video 
    output tests.
  * Added removable_storage_watcher script to replace watch_command to make
    testing USB, FireWire and MMC devices easier and more cohesive.
  * Added memory_compare script to automate the memory/info job
  * Switch audio settings to correct device before running audio tests
    (LP: #916859)
  * Nixed graphics/xorg-version-output job and updated other job dependencies,
    since it is redundant with graphics/xorg-version. (LP: #671144)

  [Gabor Kelemen]
  * Fixed last two remaining strings with backslashes (LP: #868571)
  * Fix misplaced parentheses, so translation can work (LP: #904876)

  [Marc Tardif]
  * Refactored install scripts to be agnostic of variant name: 
    install/postinst, install/config and debian/*.postinst.
  * Using title defined in user_interface plugin in GTK interface.
  * Updated default.whitelist to reflect renamed jobs.
  * Removed files with non-printable characters from submission.xml.
  * Fixed parser for submission files with empty question comments
    and context info (LP: #912546)
  * Added support for skipping tests when the depends don't pass
    (LP: #509598)
  * Removed extraneous code from the sleep_test.
  * Refactored logic to check for network after suspend.
  * Removed deprecated hwtest package.
  * cpu_offlining was incorrectly using return instead of exit.

  [Daniel Manrique]
  * Update control files under debian/ to eliminate (most) lintian warnings
    (LP: #352986)
  * Environment variables specified with environ: in a job description will be
    passed to the backend for it to add to its environment. (LP: #897889)
  * Handle malformed LANGUAGE environment variable values (LP: #912946)
  * Added interactive media_keys_test script.
  * Make creation of wireless connection files more robust (LP: #923836)
  * Recommend gstreamer-gconf to enable media tests on kubuntu (LP: #898641)
  * Add bluetooth device requirement to obex jobs (LP: #921128)
  * Add a plugin conf variable for the welcome string (shown on the first
    screen when checkbox runs), so it can be changed without much effort.
  * Remove superflous bluetooth/detect job
  * Fixed typo in jobs/local.txt.in (phoronix misspelled as peripherals).
  * Rearranged a misplaced changelog entry.
  * Updated debian/control to remove unneeded Uploader: field.

  [Robert Roth]
  * Fixed spelling mistakes in user_apps job file. (LP: #904209)

  [Jeff Lane]
  * Created automated network info test to get some config info during automated 
    runs. (LP: #912038)
  * Added requires to suspend wireless jobs so they won't run if wireless isn't
    present (LP: #907150)
  * Fixed issue in usb_test with unwritable filesystems (LP: #912522)
  * Fixed USB tests so that insert, storage, remove run in proper order
  * Removed usb_storage_after_suspend since it's superfluous, all other USB
    tests already run after suspend.
  * Modifed usb_test to handle firewire drives as well, renamed script to
    removable_storage_test

  [Aurélien Gâteau]
  * Improvements to Recover dialog and show_info method.

  [ Javier Collado ]
  * Error while creating binary package fixed (LP: #921576)

  [ Sylvain Pineau ]
  * Replaced xrandr_display_modes with automated check for VESA driver
  * Refactored Unity compatibility tests

 -- Daniel Manrique <daniel.manrique@canonical.com>  Fri, 10 Feb 2012 11:19:05 -0500

checkbox (0.13) precise; urgency=low

  New upstream release (LP: #892268):

  [Marc Tardif]
  * Generate a submission.xml file that contains all device and attachment
  * Write the report before reporting the validation error.
  * Changed device.product to dmi.product for the formfactor (LP: #875312)

  [Daniel Manrique]
  * Use gettext for string (LP: #869267)
  * Move progress indicator to main checkbox dialog instead of a 
    transient window (LP: #868995)
  * Ignore malformed dpkg entries in package_resource (LP: #794747)
  * Reset window title after finishing a manual test (LP: #874690)
  * Handle "@" in locale names (as in ca@valencia).

  [Jeff Lane]
  * Went through all the job files and:
    * Updated descriptions to match Unity UI structure
    * Added descriptions where necessary
    * Added further details to some descriptions
    * Moved some jobs to more appropriate files
    * Fixed job names in older job files to match new naming scheme 
      (suite/testname)
    * Added jobs to local.txt to ensure all job files are now parsed
      (this allows easier addition of existing tests to whitelists)
    * Changed remaining manual job descriptions to match the new format
  * Updated CD and DVD write tests to be more clear about when to skip
    them (LP: #772794)

  [Ara Pulido]
  * Rewrote all job descriptions to match OEM QA syntax

  [Brendan Donegan]  
  * Fix the code that assigns keys in checkbox-cli so that it never assigns
    keys which have other uses. (LP: #877467)
  * Show details of unmet job requirements (LP: #855852)
  * Ensure that connect_wireless chooses a wireless connection from the list
    of available connections (LP: #877752)
  * Have the bluetooth/detect tests require a device with the category
    BLUETOOTH to run, thus preventing the test from failing on systems with
    no Bluetooth device (LP: #862322)
  * Rename attachment jobs to not have a forward slash in their name
    (LP: #887964)
  * Guard against trying to write files to logical partitions on USB sticks
    (which will obviously fail) in usb_test (LP: #887049)
  * Make the OpenGL test ignore the return value of glxgears and improve
    the test description (LP: #890725)
  * Allow input/mouse test to run if a TOUCH device is present
    (LP: #886129)

  [ Javier Collado ]
  * Broken job dependencies fixed (LP: #888447)
  * Regex support when specifying blacklists and whitelists on the
    commandline (LP: #588647)

 -- Daniel Manrique <daniel.manrique@canonical.com>  Thu, 18 Nov 2011 12:46:21 -0500

checkbox (0.12.8) oneiric; urgency=low

  New upstream release (LP: #862579):

  [Brendan Donegan]
  * Remove test for FTP connection from network_check script (LP: #854222)
  * Update a parameter in usb_test to have it run faster.
  * Remove record_playback_after_suspend from Ubuntu Friendly whitelist (LP: #855540)
  * Fix minor typo in multi-monitor friendly resolution_test script which caused 
    minimum_resolution test to fail (LP: #855599)
  * Remove storage_devices_test from Ubuntu Friendly whitelist since bonnie++  (which it uses) is not installed by default (LP: #855841)
  * Changed description and name to reflect Ubuntu Friendly branding. Now when a user searches for Ubuntu Friendly in the lens, Checkbox will appear (LP: #852036)
  * Reset the selections at the test suite prompt if No is selected at the recover prompt (LP: #861208)
  * Save the connection name(s) instead of the interface name so that they can be reconnected to properly after the wireless before/after suspend tests have completed (LP: #861502)
  * Make connect_wireless use the UUID of the connection instead of the name for greater reliability (LP: #862190)

  [Daniel Manrique]
  * Restored _recover attribute, re-enabling welcome and test selection
    screens (LP: #852204)
  * Remove memory/test from the Ubuntu Friendly whitelist (LP: #853799)
  * Use diff instead of grep, better comparing of empty files (LP: #852014)
  * Apport integration: new mandatory "tag" value in ApportOptions (LP: #852201)
  * Add warning prior to starting the tests (LP: #855328)
  * Apport integration: Fix instantiation of Gtk.RadioButton, needed due 
    to PyGI related API changes (LP: #805679)
  * Remove ping -R parameter that apparently caused ICMP packets to be dropped
    by some routers (LP: #861404)

  [ Evan Broder ]
  * Replace resolution_test with an implementation which uses GdkScreen to
    be multimonitor-aware (LP: #632987)

  [Jeff Lane]
  * Fix names of optical drive tests and remove a non-existing test from the
    whitelist (LP: #854808) 
  * Fix wireless_*_suspend jobs so they recreate iface file instead of append
    each time (LP: #855845)
    (LP: #852201)
  * Clarify better the intend of the is_laptop question (LP: #861844)
  * Fixed dependencies for tests that depend on suspend/suspend_advanced 
    (LP: #860651)

  [Tim Chen]
  * Fix cpu_scaling_test (LP: #811177)
 
  [Ara Pulido]
  * Avoid connect_wireless messing with AP with similar names (LP: #861538)
  * Remove bluetooth/file-transfer from the list of tests to run, since due to
    bug 834348 it always fails.

  [Marc Tardif]
  * Added support for wildcards when verifying the transport certificate.
  * Applying depends across suites (LP: #861218)

 -- Daniel Manrique <daniel.manrique@canonical.com>  Thu, 29 Sep 2011 13:12:01 -0400

checkbox (0.12.7) oneiric; urgency=low

  New upstream release (LP: #850395):

  [Brendan Donegan]
  * Redirecting stderr to pipe to fix the gconf_resource script (LP: #832321)
  * Clear jobs directory when user selects No to recover question (LP: #836623)

  [Daniel Manrique]
  * checkbox/job.py: Guard against bogus timeout values (LP: #827859)
  * More explicit handling of string decoding/encoding, avoids problems with
    non-ascii characters (LP: #833747)
  * Changed architecture from all to any for checkbox base, to build
    architecture-specific binaries (LP: #833696)

  [Jeff Lane]
  * Several corrections necessary due to test name changes or typos found in
    job files

  [Marc Tardif]
  * Connecting hyper text widgets only once (LP: #827904)
  * Detecting MMC readers as OTHER instead of DISK (LP: #822948)
  * Validating the hostname in the SSL certificate (LP: #625076)
  * Validating the submission.xml (LP: #838123)

 -- Daniel Manrique <daniel.manrique@canonical.com>  Fri, 14 Sep 2011 17:15:26 -0400

checkbox (0.12.6) oneiric; urgency=low

  New upstream release (LP: #841983):

  [ Daniel Manrique ]
  * Work around PyGTK API changes that kept checkbox from starting up
    (LP: #839675).

 -- Daniel Manrique <daniel.manrique@canonical.com>  Mon, 05 Sep 2011 12:47:58 -0400

checkbox (0.12.5) oneiric; urgency=low

  New upstream release (LP: #838745):

  [Ara Pulido]
  * Created a "suspend" suite and renamed relevant tests.

  [Brendan Donegan]
  * Removed redundant tests in power-management suite.
  * Fixed dependencies in power-management suite.

  [Daniel Manrique]
  * Changed name of apt-get test to reflect the suite it's in.
  * Fixed typos in job definitions that caused them to not be run.
  * Added missing description to info/hdparm test (LP: #832351)
  * Quote command to obtain bluetooth address, to avoid hanging if 
    a device is not present (LP: #836756).
  * Added BLUETOOTH category to udev parser.
  * Removed some tests from default whitelist.
  * Fixed dependencies for keys/sleep.
  
  [Jeff Lane]
  * Added new USB storage transfer test
  * Re-worked and added automated audio test

  [Marc Tardif]
  * Added WIRELESS category to udev parser.

 -- Ara Pulido <ara@ubuntu.com>  Thu, 01 Sep 2011 12:23:07 +0100

checkbox (0.12.4) oneiric; urgency=low

  New upstream release (LP: #824180):

  [Brendan Donegan]
  * Refactored job definition files.
  * Fixed dependencies and test naming.
  * Added Online CPU before/after suspend test.
  * Automated wireless tests.
  * Removed redundant sru_suite.txt, updated dependencies accordingly.
  * Automated bluetooth_obex tests.

  [Daniel Manrique]
  * Further improvements to make frontend/backend communication more reliable.
    Prevents stuck backends, failure to close the GUI due to lack of reply
    from the backend, and test specifying "user" not being run.
  * scripts/keyboard_test modified to account for pygi-related GTK API
    changes. (LP: #804369)
  * scripts/sleep_test: improve handling of NetworkManager DBus API
    changes. (LP: #808423)
  * scripts/cdimage_resource: properly handle releases with "LTS" in their
    name (LP: #814085)
  * Updated minimum_resolution test as per latest system requirements, leaving
    just one unified test. (LP: #767166)

  [Javier Collado]
  * Checkbox exits with EX_NOINPUT if a whitelist or blacklist file is
    specified and cannot be found.
  * Deselect a test suite automatically when none of its children is selected,
    in the GTK interface. (LP: #651878)
  * Make the "Next" button the default action when Enter is pressed, to 
    streamline testing with the GTK interface.

  [Marc Tardif]
  * Fixed udevam not being found because /sbin not in PATH (LP: #597305)
  * Fixed hardware attachments for udev and dmi (LP: #822682)

  [Sylvain Pineau]
  * Expose the message store to other plugins, via firing an expose-msgstore
    event.

  [Andrew Faulkner]
  * Fix description for nautilus_file_create job (LP: #821141) 

  [Kenneth Wimer]
  * New header image that follows brand guidelines (LP: #554202)

 -- Daniel Manrique <daniel.manrique@canonical.com>  Wed, 10 Aug 2011 15:16:39 -0400

checkbox (0.12.3) oneiric; urgency=low

  [Marc Tardif]
  * Only reading CHECKBOX_* environment variables in config (LP: #802458)
  * Imported scripts and jobs from Platform Services.

  [Chad A. Davis]
  * Switch to dh_python2 and debhelper7 (LP: #788514)

  [Barry Warsaw]
  * Fix checkbox_clean.run() to ignore missing executables, as is the case
    in a fresh checkout.

 -- Daniel Manrique <daniel.manrique@canonical.com>  Fri, 01 Jul 2011 11:37:27 -0400

checkbox (0.12.2) oneiric; urgency=low

  New upstream release (LP: #800199):

  [Brendan Donegan]
  * Added interface parameter to internet_test script.

  [Daniel Manrique]
  * GTK GUI: Change assignment of TreeStore model to TreeView to account for
    pygi-related API changes. Also seems to fix lingering select/deselect all
    buttons. (LP: #796666) (LP: #796622)
  * GTK GUI: Fix call to Gtk buffer get_text to add now-mandatory fourth
    parameter, keeps the GUI from misbehaving in connection to fixed bug.
    (LP: #796827)
  * GTK GUI: Fix handling of mouse events in gtk_hypertext_view.py which
    prevented displaying the final report.
  * Put test name as part of the window title, as an aid to
    reporting/debugging (LP: #744190)
  * plugins/apport_prompt.py: Add test name to "Do you want to report a bug?"
    dialog to make it clearer.

  [Sylvain Pineau]
  * Fix evaluation of job requirements (LP: #798200)
  * Added "in" operator to job requirements.

 -- Marc Tardif <marc@ubuntu.com>  Tue, 21 Jun 2011 09:41:57 -0400

checkbox (0.12.1) oneiric; urgency=low

  New upstream release (LP: #796629):

  [Brendan Donegan]
  * Fix timeout in sleep_test script (LP: #665299)
  * Fix traces in hyper_text_view module (LP: #796508)
  * Added camera test (LP: #764222)

  [Daniel Manrique]
  * Fix GUI definition file so main window uses "natural request", growing
    when child widgets require so (LP: #776734)
  * Fix open/read blocking behavior and backend/frontend communications to
    avoid hangs and lingering backends. (LP: #588539)
  * Render header text dynamically over the image background, and updated pot
    file with the new string. (LP: #621880)

  [Robert Roth]
  * Improve command line key prompts (LP: #786924)

 -- Marc Tardif <marc@ubuntu.com>  Fri, 03 Jun 2011 17:00:11 -0400

checkbox (0.12) oneiric; urgency=low

  New upstream release (LP: #784076):
  * Removed dead pixel test.

  [Bilal Akhtar]
  * Port checkbox to Gtk3/PyGI (LP: #783822)

 -- Marc Tardif <marc@ubuntu.com>  Tue, 17 May 2011 09:48:07 -0400

checkbox (0.11.4) natty; urgency=low

  * Changed udev_resource to report CAPTURE for USB VIDEO devices
  * Fixed eval of resources with names like list item names
  
  [Carl Milette]
  * Fixed hard coded disk in disk_bench_test so that it matches convention
    utilizing udev_resource for finding devices. (LP: #507943)

 -- Jeff Lane <jeff@ubuntu.com>  Fri, 22 Apr 2011 11:05:19 -0400

checkbox (0.11.3) natty; urgency=low

  New upstream release (LP: #751928):
  * Fixed sleep_test crashing with ioerror (LP: #630785)
  * Fixed keyerror when running some manual tests (LP: #729431)

  [Ara Pulido]
  * Improved debconf messages and ordering (LP: #553777)
  * Video bugs should be reported as a display symptom (LP: #744964)
  * Added checkbox log to apport report

  [Gerhard Burger]
  * Fixed punctuation inconsistencies in verification procedures (LP: #744167):

 -- Marc Tardif <marc@ubuntu.com>  Tue, 05 Apr 2011 16:19:17 -0400

checkbox (0.11.2) natty; urgency=low

  New upstream release (LP: #736919):
  * Added version to dpkg dependency
  * Added multiarch support to install script (LP: #727411)
  * Fixed submitting data twice (LP: #531010)
  * Fixed job descriptions for checkbox-cli (LP: #221400)

  [Daniel Manrique]
  * Fixed strings in audio tests and updated pot file (LP: #691241)
  
  [Jochen Kemnade]
  * Fixed grammar in user-apps tests (LP: #642001)

  [Jeff Lane]
  * Added reboot instructions to suspend/hibernate tests (LP: #420493)
  * Made the firewire instructions make more sense (LP: #693068)
  
  [Michael Terry]
  * Fixed several strings appear in English although translated (LP: #514401)
    - jobs/fingerprint.txt.in
    - jobs/media.txt.in
    - jobs/monitor.txt.in
    - jobs/sleep.txt.in
    - jobs/firewire.txt.in
    - po/checkbox.pot
  * Fixed grammar (LP: #525454)
    + jobs/fingerprint.txt.in

 -- Jeff Lane <jeff@ubuntu.com>  Tue, 29 Mar 2011 09:17:36 -0400

checkbox (0.11.1) natty; urgency=low

  New upstream release (LP: #725110):
  * Checking for lock file before firing stop-all event (LP: #719552)
  * Changed description of nautilus_file_copy job (LP: #709688)

  [Javier Collado]
  * Fixed title in progress dialog

 -- Marc Tardif <marc@ubuntu.com>  Fri, 25 Feb 2011 11:56:43 -0500

checkbox (0.11) natty; urgency=low

  New upstream release (LP: #719073):
  * Changed support for persist plugin as optional (LP: #561816)

  [Ara Pulido]
  * Fixed lintian errors and warnings

  [Eitan Isaacson]
  * Migrate the UI from libglade to gtkbuilder  

 -- Marc Tardif <marc@ubuntu.com>  Mon, 14 Feb 2011 18:19:27 -0500

checkbox (0.10.4) maverick; urgency=low

  * Fixed parsing of config parameters (LP: #689140)

 -- Marc Tardif <marc@ubuntu.com>  Tue, 14 Sep 2010 12:43:51 -0400

checkbox (0.10.3) maverick; urgency=low

  New upstream release (LP: #638333):
  * Fixed verification of SSL validity (LP: #625076)
  * Improved audio test questions.

 -- Marc Tardif <marc@ubuntu.com>  Tue, 14 Sep 2010 12:43:51 -0400

checkbox (0.10.2) maverick; urgency=low

  New upstream release (LP: #617583):
  * Fixed sleep_test to check the connection if using network-manager.
  * Fixed reporting bugs against alsa-base and xorg (LP: #607214)
  * Fixed apport dialog no longer appearing (LP: #607217)
  * Reduced data file size for the desktop image.
  * Updated report to be more pretty.

 -- Marc Tardif <marc@ubuntu.com>  Fri, 13 Aug 2010 16:23:16 -0400

checkbox (0.10.1) maverick; urgency=low

  New upstream release (LP: #597295):
  * Added support for urwid interface.
  * Added sound check test.
  * Added document viewer test.
  * Added update-manager and nautilus tests.
  * Added resolution tests.
  * Added sleep tests.

 -- Marc Tardif <marc@ubuntu.com>  Tue, 22 Jun 2010 10:43:52 -0400

checkbox (0.10) maverick; urgency=low

  * Added media tests (LP: #397944)
  * Added support for comments in templates.

 -- Marc Tardif <marc@ubuntu.com>  Tue, 04 May 2010 11:51:22 -0400

checkbox (0.9.2) lucid; urgency=low

  New upstream release (LP: #567568):
  * Added referer when sending submissions to Launchpad (LP: #550973)
  * Added suggests to checkbox package in debian/control file (LP: #352740)
  * Fixed udev_resource script to be more resilient (LP: #556824)
  * Fixed cdimage_resource script to read casper.log (LP: #558728)
  * Fixed reporting all resources found for a job (LP: #560948)
  * Fixed stalling when using kdesudo to start backend (LP: #557443)
  * Fixed starting the appropriate default browser on UNR (LP: #563050)
  * Fixed ansi_parser script when outputting to stdout (LP: #560952)
  * Fixed opening the report with the gconf preferred browser (LP: #562580)
  * Fixed suspend_test to use relative time for wakealarm (LP: #349768)
  * Fixed backend not getting terminated upon closing (LP: #553328)

 -- Marc Tardif <marc@ubuntu.com>  Tue, 06 Apr 2010 14:17:46 -0400

checkbox (0.9.1) lucid; urgency=low

  New upstream release (LP: #548800):
  * Added cpu_scaling_test script.
  * Fixed hard drive detection (LP: #549714)
  * Fixed backend to handle empty messages (LP: #536645)
  * Fixed parsing of package resource (LP: #539691)
  * Fixed malformed xml report (LP: #485445)
  * Fixed running root manual tests as normal user (LP: #383559)
  * Fixed writing apport files only after submitting (LP: #530380)
  * Fixed audio test instructions (LP: #529205)
  * Fixed gathering chassis information (LP: #537435)
  * Fixed detection of disks in kvm (LP: #552998)
  * Fixed udev_resource script to be more resilient (LP: #552999)
  * Fixed filter_packages script to use new resources.

 -- Marc Tardif <marc@ubuntu.com>  Sun, 07 Mar 2010 15:05:44 -0400

checkbox (0.9) lucid; urgency=low

  * Introduced job_prompt plugin to treat all jobs (suites, tests, etc.) as composites.
  * Replaced the registry and resource scripts and centralized job iteration.
  * Replaced dependency on dbus by using sudo/gksu/kdesudo instead.
  * Replaced mktemp with mkdtemp for security purposes.
  * Fixed strings in fingerprint and modem tests (LP: #457759)
  * Fixed client side validation of Launchpad form (LP: #438671)
  * Added device information to tags when reporting bugs with apport.
  * Added shorthands for blacklist-file and whitelist-file.
  * Added support for apport default configuration (LP: #465447)
  * Added support for scrolled options list (LP: #411526)
  * Added support for tests generated by suites to run as root.
  * Added support for requirements in attachments.
  * Added support for armv7l processor
  * Added Autotest integration
  * Added LTP integration
  * Added Phoronix integration
  * Added qa-regression-testing integration

 -- Marc Tardif <marc@ubuntu.com>  Wed, 04 Nov 2009 19:36:09 -0400

checkbox (0.8.5) karmic; urgency=low

  * Fixed translation of suites and tests files (LP: #456115)
  * Fixed checking the status of command registries (LP: #457502)
  * Fixed selecting suites in the command line (LP: #457559)
  * Fixed reporting of bugs to contain test description (LP: #427932)
  * Fixed execute permissions on scripts (LP: #459606)
  * Renamed processors_info plugin to singular because processor
    information is reported as a single structure with a count attribute
  * Updated translation files.

 -- Marc Tardif <marc@ubuntu.com>  Mon, 26 Oct 2009 12:17:30 -0400

checkbox (0.8.4) karmic; urgency=low

  * Fixed failing dependencies when not available (LP: #430051)
  * Fixed supporting udevadm not providing DEVPATH variable (LP: #430084)
  * Fixed supporting audio devices without a /proc/asound entry (LP: #430086)
  * Fixed running when python-apport package is not installed (LP: #430103)
  * Fixed X error when exiting after reporting a bug (LP: #430776)
  * Fixed prompting to report a bug according to GNOME HIG (LP: #429701)
  * Fixed prompting for answer in checkbox-cli (LP: #429764)
  * Fixed resolution_test message for fglrx driver (LP: #346816)
  * Fixed adding of manpage symlinks for gtk and cli (LP: #426641)
  * Fixed recovering from connecting to the backend (LP: #446693)
  * Fixed backend to use dbus instead of policykit (LP: #435714)
  * Fixed interpolation of output variable in cli (LP: #450673)
  * Fixed selection of suites in cli (LP: #450713)
  * Fixed parsing of virtio-pci devices (LP: #450774)

 -- Marc Tardif <marc@ubuntu.com>  Tue, 13 Oct 2009 16:44:12 -0400

checkbox (0.8.3) karmic; urgency=low

  * Fixed trailing newline requirement in test definitions (LP: #427993)
  * Fixed reporting firmware version as product name (LP: #428563)
  * Fixed detecting pci and usb audio devices (LP: #429558)
  * Fixed prompting to report a bug when there's no package (LP: #429668)

 -- Marc Tardif <marc@ubuntu.com>  Sat, 12 Sep 2009 15:37:40 -0400

checkbox (0.8.2) karmic; urgency=low

  * Fixed adding test information when reporting with apport (LP: #423798)
  * Fixed tagging bugs when reporting with apport (LP: #423799)
  * Fixed expressing package aliases for the linux package (LP: #423805)
  * Fixed detecting the disk category in devices (LP: #423864)
  * Fixed supporting apport symptoms when reporting bugs (LP: #424063)
  * Fixed gathering of dmi information for Launchpad report (LP: #424454)
  * Fixed tests using gksudo returning empty output (LP: #425284)

  [Javier Collado]
  * Fixed reporting of output in shell plugin (LP: #393894)

 -- Marc Tardif <marc@ubuntu.com>  Mon, 31 Aug 2009 17:16:38 -0500

checkbox (0.8.1) karmic; urgency=low

  * New upstream version:
    * Added disk tests.
    * Added fingerprint reader tests.
    * Added firewire tets.
    * Added kms tests.
    * Added media tests.
  * Fixed dependency on hal and using udev instead (LP: #399319)
  * Fixed calling ubuntu-bug when a test fails (LP: #418978)

 -- Marc Tardif <marc@ubuntu.com>  Tue, 26 Aug 2009 17:36:05 -0500

checkbox (0.8~alpha4) karmic; urgency=low

  * New upstream version:
    * Changed icon.
    * Added timeout property to lock_prompt plugin.
    * Added concept of attachments to tests.
    * Added support for backslahes in templates to wrap lines.
    * Added support blacklisting and whitelisting both tests and suites.
    * Introduced the concept of jobs for suites, tests and attachments.
    * Removed upstart event which is no longer needed.
    * Replaced architecture and category with requires in test definitions.
  * Fixed pygst dependency (LP: #334442)
  * Fixed configuration file updates during install (LP: #330596)
  * Fixed DBus exceptions (LP: #344916, #359440)
  * Fixed and expanded translations (LP: #347038)
  * Fixed ignored system proxy settings (LP: #345548)
  * Fixed parsing blank lines in templates (LP: #393907)
  * Fixed escaping of lists (LP: #394001)
  * Fixed timeout in manual tests (LP: #377986)
  * Fixed CLI interface dialog.
  * Fixed support for FreeDesktop XDG base directory specification (LP: #363549)
  * Added general and package specific apport hooks

  [ Gabor Keleman ]
  * Fixed untranslated strings in tests (LP: #374666)
  * Fixed untranslated last screen (LP: #374646)

 -- Marc Tardif <marc@ubuntu.com>  Wed, 19 Aug 2009 15:36:05 -0500

checkbox (0.7) jaunty; urgency=low

  [ Dave Murphy ]
  * Fixed viewing of report files in Firefox 3 (LP: #331481)
  * Added additional contextual information
   * /etc/sysctl* (LP: #331055)
   * /etc/modprobe.d (LP: #331056)
   * /etc/modules (LP: #331057)
  * Fixed packaging for Jaunty
   * https://lists.ubuntu.com/archives/ubuntu-devel/2009-February/027439.html
   * Uses --install-layout=deb
   * Installs to dist-packages instead of site-packages

  [ Andy Whitcroft ]
  * suspend_test: update suspend_test to version V6 matching kernel version.
    The version here will become the master copy.
  * suspend_test: add a --dry-run mode to simplify developement
  * suspend_test: add a automation mode for checkbox integration
  * suspend_test: add a new pm-suspend test
  * suspend_test: record and restore timer_delay around the variable
    time test.
  * suspend_test: release v7.
  * suspend_test: initial version of suspend power consumption test
    from a patch by Pete Graner.
  * suspend_test: power -- made the sleep time configurable
  * suspend_test: detect batteries and disable ac/power tests
  * suspend_test: disable dbus tests when we have no primary user
  * suspend_test: handle AC transitions better
  * suspend_test: enable power test as part of --full
  * suspend_test: reduce the noise in the test instructions
  * suspend_test: use minutes in output when that is more appropriate
  * suspend_test: track actual AC transitions and report them
  * suspend_test: only mention AC at all if we have a battery
  * suspend_test: report useful data at the bottom for posting
  * suspend_test: document the new power test in the usage
  * suspend_test: power -- indicate when the result is unreliable
  * suspend_test: report -- fix up spacing issues
  * suspend_test: release v8

 -- Dave Murphy <schwuk@ubuntu.com>  Tue, 17 Mar 2009 09:46:16 +0000

checkbox (0.6) jaunty; urgency=low

  * New upstream version:
    * Added suspend_test script - for more details see:
      https://wiki.ubuntu.com/KernelTeam/SuspendResumeTesting
    * Added XSL Stylesheet and the ability to view generated reports
    * Added support for PolicyKit to run the application as a user
    * Added logging for backend and logrotation script.
  * Fixed calling ucf was run via debconf (LP: #330502)

 -- Marc Tardif <marc@ubuntu.com>  Tue, 17 Feb 2009 15:36:05 +0000

checkbox (0.5) jaunty; urgency=low

  * New upstream version:
    * Added concept of hyper text view to display clickable links.
    * Added concept of properties to components.
    * Added pci information to launchpad report.
    * Added dmi information to launchpad report.
    * Added text area to keyboard test.
    * Removed sourcing of base postrm script.
    * Updated translations from Launchpad.
  * Fixed handling of interrupt signal (LP: #327810)
  * Fixed display of text in graphical interface (LP: #240374)
  * Fixed support for regexes in blacklist and whitelist (LP: #327177)
  * Fixed opening of subunit log file (LP: #325737)
  * Fixed internet test.

 -- Marc Tardif <marc@ubuntu.com>  Tue, 20 Jan 2009 18:55:20 -0500

checkbox (0.4) jaunty; urgency=low

  * Setup bzr-builddeb in native mode.
  * Removed LGPL notice from the copyright file.

 -- Marc Tardif <marc@ubuntu.com>  Tue, 20 Jan 2009 16:46:15 -0500

checkbox (0.3) jaunty; urgency=low

  * New upstream version:
    * Renamed hwtest to checkbox.
    * Renamed auto tests to shell tests.
    * Added watch file.
    * Added README file pointing to the Ubuntu wiki.
    * Added subunit to the test suite.
    * Added the subunit_report plugin to produce a standard test report.
    * Added pvs registry.
    * Added support for int return values to recursive registry eval.
    * Added debug information when a command registry returns an error.
    * Added mounts registry.
    * Added patches to upgrade the configuration files.
    * Added support for CHECKBOX_OPTIONS environment variable.
    * Added usage information.
    * Added gconf registry.
    * Added logging to checkbox event.
    * Added locking plugin.
    * Added message store and schema types.
    * Added caching to automatic tests so that they are not run multiple
      times.
    * Added persistence to category and system_id.
    * Added lshw registry and plugin.
    * Added newlines to German introduction message.
  * Fixed e-mail address should be remembered (LP: #156725)
  * Fixed $output variable does not seem to be reinterpolated when
    testing again (LP: #189404)
  * Fixed command line interface does not provide a test nor test again
    option (LP: #189423)
  * Fixed translation template unavailable, even though hwtest is in main
    (LP: #202447)
  * Fixed internet_test should support providing a destination other
    than canonical.com (LP: #216111)
  * Fixed hwtest loads editor backup files from suite dir (LP: #237954)
  * Fixed application should only have one instance running (LP: #266899)
  * Fixed disk information should be gathered (LP: #267889)
  * Fixed typo: payback device (LP: #288331)
  * Fixed tests skipped by constraint should be reported (LP: #304176)
  * Fixed manual tests which have commands should not be run automatically
    (LP: #304231)
  * Fixed CHECKBOX_DATA mapping is not working (LP: #304736)

 -- Marc Tardif <marc@ubuntu.com>  Fri, 16 Jan 2009 12:05:32 -0500

hwtest (0.1-0ubuntu10) hardy; urgency=low

  * Fixed xalign and yalign in exchange summary.

 -- Marc Tardif <marc@interunion.ca>  Mon, 21 Apr 2008 15:07:39 -0400

hwtest (0.1-0ubuntu9) hardy; urgency=low

  * Fixed internet_test to ping default gateway rather than canonical.com.
  * Fixed python-support issues to support upgrades of hwtest.
  * Fixed tooltip to be HIG compliant.
  * Fixed category to use GTK;System;Settings;.
  * Fixed command line interface to support escape characters.
  * Using python-central instead of python-support.
  * Added support to i18n the .desktop file.
  * Added support for http_proxy and https_proxy.
  * Added summary of information being submitted.

 -- Marc Tardif <marc@interunion.ca>  Thu, 17 Apr 2008 12:01:50 -0400

hwtest (0.1-0ubuntu8) hardy; urgency=low

  * debian/patches/01_change_menu_category.patch:
    - change the category so the item is moved to system, administration and not
      the only entry in applications, system tools on a default installation

 -- Sebastien Bacher <seb128@canonical.com>  Mon, 14 Apr 2008 15:49:06 +0200

hwtest (0.1-0ubuntu7) hardy; urgency=low

  * Fixed packaging bugs.
  * Improved internationalization.
  * Renamed questions and answers to tests and results.

 -- Marc Tardif <marc@interunion.ca>  Thu,  6 Mar 2008 10:58:43 -0500

hwtest (0.1-0ubuntu6) hardy; urgency=low

  * Upload to hardy/universe (without the .bzr files).
  * Make package conformant with current Python policy.

 -- Matthias Klose <doko@ubuntu.com>  Tue, 11 Mar 2008 14:06:02 +0000

hwtest (0.1-0ubuntu5) hardy; urgency=low

  * Set default timeout to None instead of 60 seconds.
  * Updated copyright information.
  * Reverted to using gksu to limit dependencies.
  * Removed dependency on python-apt.

 -- Marc Tardif <marc@interunoin.ca>  Thu, 28 Feb 2008 17:07:07 -0500

hwtest (0.1-0ubuntu4) hardy; urgency=low

  * Improved text in questions text file.
  * Improved user experience by only showing auto questions
    progress bar when there are actual questions.
  * Also improved the user experience by showing a progress
    bar while building the report.

 -- Marc Tardif <marc@interunion.ca>  Wed, 27 Feb 2008 23:12:24 -0500

hwtest (0.1-0ubuntu3) hardy; urgency=low

  * Fixed hwtest_cli so that it doesn't strip the DISPLAY environment
    variable.
  * Fixed system_info plugin so that it does a better effort for
    gathering system information instead of relying on non standard
    information from HAL.

 -- Marc Tardif <marc@interunion.ca>  Wed, 27 Feb 2008 10:52:33 -0500

hwtest (0.1-0ubuntu2) hardy; urgency=low

  * Fixed packaging following lintian error.
  * Added packages registry and plugin.

 -- Marc Tardif <marc@interunion.ca>  Tue,  5 Feb 2008 15:02:26 -0500

hwtest (0.1-0ubuntu1) hardy; urgency=low

  * Initial Release.

 -- Marc Tardif <marc@interunion.ca>  Mon, 17 Sep 2007 17:25:54 -0300<|MERGE_RESOLUTION|>--- conflicted
+++ resolved
@@ -61,13 +61,10 @@
   * Reimplemented memory_compare in python3 and restructured it to put
     things into dictionaries for easy access. Also fixed bug with detecting
     non-RAM devices as RAM. (LP: #960087)
-<<<<<<< HEAD
   * Wait longer to get the window handle in gpu_test, so that we don't fall foul
     of timing issues. (LP: #1018563)
-=======
   * Catch exception raised in memory_compare by DMI RAM entries with No Module
     Installed in the Size field (LP: #1023220)
->>>>>>> 1aceae75
 
  -- Jeff Lane <jeff@ubuntu.com>  Tue, 10 Jul 2012 21:00:06 -0400
 
