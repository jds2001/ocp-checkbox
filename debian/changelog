--- conflicted
+++ resolved
@@ -1,6 +1,5 @@
 checkbox (0.14.5) quantal; urgency=low
 
-  [ Sylvain Pineau ]
   [Sylvain Pineau]
   * New version 0.14.5 for Quantal Quetzal development.
 
@@ -12,6 +11,13 @@
 
   [ Daniel Manrique ]
   * jobs/peripheral.txt.in: Fixed a typo in the DSL job. (LP: #1039192)
+  * jobs/resource.txt.in: Added usb resource that indicates which versions of
+    the protocol are supported (currently only reports for USB 2.0 and 3.0).
+  * scripts/removable_storage_watcher, scripts/removable_storage_test: Added
+    a parameter to specify minimum speed to accept a device, and a parameter
+    to fail removable_storage_test if the transfer speed is below a threshold.
+  * jobs/usb.txt.in: Added usb3 jobs that will only pass if an actual USB 3.0
+    device is inserted/removed/tested.
 
   [ Jeff Lane ]
   * scripts/removable_storage_test (total overhaul):
@@ -27,7 +33,6 @@
   * jobs/stress.txt.in: added two sample jobs to demonstrate the new features
     of removable_storage_test
 
-
  -- Jeff Lane <jeff@ubuntu.com>  Mon, 20 Aug 2012 19:49:58 -0400
 
 checkbox (0.14.4) quantal; urgency=low
@@ -37,13 +42,6 @@
   [ Daniel Manrique ]
   * New version 0.14.4 for Quantal Quetzal development.
   * Added new audio_test and test definitions.
-  * jobs/resource.txt.in: Added usb resource that indicates which versions of
-    the protocol are supported (currently only reports for USB 2.0 and 3.0).
-  * scripts/removable_storage_watcher, scripts/removable_storage_test: Added
-    a parameter to specify minimum speed to accept a device, and a parameter
-    to fail removable_storage_test if the transfer speed is below a threshold.
-  * jobs/usb.txt.in: Added usb3 jobs that will only pass if an actual USB 3.0
-    device is inserted/removed/tested.
 
   [Jeff Lane]
   * jobs/esata.txt.in: added tests for removable eSATA drives
@@ -118,10 +116,6 @@
   [Matt Fischer]
   * Added test to check that volume is within acceptable range and audio
     elements are not muted.
-<<<<<<< HEAD
-
- -- Daniel Manrique <roadmr@ubuntu.com>  Thu, 16 Aug 2012 16:58:02 -0400
-=======
   * scripts/camera_test: added the resolutions option to take sample pictures
     in all resolutions supported by the specified webcam
     jobs/camera.txt.in: added the camera/multiple-resolution-images test which
@@ -151,7 +145,6 @@
     testing
 
  -- Jeff Lane <jeff@ubuntu.com>  Fri, 17 Aug 2012 16:47:08 -0400
->>>>>>> ee39789e
 
 checkbox (0.14.3) quantal; urgency=low
 
