checkbox (0.14) quantal; urgency=low

  [Jeff Marcom]
  * [FEATURE] Python 2 to 3 conversion:
    * scripts/memory_info
  * Update touchpad.py to use gsettings instead of deprecated gconf
    (LP: #1004212)

  [Marc Tardif]
  * [FEATURE] Reworked media_keys_test into key_test, making it more generic
    and able to test for any key that sends an scancode. Used it to implement
    a test for the Super key.
  * [FEATURE] Added new interactive and auto-verifying touchpad scrolling
    test.
  * Removed sleep_test script no longer used by any test definition.

  [Daniel Manrique]
  * New version 0.14 for Quantal Quetzal development.
  * Set the correct user (root) for fwts-wakealarm test (LP: #1004102)
  * Set correct user (root) for usb/storage-preinserted, so it works correctly
    on servers (LP: #1004131)
  * Log (at level INFO) name of each message we execute, so the currently
    running job can be determined by looking at the logfile, rather than
    hunting through process lists.
  * [FEATURE] Added script and jobs to collect and attach output from
    alsa-info.sh.

  [Javier Collado]
  * Submission screen in Qt interface updated to support certification client:
    - customize contents depending on the upload target (launchpad or certification)
    - display links to the report properly in the show_entry method

  [Jeff Lane]
  * [FEATURE] Changes to Power Management testing in Checkbox:
    * scripts/pm_test: added a slightly modified version of OEM team's pm.py
      script for reboot/poweroff testing
    * jobs/hibernate.txt.in: modified hibernate test to use fwts and added new
      jobs to attach log files from hibernate testing.
    * jobs/power-management.txt.in: added new poweroff and reboot jobs using pm_test
      script. Added jobs to attach logs from reboot and poweroff tests to
      results.  
    * jobs/stress.txt.in: modified suspend_30_cycles and hibernate_30_cycles to
      use fwts. Added jobs to attach logs from 30 cycle tests to results.
    * jobs/suspend.txt.in: Modified suspend_advanced and suspend_advanced_auto to use 
      fwts. Added job to attach log from suspend_advanced and suspend_advanced_auto 
      to results.
  * [FEATURE] jobs/miscellanea.txt.in: added a job to gather tester info for
    certification purposes. Not to be used for UF.
  * [FEATURE] Python 2 to 3 conversion:
    * scripts/cpu_topology: ran 2to3, made modificates based on code review and
      tested script to verify functionality.
    * scripts/disk_smart - ported to Python 3. Inserted bits to decode byte
      data returned by Popen. Fixed list_handler to decode bytes types to clean
<<<<<<< HEAD
      up debug output.  Added bits to improve debug output.
    * scripts/network_check: ran 2to3 and that was all that was needed. Also
      took the liberty of migrating from optparse to ArgParse sine we're
      Python3 only now.
=======
      up debug output.  Added bits to improve debug output. Migrated from
      optparse to argparse.
>>>>>>> e9798f80


  [Sylvain Pineau]
  * scripts/pm_log_check: added a slightly modified version of OEM team's pm_check.py
    script to analyze pm_test logs
  * jobs/stress.txt.in: add OEM team's stress tests (including reboot and poweroff)
    and log analysis jobs      

  [ Javier Collado ]
  * Fixed qt interface show_entry method preopulates widget that gets
    user input (LP: #1000451)
  * Added customizable deselect_warning message in qt show_tree method (LP: #1000443)

<<<<<<< HEAD
 -- Jeff Lane <jeff@ubuntu.com>  Tue, 05 Jun 2012 17:37:39 -0400
=======
 -- Jeff Lane <jeff@ubuntu.com>  Tue, 05 Jun 2012 18:05:49 -0400
>>>>>>> e9798f80

checkbox (0.13.8) precise; urgency=low

  [Brendan Donegan]
  * Run fwts_test as root so that the log can be written to on servers and
    also because it's supposed to be run as root (LP: #989701)
  * Fixed cpu_offlining to work properly on systems with ten or more CPU
    cores. (LP: #926136)
  * Give more verbose output from fwts_test script and upload results log as an
    attachment. (LP: #992607)
  * Fix identation on optical/read-automated (LP: #991737)
  * Fixed problem with fwts test log attachment (No bug filed)

  [Nathan Williams]
  * fix typo in jobs/optical.txt.in (lp: #987652)

  [Jeff Lane]
  * Bumped revision to 0.13.8
  * scripts/removable_storage_watcher: increased default timeout to 20 seconds
    to account for time for testers to plug devices in and for the system to
    register the insert/remove event (LP: #978925)
  * [FEATURE] plugins/jobs_prompt.py, plugins/recover_prompt.py, 
    plugins/suites_prompt.py: Added "Fail last test" functionality. Now if a
    test causes a crash (checkbox, system or otherwise), when we recover we
    have the option to just mark the last test failed and move on, or re-run
    the last test and try again.
  * [FEATURE] jobs/local.txt.in, jobs/sniff.txt.in added 8 simple manual sniff 
    tests to be used for test purposes when developing features.
  * [FEATURE] data/whitelists/sniff.whitelist added a whitelist to make use of 
    the basic sniff tests.

  [Daniel Manrique]
  * [FEATURE] checkbox/user_interface.py, checkbox/qt-interface.py,
    plugins/jobs_prompt.py, plugins/recover_prompt.py,
    plugins/suites_prompt.py: Made some modifications to the recover prompt
    changes that better handle accented and other characters in translation.
    This avoides a situation where the recovery could fail due to accented
    characters in translations.

  [Łukasz Zemczak]
  * [FEATURE] checkbox_gtk/gtk_interface.py: Capture ESC keypresses so that
    Checkbox doesn't close/die when user presses ESC.

  [Sylvain Pineau]
  * [FEATURE] jobs/info.txt.in: added new attachments, lspci -vvnnQ and
    lsusb -vv and ensure outputs of lscpi, lsusb and dmidecode return UTF8.

  [Tim Chen]
  * Use nmcli con delete instead of deleting the connection file, also avoid
    bringing eth0 down when running the wireless_monitoring tests.

 -- Jeff Lane <jeff@ubuntu.com>  Mon, 14 May 2012 10:20:59 -0400

checkbox (0.13.7) precise; urgency=low

  [Tiago Salem Herrmann]
  * checkbox_qt/qt_interface.py, qt/frontend/qtfront.cpp,
    qt/frontend/qtfront.h: Do async calls to some ui methods and avoid
    unexpected dbus timeouts (LP: #962333)

  [Sylvain Pineau]
  * qt/frontend/qtfront.cpp: Submit/View results buttons are disabled until
    every selected test has been run (LP: #937715)

  [Jeff Lane]
  * Converted submissionWarningLabel and text to submissionUbuntuFriendlyLabel
    wtih instructional text for submitting results. This is a workaround for
    the bug causing the warning to be displayed at all times rather than only
    when testing is incomplete. (LP: #967457)
  * [FEATURE] Modified stress jobs so that they are all automated per decision
     made during the cert sprint.
  * Removed dhclient call from networking/multi_nic tests because of a bug in
    dhclient that can cause it to hang when run on eth0. New test requirement
    will be that the tester must configure and bring up all ethernet devices
    prior to running checkbox. Also added a check to make sure we're not trying
    to run the test on a device that's not active. (LP: #926229)

  [Daniel Manrique]
  * jobs/optical.txt.in: Change test descriptions to avoid confusing
    instruction to press the "Next" button (which is incorrect). (LP: #971181)
  * jobs/local.txt.in: Fixed touchpad local job which was using suspend.txt 
    as the job source) (LP: #979344) 
  * jobs/mediacards.txt.in: Added usb and scsi devices to
    removable_storage_test commands (LP: #979356)

 -- Jeff Lane <jeff@ubuntu.com>  Wed, 11 Apr 2012 19:23:45 -0400

checkbox (0.13.6) precise; urgency=low

  [Jeff Lane]
  * Removed files in /data that are not used in any job descriptions
    (LP: #957396)

  [Javier Collado]
  * plugins/jobs_info.py: Checkbox doesn't warn that invalid whitelist patterns
    are being used (LP: #937651)
  * [FEATURE] Added smoke test jobs, whitelist and local job to use for
    checkbox development purposes.
  * Fixed "camera_test detect" problem with missing args attributes (LP:
    #967419)

  [Marc Tardif]
  * Fixed string_to_type conversion in network_bandwidth_test (LP: #954587)

  [Sylvain Pineau]
  * qt/frontend/qtfront.cpp, qt/frontend/qtfront.h, plugins/suites_prompt.py,
    checkbox_qt/qt_interface.py, plugins/jobs_prompt.py: The selection tree is
    now updated when recovering from a previous run (LP: #937696)

  [Brendan Donegan]
  * [FEATURE] Added touchpad tests from CE QA Checkbox to allow touchpad
    testing to be performed

  [Daniel Manrique]
  * Internationalization support in checkbox-qt; updated checkbox.pot file
    (LP: #951054) 

 -- Javier Collado <javier.collado@canonical.com>  Wed, 28 Mar 2012 17:02:53 -0400

checkbox (0.13.5) precise; urgency=low

  New upstream release (LP: #960633):

  [Tiago Salem Herrmann]
  * qt/frontend/qtfront.ui: If the test text is too long, then it is cut off
    (LP: #950111)
  * checkbox/user_interface.py, checkbox_qt/qt_interface.py,
    plugins/user_interface.py, qt/frontend/qtfront.cpp, qt/frontend/qtfront.h:
    Correctly update automated test execution status in the Selection tab
    (LP: #950105).
  * qt/frontend/qtfront.cpp: Avoid QDBusArgument warnings when running
    checkbox-qt from a terminal (LP: #957476)
  * checkbox_qt/qt_interface.py, qt/frontend/qtfront.cpp,
    qt/frontend/qtfront.h, qt/frontend/qtfront.ui: add a popup comment box
    for each test under the "Run" tab. (LP: #959452)
  * checkbox/user_interface.py, qt/frontend/qtfront.cpp,
    qt/frontend/qtfront.h, checkbox_qt/qt_interface.py: Set
    interface.direction to NEXT if all the tests were executed and the user
    either analyzed or submitted the results. (LP: #956329)
  * checkbox/user_interface.py, plugins/user_interface.py,
    qt/frontend/qtfront.cpp, qt/frontend/qtfront.h,
    checkbox_qt/qt_interface.py: Use the ui persistent storage to keep some ui
    configuration values. (LP: #937626)
  * checkbox/user_interface.py: Avoid using fork() + call() to run a web
    browser. Use Popen instead.(LP: #956307)
  * qt/frontend/qtfront.ui, qt/frontend/qtfront.cpp, qt/frontend/qtfront.h:
    Removed welcome tab (LP: #957090)

  [Jeff Lane]
  * Reset default checkbox log level to INFO from DEBUG to make logs less
    confusing and verbose. (LP: #949745) 
  * Removed dependency on bluetooth/detect-output on the
    suspend/suspend_advanced job. (LP: #955375)
  * jobs/mediacard.txt.in, scripts/removable_storage_test,
    scripts/removable_storage_watcher: Modified removable_storage_watcher and
    removable_storage_test to accept list of busses to watch to resolve
    problems on systems with MMC readers that present themselves as USB
    devices rather than SDIO (LP: #953160)
  * jobs/optical.txt.in: Fixed the job descriptions for optical/read and
    optical/cdrom-audio-playback to account for changes in Precise and make
    them less confusing (LP: #954606)
  * Created automated version of optical/read for server testing
    Fixed issues with optical_read_test script:
    - test could pass if /dev/cdrom did not exist
    - test could pass if /dev/cdrom was inaccessible
    - test could pass if no optical device was passed in (LP: #945178)
  * Removed hard coded paths from scripts (LP: #949435)

  [Marc Tardif]
  * Linted qt_interface which had a few syntax errors (LP: #949957)
  * plugins/apport_prompt.py: Fixed apport integration was producing a trace
    (LP: #959463)

  [Daniel Manrique]
  * Bumped revision number to 0.13.5 in trunk
  * jobs/keys.txt.in: Fix definition for keys/media-keys test which failed to
    run (LP: #954480)
  * Reverted feature to keep tests ordered, as the sortkey attribute causes
    undesirable secondary effects.

  [Sylvain Pineau]
  * Show the UF invalidation warning if all test cases are unchecked from the
    right click menu (LP: #956757)
  * checkbox_qt/qt_interface.py, qt/frontend/qtfront.cpp,
    qt/frontend/qtfront.h: Tests now select Yes on PASS status (LP: #954556)

  [Brendan Donegan]
  * jobs/suspend.txt.in: Fixed dependencies on wireless and suspend_advanced
    jobs.
  * Changed screenshot jobs to use /dev/external_webcam which will be set by
    a udev rule (LP: #956885)

 -- Jeff Lane <jeff@ubuntu.com>  Fri, 16 Mar 2012 19:14:09 -0400

checkbox (0.13.4) precise; urgency=low

  [Brendan Donegan]
  * Added 'scsi' as a valid bus ID for determining product in udevadm.py
    (LP: #940249)
  * Added 'cciss' as a valid bus ID for determining product in udevadm.py
    (LP: #942548)
  * Updated command fields in composite disk jobs to address the ! in 
    some disk paths (LP: #942769)
  * Updated create_connection to poll for registration of connection and 
    then attempt to bring it up (LP: #944662)
  * Fixed command run by wireless_connection tests so that they fail if the
    internet_test fails, but still clean up the connection file (LP: #944176)
  * Fixed wireless_connection_open_* jobs to not provide security options
    (LP: #947163)

  [Daniel Manrique]
  * Tweaks to internet_test: don't try to ping an IP that's unreachable from 
    the specified interface (or at all), try to find something pingable via
    other means.

  [Javier Collado]
  * Added python-cairo as a dependency for checkbox-gtk (LP: #940163)
  * Updated camera_test script to use better tool for capturing the image
    and allow specifying a device to use, plus other improvements. Create a
    job which takes a capture from the webcam of the desktop.
  * Added jobs to take screenshots after suspend and attach the resulting jpg

  [Marc Tardif]
  * Tidied up logic for determining DISK device product and vendor 
    (LP: #942548)
  * Fixed filename matching expression for local jobs (LP: #942273)
  * Fixed duplicate System Testing applications after upgrade (LP: #940627)

  [Aurelien Gateau]
  * lib/template.py, lib/template_i18n.py, plugins/jobs_info.py,
    plugins/suites_prompt.py: Add a "sortkey" attribute to jobs, the sortkey
    order matches the order in which they appear in jobfiles.
  * checkbox_gtk/gtk_interface.py: Shows jobs and suites in sortkey order
    (that is, as they appear in job definition files, rather than
    alphabetically).
  * checkbox_gtk/gtk_interface.py, gtk/checkbox-gtk.ui,
    plugins/jobs_prompt.py: Added a progress bar showing tests completed and
    total.

  [Sylvain Pineau]
  * Updated gst_pipeline_test to add a --fullscreen option for video playback.
  * Add python-gtk2 dependency, Gst from gi.repository don't work well with 
    messages (See https://bugzilla.gnome.org/show_bug.cgi?id=631901).
  * Add a new job to capture screen during fullscreen video playback.

  [Tiago Salem Herrmann]
  * checkbox_qt/qt_interface.py, qt/frontend/qtfront.cpp,
    qt/frontend/qtfront.h, qt/frontend/treemodel.cpp, qt/frontend/treemodel.h:
    Makes it possible for the job selection tree to have more than 2 levels of
    children nodes.
 
  [Tim Chen]
  * Modifications to removable_storage_test to handle cases where removable
    media is not mounted prior to test running. (LP: #944623)

 -- Jeff Lane <jeff@ubuntu.com>  Thu, 08 Mar 2012 09:29:10 -0500

checkbox (0.13.3) precise; urgency=low

  New upstream release (LP: #939549):
 
  [Brendan Donegan]
  * Typo in command for for miscellanea/virtualization-check (LP: #934243)
  * Resized test selection views in checkbox-qt (LP: #937113)

  [Daniel Manrique]
  * Use GObject from gi.repository instead of gobject (LP: #937099)
  * Disable flushing to disk after every file access during gathering phase for
    a significant speed boost. (LP: #939019)

  [Javier Collado]
  * Fixed running of disk/read_performance tests (LP: #933528)
  
  [Sylvain Pineau]
  * Fix depends fields in info and suspend test suites (LP: #934051) 
  * Display results report in non-graphical interfaces (LP: #937657)

  [ Tiago Salem Herrmann ]
  * Remove auto generated qt resource file (LP: #938863)
 
  [Ara Pulido]
  * Fix the Ubuntu Friendly warning message (LP: #939448)

 -- Marc Tardif <marc@ubuntu.com>  Thu, 16 Feb 2012 10:31:18 -0500

checkbox (0.13.2) precise; urgency=low

  New upstream release (LP: #933090):

  [Jeff Lane]
  * Added a Hard Disk Stats Test that was part of a much older merge request
    for server test suite.
  * Modified apport-directory to provide feedback
  * Added new optical_write_test script and created appropriate jobs to refine
    optical drive testing
  * Created new resource job that creates an optical.{CD-R,DVD-R} resource to
    determine if a machine's optical drive supports writing or is read-only.
  * Added virt-check test to determine if a server will work as an OpenStack
    Compute Node.
  * Moved apport-directory changes from an old branch to checkbox where the
    job now resides.

  [Marc Tardif]
  * Removed trailing directories from the devpath of disk devices (LP: #925582)
  * Fixed awk regular expression in max_diskspace_used script (LP: #926312)
  * Implemented anonymous submissions to Launchpad with a dummy e-mail
    address.
  * Qt: Moved widgets around in Results window.
  * Changed options and arguments passed to show_tree method, and related UI
    changes.
  * Simplified running checkbox-qt from source tree, by compiling if needed.
  * Added support for decimals and multiple partitions in max_diskspace_used.
  * Fixed reference to xrandr_detect_modes replaced by VESA_drivers_not_in_use.
  * Fixed depends in debian/control file for checkbox-qt.

  [Daniel Manrique]
  * Changed way of obtaining preferred browser to ensure we honor the user's
    preference rather than Chromium's clobbering of
    /etc/alternatives/gnome-www-browser (LP: #925603) 
  * Added submission_path_prompt config variable; if set, it will be shown to
    the user before the test selection screen, and the value entered will
    override the default filename for the xml report.
  * plugins/suites_prompt.py: Fixed jobs being run despite being deselected. 
  * Qt: Changed color of the step bubbles to Ubuntu Orange, and made it
    parametrizable.
  * Qt: View report functionality.
  * Qt: Set the runtime application icon.
  * Fixed typo in network/info.
  * Fixed typo in create_connection.

  [Brendan Donegan]
  * Changed checkbox-cli text to clearly explain what + does (LP: #926417)
  * Changed progress bar of Qt UI to standard rather than custom one,
    prettified tabs and updated Launchpad email text amongst other UI tweaks
    in qt/frontend/qtfront.ui
  * Fixed some oversights in the mediacard job files regarding test 
    descriptions and card types.
  * Tweaked the memory_compare script a bit to make it easier to maintain.
  * Used regexes in default whitelist.

  [Javier Collado]
  * Removed job that installed ipmitool by default (LP: #931954)

  [Tiago Salem Herrmann]
  * Implementation of Qt frontend for checkbox.
  * Qt-related features and bugfixes:
  * Qt: Added welcome screen image and background color.
  * Qt: Removed maximize/restore button.
  * Qt: added select/deselect all popup menu.
  * Qt: Status screen
  * Qt: Antialiasing hint for step numbers and question mark.
  
  [Sylvain Pineau]
  * Tests will run in in order specified by the whitelist.
  * JobStore caches most of a job's attributes in memory to speed up sorting.

 -- Jeff Lane <jeff@ubuntu.com>  Wed, 15 Feb 2012 00:11:21 -0500

checkbox (0.13.1) precise; urgency=low

  New upstream release (LP: #925090):

  [Brendan Donegan]
  * Fixed the cpu_topology script so that it doesn't mistake the word
    'processor' in the value of another field for the field 'processor'
    (LP: #882161)
  * Added create_connection script and jobs to automatically create/test a
    wireless network connection.
  * Updated wireless job dependencies.
  * Add wireless performance data collecting tests.
  * Changed is_laptop test to a shell test and implemented a check_is_laptop
    script to check automatically for a systems 'laptopness' (LP: #886668)
  * Fixed connect_wireless script which continued failing to correctly
    identify wireless connections.
  * Don't fail the sleep_test if the wake alarm is still set (LP: #911161)
  * Add requirement for mem sleep state to be supported to the
    suspend_advanced_auto job (LP: #804190)
  * Fixed the camera/display test and removed the camera/video one.
  * Added display resource and matching requirements to external video 
    output tests.
  * Added removable_storage_watcher script to replace watch_command to make
    testing USB, FireWire and MMC devices easier and more cohesive.
  * Added memory_compare script to automate the memory/info job
  * Switch audio settings to correct device before running audio tests
    (LP: #916859)
  * Nixed graphics/xorg-version-output job and updated other job dependencies,
    since it is redundant with graphics/xorg-version. (LP: #671144)

  [Gabor Kelemen]
  * Fixed last two remaining strings with backslashes (LP: #868571)
  * Fix misplaced parentheses, so translation can work (LP: #904876)

  [Marc Tardif]
  * Refactored install scripts to be agnostic of variant name: 
    install/postinst, install/config and debian/*.postinst.
  * Using title defined in user_interface plugin in GTK interface.
  * Updated default.whitelist to reflect renamed jobs.
  * Removed files with non-printable characters from submission.xml.
  * Fixed parser for submission files with empty question comments
    and context info (LP: #912546)
  * Added support for skipping tests when the depends don't pass
    (LP: #509598)
  * Removed extraneous code from the sleep_test.
  * Refactored logic to check for network after suspend.
  * Removed deprecated hwtest package.
  * cpu_offlining was incorrectly using return instead of exit.

  [Daniel Manrique]
  * Update control files under debian/ to eliminate (most) lintian warnings
    (LP: #352986)
  * Environment variables specified with environ: in a job description will be
    passed to the backend for it to add to its environment. (LP: #897889)
  * Handle malformed LANGUAGE environment variable values (LP: #912946)
  * Added interactive media_keys_test script.
  * Make creation of wireless connection files more robust (LP: #923836)
  * Recommend gstreamer-gconf to enable media tests on kubuntu (LP: #898641)
  * Add bluetooth device requirement to obex jobs (LP: #921128)
  * Add a plugin conf variable for the welcome string (shown on the first
    screen when checkbox runs), so it can be changed without much effort.
  * Remove superflous bluetooth/detect job
  * Fixed typo in jobs/local.txt.in (phoronix misspelled as peripherals).
  * Rearranged a misplaced changelog entry.
  * Updated debian/control to remove unneeded Uploader: field.

  [Robert Roth]
  * Fixed spelling mistakes in user_apps job file. (LP: #904209)

  [Jeff Lane]
  * Created automated network info test to get some config info during automated 
    runs. (LP: #912038)
  * Added requires to suspend wireless jobs so they won't run if wireless isn't
    present (LP: #907150)
  * Fixed issue in usb_test with unwritable filesystems (LP: #912522)
  * Fixed USB tests so that insert, storage, remove run in proper order
  * Removed usb_storage_after_suspend since it's superfluous, all other USB
    tests already run after suspend.
  * Modifed usb_test to handle firewire drives as well, renamed script to
    removable_storage_test

  [Aurélien Gâteau]
  * Improvements to Recover dialog and show_info method.

  [ Javier Collado ]
  * Error while creating binary package fixed (LP: #921576)

  [ Sylvain Pineau ]
  * Replaced xrandr_display_modes with automated check for VESA driver
  * Refactored Unity compatibility tests

 -- Daniel Manrique <daniel.manrique@canonical.com>  Fri, 10 Feb 2012 11:19:05 -0500

checkbox (0.13) precise; urgency=low

  New upstream release (LP: #892268):

  [Marc Tardif]
  * Generate a submission.xml file that contains all device and attachment
  * Write the report before reporting the validation error.
  * Changed device.product to dmi.product for the formfactor (LP: #875312)

  [Daniel Manrique]
  * Use gettext for string (LP: #869267)
  * Move progress indicator to main checkbox dialog instead of a 
    transient window (LP: #868995)
  * Ignore malformed dpkg entries in package_resource (LP: #794747)
  * Reset window title after finishing a manual test (LP: #874690)
  * Handle "@" in locale names (as in ca@valencia).

  [Jeff Lane]
  * Went through all the job files and:
    * Updated descriptions to match Unity UI structure
    * Added descriptions where necessary
    * Added further details to some descriptions
    * Moved some jobs to more appropriate files
    * Fixed job names in older job files to match new naming scheme 
      (suite/testname)
    * Added jobs to local.txt to ensure all job files are now parsed
      (this allows easier addition of existing tests to whitelists)
    * Changed remaining manual job descriptions to match the new format
  * Updated CD and DVD write tests to be more clear about when to skip
    them (LP: #772794)

  [Ara Pulido]
  * Rewrote all job descriptions to match OEM QA syntax

  [Brendan Donegan]  
  * Fix the code that assigns keys in checkbox-cli so that it never assigns
    keys which have other uses. (LP: #877467)
  * Show details of unmet job requirements (LP: #855852)
  * Ensure that connect_wireless chooses a wireless connection from the list
    of available connections (LP: #877752)
  * Have the bluetooth/detect tests require a device with the category
    BLUETOOTH to run, thus preventing the test from failing on systems with
    no Bluetooth device (LP: #862322)
  * Rename attachment jobs to not have a forward slash in their name
    (LP: #887964)
  * Guard against trying to write files to logical partitions on USB sticks
    (which will obviously fail) in usb_test (LP: #887049)
  * Make the OpenGL test ignore the return value of glxgears and improve
    the test description (LP: #890725)
  * Allow input/mouse test to run if a TOUCH device is present
    (LP: #886129)

  [ Javier Collado ]
  * Broken job dependencies fixed (LP: #888447)
  * Regex support when specifying blacklists and whitelists on the
    commandline (LP: #588647)

 -- Daniel Manrique <daniel.manrique@canonical.com>  Thu, 18 Nov 2011 12:46:21 -0500

checkbox (0.12.8) oneiric; urgency=low

  New upstream release (LP: #862579):

  [Brendan Donegan]
  * Remove test for FTP connection from network_check script (LP: #854222)
  * Update a parameter in usb_test to have it run faster.
  * Remove record_playback_after_suspend from Ubuntu Friendly whitelist (LP: #855540)
  * Fix minor typo in multi-monitor friendly resolution_test script which caused 
    minimum_resolution test to fail (LP: #855599)
  * Remove storage_devices_test from Ubuntu Friendly whitelist since bonnie++  (which it uses) is not installed by default (LP: #855841)
  * Changed description and name to reflect Ubuntu Friendly branding. Now when a user searches for Ubuntu Friendly in the lens, Checkbox will appear (LP: #852036)
  * Reset the selections at the test suite prompt if No is selected at the recover prompt (LP: #861208)
  * Save the connection name(s) instead of the interface name so that they can be reconnected to properly after the wireless before/after suspend tests have completed (LP: #861502)
  * Make connect_wireless use the UUID of the connection instead of the name for greater reliability (LP: #862190)

  [Daniel Manrique]
  * Restored _recover attribute, re-enabling welcome and test selection
    screens (LP: #852204)
  * Remove memory/test from the Ubuntu Friendly whitelist (LP: #853799)
  * Use diff instead of grep, better comparing of empty files (LP: #852014)
  * Apport integration: new mandatory "tag" value in ApportOptions (LP: #852201)
  * Add warning prior to starting the tests (LP: #855328)
  * Apport integration: Fix instantiation of Gtk.RadioButton, needed due 
    to PyGI related API changes (LP: #805679)
  * Remove ping -R parameter that apparently caused ICMP packets to be dropped
    by some routers (LP: #861404)

  [ Evan Broder ]
  * Replace resolution_test with an implementation which uses GdkScreen to
    be multimonitor-aware (LP: #632987)

  [Jeff Lane]
  * Fix names of optical drive tests and remove a non-existing test from the
    whitelist (LP: #854808) 
  * Fix wireless_*_suspend jobs so they recreate iface file instead of append
    each time (LP: #855845)
    (LP: #852201)
  * Clarify better the intend of the is_laptop question (LP: #861844)
  * Fixed dependencies for tests that depend on suspend/suspend_advanced 
    (LP: #860651)

  [Tim Chen]
  * Fix cpu_scaling_test (LP: #811177)
 
  [Ara Pulido]
  * Avoid connect_wireless messing with AP with similar names (LP: #861538)
  * Remove bluetooth/file-transfer from the list of tests to run, since due to
    bug 834348 it always fails.

  [Marc Tardif]
  * Added support for wildcards when verifying the transport certificate.
  * Applying depends across suites (LP: #861218)

 -- Daniel Manrique <daniel.manrique@canonical.com>  Thu, 29 Sep 2011 13:12:01 -0400

checkbox (0.12.7) oneiric; urgency=low

  New upstream release (LP: #850395):

  [Brendan Donegan]
  * Redirecting stderr to pipe to fix the gconf_resource script (LP: #832321)
  * Clear jobs directory when user selects No to recover question (LP: #836623)

  [Daniel Manrique]
  * checkbox/job.py: Guard against bogus timeout values (LP: #827859)
  * More explicit handling of string decoding/encoding, avoids problems with
    non-ascii characters (LP: #833747)
  * Changed architecture from all to any for checkbox base, to build
    architecture-specific binaries (LP: #833696)

  [Jeff Lane]
  * Several corrections necessary due to test name changes or typos found in
    job files

  [Marc Tardif]
  * Connecting hyper text widgets only once (LP: #827904)
  * Detecting MMC readers as OTHER instead of DISK (LP: #822948)
  * Validating the hostname in the SSL certificate (LP: #625076)
  * Validating the submission.xml (LP: #838123)

 -- Daniel Manrique <daniel.manrique@canonical.com>  Fri, 14 Sep 2011 17:15:26 -0400

checkbox (0.12.6) oneiric; urgency=low

  New upstream release (LP: #841983):

  [ Daniel Manrique ]
  * Work around PyGTK API changes that kept checkbox from starting up
    (LP: #839675).

 -- Daniel Manrique <daniel.manrique@canonical.com>  Mon, 05 Sep 2011 12:47:58 -0400

checkbox (0.12.5) oneiric; urgency=low

  New upstream release (LP: #838745):

  [Ara Pulido]
  * Created a "suspend" suite and renamed relevant tests.

  [Brendan Donegan]
  * Removed redundant tests in power-management suite.
  * Fixed dependencies in power-management suite.

  [Daniel Manrique]
  * Changed name of apt-get test to reflect the suite it's in.
  * Fixed typos in job definitions that caused them to not be run.
  * Added missing description to info/hdparm test (LP: #832351)
  * Quote command to obtain bluetooth address, to avoid hanging if 
    a device is not present (LP: #836756).
  * Added BLUETOOTH category to udev parser.
  * Removed some tests from default whitelist.
  * Fixed dependencies for keys/sleep.
  
  [Jeff Lane]
  * Added new USB storage transfer test
  * Re-worked and added automated audio test

  [Marc Tardif]
  * Added WIRELESS category to udev parser.

 -- Ara Pulido <ara@ubuntu.com>  Thu, 01 Sep 2011 12:23:07 +0100

checkbox (0.12.4) oneiric; urgency=low

  New upstream release (LP: #824180):

  [Brendan Donegan]
  * Refactored job definition files.
  * Fixed dependencies and test naming.
  * Added Online CPU before/after suspend test.
  * Automated wireless tests.
  * Removed redundant sru_suite.txt, updated dependencies accordingly.
  * Automated bluetooth_obex tests.

  [Daniel Manrique]
  * Further improvements to make frontend/backend communication more reliable.
    Prevents stuck backends, failure to close the GUI due to lack of reply
    from the backend, and test specifying "user" not being run.
  * scripts/keyboard_test modified to account for pygi-related GTK API
    changes. (LP: #804369)
  * scripts/sleep_test: improve handling of NetworkManager DBus API
    changes. (LP: #808423)
  * scripts/cdimage_resource: properly handle releases with "LTS" in their
    name (LP: #814085)
  * Updated minimum_resolution test as per latest system requirements, leaving
    just one unified test. (LP: #767166)

  [Javier Collado]
  * Checkbox exits with EX_NOINPUT if a whitelist or blacklist file is
    specified and cannot be found.
  * Deselect a test suite automatically when none of its children is selected,
    in the GTK interface. (LP: #651878)
  * Make the "Next" button the default action when Enter is pressed, to 
    streamline testing with the GTK interface.

  [Marc Tardif]
  * Fixed udevam not being found because /sbin not in PATH (LP: #597305)
  * Fixed hardware attachments for udev and dmi (LP: #822682)

  [Sylvain Pineau]
  * Expose the message store to other plugins, via firing an expose-msgstore
    event.

  [Andrew Faulkner]
  * Fix description for nautilus_file_create job (LP: #821141) 

  [Kenneth Wimer]
  * New header image that follows brand guidelines (LP: #554202)

 -- Daniel Manrique <daniel.manrique@canonical.com>  Wed, 10 Aug 2011 15:16:39 -0400

checkbox (0.12.3) oneiric; urgency=low

  [Marc Tardif]
  * Only reading CHECKBOX_* environment variables in config (LP: #802458)
  * Imported scripts and jobs from Platform Services.

  [Chad A. Davis]
  * Switch to dh_python2 and debhelper7 (LP: #788514)

  [Barry Warsaw]
  * Fix checkbox_clean.run() to ignore missing executables, as is the case
    in a fresh checkout.

 -- Daniel Manrique <daniel.manrique@canonical.com>  Fri, 01 Jul 2011 11:37:27 -0400

checkbox (0.12.2) oneiric; urgency=low

  New upstream release (LP: #800199):

  [Brendan Donegan]
  * Added interface parameter to internet_test script.

  [Daniel Manrique]
  * GTK GUI: Change assignment of TreeStore model to TreeView to account for
    pygi-related API changes. Also seems to fix lingering select/deselect all
    buttons. (LP: #796666) (LP: #796622)
  * GTK GUI: Fix call to Gtk buffer get_text to add now-mandatory fourth
    parameter, keeps the GUI from misbehaving in connection to fixed bug.
    (LP: #796827)
  * GTK GUI: Fix handling of mouse events in gtk_hypertext_view.py which
    prevented displaying the final report.
  * Put test name as part of the window title, as an aid to
    reporting/debugging (LP: #744190)
  * plugins/apport_prompt.py: Add test name to "Do you want to report a bug?"
    dialog to make it clearer.

  [Sylvain Pineau]
  * Fix evaluation of job requirements (LP: #798200)
  * Added "in" operator to job requirements.

 -- Marc Tardif <marc@ubuntu.com>  Tue, 21 Jun 2011 09:41:57 -0400

checkbox (0.12.1) oneiric; urgency=low

  New upstream release (LP: #796629):

  [Brendan Donegan]
  * Fix timeout in sleep_test script (LP: #665299)
  * Fix traces in hyper_text_view module (LP: #796508)
  * Added camera test (LP: #764222)

  [Daniel Manrique]
  * Fix GUI definition file so main window uses "natural request", growing
    when child widgets require so (LP: #776734)
  * Fix open/read blocking behavior and backend/frontend communications to
    avoid hangs and lingering backends. (LP: #588539)
  * Render header text dynamically over the image background, and updated pot
    file with the new string. (LP: #621880)

  [Robert Roth]
  * Improve command line key prompts (LP: #786924)

 -- Marc Tardif <marc@ubuntu.com>  Fri, 03 Jun 2011 17:00:11 -0400

checkbox (0.12) oneiric; urgency=low

  New upstream release (LP: #784076):
  * Removed dead pixel test.

  [Bilal Akhtar]
  * Port checkbox to Gtk3/PyGI (LP: #783822)

 -- Marc Tardif <marc@ubuntu.com>  Tue, 17 May 2011 09:48:07 -0400

checkbox (0.11.4) natty; urgency=low

  * Changed udev_resource to report CAPTURE for USB VIDEO devices
  * Fixed eval of resources with names like list item names
  
  [Carl Milette]
  * Fixed hard coded disk in disk_bench_test so that it matches convention
    utilizing udev_resource for finding devices. (LP: #507943)

 -- Jeff Lane <jeff@ubuntu.com>  Fri, 22 Apr 2011 11:05:19 -0400

checkbox (0.11.3) natty; urgency=low

  New upstream release (LP: #751928):
  * Fixed sleep_test crashing with ioerror (LP: #630785)
  * Fixed keyerror when running some manual tests (LP: #729431)

  [Ara Pulido]
  * Improved debconf messages and ordering (LP: #553777)
  * Video bugs should be reported as a display symptom (LP: #744964)
  * Added checkbox log to apport report

  [Gerhard Burger]
  * Fixed punctuation inconsistencies in verification procedures (LP: #744167):

 -- Marc Tardif <marc@ubuntu.com>  Tue, 05 Apr 2011 16:19:17 -0400

checkbox (0.11.2) natty; urgency=low

  New upstream release (LP: #736919):
  * Added version to dpkg dependency
  * Added multiarch support to install script (LP: #727411)
  * Fixed submitting data twice (LP: #531010)
  * Fixed job descriptions for checkbox-cli (LP: #221400)

  [Daniel Manrique]
  * Fixed strings in audio tests and updated pot file (LP: #691241)
  
  [Jochen Kemnade]
  * Fixed grammar in user-apps tests (LP: #642001)

  [Jeff Lane]
  * Added reboot instructions to suspend/hibernate tests (LP: #420493)
  * Made the firewire instructions make more sense (LP: #693068)
  
  [Michael Terry]
  * Fixed several strings appear in English although translated (LP: #514401)
    - jobs/fingerprint.txt.in
    - jobs/media.txt.in
    - jobs/monitor.txt.in
    - jobs/sleep.txt.in
    - jobs/firewire.txt.in
    - po/checkbox.pot
  * Fixed grammar (LP: #525454)
    + jobs/fingerprint.txt.in

 -- Jeff Lane <jeff@ubuntu.com>  Tue, 29 Mar 2011 09:17:36 -0400

checkbox (0.11.1) natty; urgency=low

  New upstream release (LP: #725110):
  * Checking for lock file before firing stop-all event (LP: #719552)
  * Changed description of nautilus_file_copy job (LP: #709688)

  [Javier Collado]
  * Fixed title in progress dialog

 -- Marc Tardif <marc@ubuntu.com>  Fri, 25 Feb 2011 11:56:43 -0500

checkbox (0.11) natty; urgency=low

  New upstream release (LP: #719073):
  * Changed support for persist plugin as optional (LP: #561816)

  [Ara Pulido]
  * Fixed lintian errors and warnings

  [Eitan Isaacson]
  * Migrate the UI from libglade to gtkbuilder  

 -- Marc Tardif <marc@ubuntu.com>  Mon, 14 Feb 2011 18:19:27 -0500

checkbox (0.10.4) maverick; urgency=low

  * Fixed parsing of config parameters (LP: #689140)

 -- Marc Tardif <marc@ubuntu.com>  Tue, 14 Sep 2010 12:43:51 -0400

checkbox (0.10.3) maverick; urgency=low

  New upstream release (LP: #638333):
  * Fixed verification of SSL validity (LP: #625076)
  * Improved audio test questions.

 -- Marc Tardif <marc@ubuntu.com>  Tue, 14 Sep 2010 12:43:51 -0400

checkbox (0.10.2) maverick; urgency=low

  New upstream release (LP: #617583):
  * Fixed sleep_test to check the connection if using network-manager.
  * Fixed reporting bugs against alsa-base and xorg (LP: #607214)
  * Fixed apport dialog no longer appearing (LP: #607217)
  * Reduced data file size for the desktop image.
  * Updated report to be more pretty.

 -- Marc Tardif <marc@ubuntu.com>  Fri, 13 Aug 2010 16:23:16 -0400

checkbox (0.10.1) maverick; urgency=low

  New upstream release (LP: #597295):
  * Added support for urwid interface.
  * Added sound check test.
  * Added document viewer test.
  * Added update-manager and nautilus tests.
  * Added resolution tests.
  * Added sleep tests.

 -- Marc Tardif <marc@ubuntu.com>  Tue, 22 Jun 2010 10:43:52 -0400

checkbox (0.10) maverick; urgency=low

  * Added media tests (LP: #397944)
  * Added support for comments in templates.

 -- Marc Tardif <marc@ubuntu.com>  Tue, 04 May 2010 11:51:22 -0400

checkbox (0.9.2) lucid; urgency=low

  New upstream release (LP: #567568):
  * Added referer when sending submissions to Launchpad (LP: #550973)
  * Added suggests to checkbox package in debian/control file (LP: #352740)
  * Fixed udev_resource script to be more resilient (LP: #556824)
  * Fixed cdimage_resource script to read casper.log (LP: #558728)
  * Fixed reporting all resources found for a job (LP: #560948)
  * Fixed stalling when using kdesudo to start backend (LP: #557443)
  * Fixed starting the appropriate default browser on UNR (LP: #563050)
  * Fixed ansi_parser script when outputting to stdout (LP: #560952)
  * Fixed opening the report with the gconf preferred browser (LP: #562580)
  * Fixed suspend_test to use relative time for wakealarm (LP: #349768)
  * Fixed backend not getting terminated upon closing (LP: #553328)

 -- Marc Tardif <marc@ubuntu.com>  Tue, 06 Apr 2010 14:17:46 -0400

checkbox (0.9.1) lucid; urgency=low

  New upstream release (LP: #548800):
  * Added cpu_scaling_test script.
  * Fixed hard drive detection (LP: #549714)
  * Fixed backend to handle empty messages (LP: #536645)
  * Fixed parsing of package resource (LP: #539691)
  * Fixed malformed xml report (LP: #485445)
  * Fixed running root manual tests as normal user (LP: #383559)
  * Fixed writing apport files only after submitting (LP: #530380)
  * Fixed audio test instructions (LP: #529205)
  * Fixed gathering chassis information (LP: #537435)
  * Fixed detection of disks in kvm (LP: #552998)
  * Fixed udev_resource script to be more resilient (LP: #552999)
  * Fixed filter_packages script to use new resources.

 -- Marc Tardif <marc@ubuntu.com>  Sun, 07 Mar 2010 15:05:44 -0400

checkbox (0.9) lucid; urgency=low

  * Introduced job_prompt plugin to treat all jobs (suites, tests, etc.) as composites.
  * Replaced the registry and resource scripts and centralized job iteration.
  * Replaced dependency on dbus by using sudo/gksu/kdesudo instead.
  * Replaced mktemp with mkdtemp for security purposes.
  * Fixed strings in fingerprint and modem tests (LP: #457759)
  * Fixed client side validation of Launchpad form (LP: #438671)
  * Added device information to tags when reporting bugs with apport.
  * Added shorthands for blacklist-file and whitelist-file.
  * Added support for apport default configuration (LP: #465447)
  * Added support for scrolled options list (LP: #411526)
  * Added support for tests generated by suites to run as root.
  * Added support for requirements in attachments.
  * Added support for armv7l processor
  * Added Autotest integration
  * Added LTP integration
  * Added Phoronix integration
  * Added qa-regression-testing integration

 -- Marc Tardif <marc@ubuntu.com>  Wed, 04 Nov 2009 19:36:09 -0400

checkbox (0.8.5) karmic; urgency=low

  * Fixed translation of suites and tests files (LP: #456115)
  * Fixed checking the status of command registries (LP: #457502)
  * Fixed selecting suites in the command line (LP: #457559)
  * Fixed reporting of bugs to contain test description (LP: #427932)
  * Fixed execute permissions on scripts (LP: #459606)
  * Renamed processors_info plugin to singular because processor
    information is reported as a single structure with a count attribute
  * Updated translation files.

 -- Marc Tardif <marc@ubuntu.com>  Mon, 26 Oct 2009 12:17:30 -0400

checkbox (0.8.4) karmic; urgency=low

  * Fixed failing dependencies when not available (LP: #430051)
  * Fixed supporting udevadm not providing DEVPATH variable (LP: #430084)
  * Fixed supporting audio devices without a /proc/asound entry (LP: #430086)
  * Fixed running when python-apport package is not installed (LP: #430103)
  * Fixed X error when exiting after reporting a bug (LP: #430776)
  * Fixed prompting to report a bug according to GNOME HIG (LP: #429701)
  * Fixed prompting for answer in checkbox-cli (LP: #429764)
  * Fixed resolution_test message for fglrx driver (LP: #346816)
  * Fixed adding of manpage symlinks for gtk and cli (LP: #426641)
  * Fixed recovering from connecting to the backend (LP: #446693)
  * Fixed backend to use dbus instead of policykit (LP: #435714)
  * Fixed interpolation of output variable in cli (LP: #450673)
  * Fixed selection of suites in cli (LP: #450713)
  * Fixed parsing of virtio-pci devices (LP: #450774)

 -- Marc Tardif <marc@ubuntu.com>  Tue, 13 Oct 2009 16:44:12 -0400

checkbox (0.8.3) karmic; urgency=low

  * Fixed trailing newline requirement in test definitions (LP: #427993)
  * Fixed reporting firmware version as product name (LP: #428563)
  * Fixed detecting pci and usb audio devices (LP: #429558)
  * Fixed prompting to report a bug when there's no package (LP: #429668)

 -- Marc Tardif <marc@ubuntu.com>  Sat, 12 Sep 2009 15:37:40 -0400

checkbox (0.8.2) karmic; urgency=low

  * Fixed adding test information when reporting with apport (LP: #423798)
  * Fixed tagging bugs when reporting with apport (LP: #423799)
  * Fixed expressing package aliases for the linux package (LP: #423805)
  * Fixed detecting the disk category in devices (LP: #423864)
  * Fixed supporting apport symptoms when reporting bugs (LP: #424063)
  * Fixed gathering of dmi information for Launchpad report (LP: #424454)
  * Fixed tests using gksudo returning empty output (LP: #425284)

  [Javier Collado]
  * Fixed reporting of output in shell plugin (LP: #393894)

 -- Marc Tardif <marc@ubuntu.com>  Mon, 31 Aug 2009 17:16:38 -0500

checkbox (0.8.1) karmic; urgency=low

  * New upstream version:
    * Added disk tests.
    * Added fingerprint reader tests.
    * Added firewire tets.
    * Added kms tests.
    * Added media tests.
  * Fixed dependency on hal and using udev instead (LP: #399319)
  * Fixed calling ubuntu-bug when a test fails (LP: #418978)

 -- Marc Tardif <marc@ubuntu.com>  Tue, 26 Aug 2009 17:36:05 -0500

checkbox (0.8~alpha4) karmic; urgency=low

  * New upstream version:
    * Changed icon.
    * Added timeout property to lock_prompt plugin.
    * Added concept of attachments to tests.
    * Added support for backslahes in templates to wrap lines.
    * Added support blacklisting and whitelisting both tests and suites.
    * Introduced the concept of jobs for suites, tests and attachments.
    * Removed upstart event which is no longer needed.
    * Replaced architecture and category with requires in test definitions.
  * Fixed pygst dependency (LP: #334442)
  * Fixed configuration file updates during install (LP: #330596)
  * Fixed DBus exceptions (LP: #344916, #359440)
  * Fixed and expanded translations (LP: #347038)
  * Fixed ignored system proxy settings (LP: #345548)
  * Fixed parsing blank lines in templates (LP: #393907)
  * Fixed escaping of lists (LP: #394001)
  * Fixed timeout in manual tests (LP: #377986)
  * Fixed CLI interface dialog.
  * Fixed support for FreeDesktop XDG base directory specification (LP: #363549)
  * Added general and package specific apport hooks

  [ Gabor Keleman ]
  * Fixed untranslated strings in tests (LP: #374666)
  * Fixed untranslated last screen (LP: #374646)

 -- Marc Tardif <marc@ubuntu.com>  Wed, 19 Aug 2009 15:36:05 -0500

checkbox (0.7) jaunty; urgency=low

  [ Dave Murphy ]
  * Fixed viewing of report files in Firefox 3 (LP: #331481)
  * Added additional contextual information
   * /etc/sysctl* (LP: #331055)
   * /etc/modprobe.d (LP: #331056)
   * /etc/modules (LP: #331057)
  * Fixed packaging for Jaunty
   * https://lists.ubuntu.com/archives/ubuntu-devel/2009-February/027439.html
   * Uses --install-layout=deb
   * Installs to dist-packages instead of site-packages

  [ Andy Whitcroft ]
  * suspend_test: update suspend_test to version V6 matching kernel version.
    The version here will become the master copy.
  * suspend_test: add a --dry-run mode to simplify developement
  * suspend_test: add a automation mode for checkbox integration
  * suspend_test: add a new pm-suspend test
  * suspend_test: record and restore timer_delay around the variable
    time test.
  * suspend_test: release v7.
  * suspend_test: initial version of suspend power consumption test
    from a patch by Pete Graner.
  * suspend_test: power -- made the sleep time configurable
  * suspend_test: detect batteries and disable ac/power tests
  * suspend_test: disable dbus tests when we have no primary user
  * suspend_test: handle AC transitions better
  * suspend_test: enable power test as part of --full
  * suspend_test: reduce the noise in the test instructions
  * suspend_test: use minutes in output when that is more appropriate
  * suspend_test: track actual AC transitions and report them
  * suspend_test: only mention AC at all if we have a battery
  * suspend_test: report useful data at the bottom for posting
  * suspend_test: document the new power test in the usage
  * suspend_test: power -- indicate when the result is unreliable
  * suspend_test: report -- fix up spacing issues
  * suspend_test: release v8

 -- Dave Murphy <schwuk@ubuntu.com>  Tue, 17 Mar 2009 09:46:16 +0000

checkbox (0.6) jaunty; urgency=low

  * New upstream version:
    * Added suspend_test script - for more details see:
      https://wiki.ubuntu.com/KernelTeam/SuspendResumeTesting
    * Added XSL Stylesheet and the ability to view generated reports
    * Added support for PolicyKit to run the application as a user
    * Added logging for backend and logrotation script.
  * Fixed calling ucf was run via debconf (LP: #330502)

 -- Marc Tardif <marc@ubuntu.com>  Tue, 17 Feb 2009 15:36:05 +0000

checkbox (0.5) jaunty; urgency=low

  * New upstream version:
    * Added concept of hyper text view to display clickable links.
    * Added concept of properties to components.
    * Added pci information to launchpad report.
    * Added dmi information to launchpad report.
    * Added text area to keyboard test.
    * Removed sourcing of base postrm script.
    * Updated translations from Launchpad.
  * Fixed handling of interrupt signal (LP: #327810)
  * Fixed display of text in graphical interface (LP: #240374)
  * Fixed support for regexes in blacklist and whitelist (LP: #327177)
  * Fixed opening of subunit log file (LP: #325737)
  * Fixed internet test.

 -- Marc Tardif <marc@ubuntu.com>  Tue, 20 Jan 2009 18:55:20 -0500

checkbox (0.4) jaunty; urgency=low

  * Setup bzr-builddeb in native mode.
  * Removed LGPL notice from the copyright file.

 -- Marc Tardif <marc@ubuntu.com>  Tue, 20 Jan 2009 16:46:15 -0500

checkbox (0.3) jaunty; urgency=low

  * New upstream version:
    * Renamed hwtest to checkbox.
    * Renamed auto tests to shell tests.
    * Added watch file.
    * Added README file pointing to the Ubuntu wiki.
    * Added subunit to the test suite.
    * Added the subunit_report plugin to produce a standard test report.
    * Added pvs registry.
    * Added support for int return values to recursive registry eval.
    * Added debug information when a command registry returns an error.
    * Added mounts registry.
    * Added patches to upgrade the configuration files.
    * Added support for CHECKBOX_OPTIONS environment variable.
    * Added usage information.
    * Added gconf registry.
    * Added logging to checkbox event.
    * Added locking plugin.
    * Added message store and schema types.
    * Added caching to automatic tests so that they are not run multiple
      times.
    * Added persistence to category and system_id.
    * Added lshw registry and plugin.
    * Added newlines to German introduction message.
  * Fixed e-mail address should be remembered (LP: #156725)
  * Fixed $output variable does not seem to be reinterpolated when
    testing again (LP: #189404)
  * Fixed command line interface does not provide a test nor test again
    option (LP: #189423)
  * Fixed translation template unavailable, even though hwtest is in main
    (LP: #202447)
  * Fixed internet_test should support providing a destination other
    than canonical.com (LP: #216111)
  * Fixed hwtest loads editor backup files from suite dir (LP: #237954)
  * Fixed application should only have one instance running (LP: #266899)
  * Fixed disk information should be gathered (LP: #267889)
  * Fixed typo: payback device (LP: #288331)
  * Fixed tests skipped by constraint should be reported (LP: #304176)
  * Fixed manual tests which have commands should not be run automatically
    (LP: #304231)
  * Fixed CHECKBOX_DATA mapping is not working (LP: #304736)

 -- Marc Tardif <marc@ubuntu.com>  Fri, 16 Jan 2009 12:05:32 -0500

hwtest (0.1-0ubuntu10) hardy; urgency=low

  * Fixed xalign and yalign in exchange summary.

 -- Marc Tardif <marc@interunion.ca>  Mon, 21 Apr 2008 15:07:39 -0400

hwtest (0.1-0ubuntu9) hardy; urgency=low

  * Fixed internet_test to ping default gateway rather than canonical.com.
  * Fixed python-support issues to support upgrades of hwtest.
  * Fixed tooltip to be HIG compliant.
  * Fixed category to use GTK;System;Settings;.
  * Fixed command line interface to support escape characters.
  * Using python-central instead of python-support.
  * Added support to i18n the .desktop file.
  * Added support for http_proxy and https_proxy.
  * Added summary of information being submitted.

 -- Marc Tardif <marc@interunion.ca>  Thu, 17 Apr 2008 12:01:50 -0400

hwtest (0.1-0ubuntu8) hardy; urgency=low

  * debian/patches/01_change_menu_category.patch:
    - change the category so the item is moved to system, administration and not
      the only entry in applications, system tools on a default installation

 -- Sebastien Bacher <seb128@canonical.com>  Mon, 14 Apr 2008 15:49:06 +0200

hwtest (0.1-0ubuntu7) hardy; urgency=low

  * Fixed packaging bugs.
  * Improved internationalization.
  * Renamed questions and answers to tests and results.

 -- Marc Tardif <marc@interunion.ca>  Thu,  6 Mar 2008 10:58:43 -0500

hwtest (0.1-0ubuntu6) hardy; urgency=low

  * Upload to hardy/universe (without the .bzr files).
  * Make package conformant with current Python policy.

 -- Matthias Klose <doko@ubuntu.com>  Tue, 11 Mar 2008 14:06:02 +0000

hwtest (0.1-0ubuntu5) hardy; urgency=low

  * Set default timeout to None instead of 60 seconds.
  * Updated copyright information.
  * Reverted to using gksu to limit dependencies.
  * Removed dependency on python-apt.

 -- Marc Tardif <marc@interunoin.ca>  Thu, 28 Feb 2008 17:07:07 -0500

hwtest (0.1-0ubuntu4) hardy; urgency=low

  * Improved text in questions text file.
  * Improved user experience by only showing auto questions
    progress bar when there are actual questions.
  * Also improved the user experience by showing a progress
    bar while building the report.

 -- Marc Tardif <marc@interunion.ca>  Wed, 27 Feb 2008 23:12:24 -0500

hwtest (0.1-0ubuntu3) hardy; urgency=low

  * Fixed hwtest_cli so that it doesn't strip the DISPLAY environment
    variable.
  * Fixed system_info plugin so that it does a better effort for
    gathering system information instead of relying on non standard
    information from HAL.

 -- Marc Tardif <marc@interunion.ca>  Wed, 27 Feb 2008 10:52:33 -0500

hwtest (0.1-0ubuntu2) hardy; urgency=low

  * Fixed packaging following lintian error.
  * Added packages registry and plugin.

 -- Marc Tardif <marc@interunion.ca>  Tue,  5 Feb 2008 15:02:26 -0500

hwtest (0.1-0ubuntu1) hardy; urgency=low

  * Initial Release.

 -- Marc Tardif <marc@interunion.ca>  Mon, 17 Sep 2007 17:25:54 -0300<|MERGE_RESOLUTION|>--- conflicted
+++ resolved
@@ -51,15 +51,11 @@
       tested script to verify functionality.
     * scripts/disk_smart - ported to Python 3. Inserted bits to decode byte
       data returned by Popen. Fixed list_handler to decode bytes types to clean
-<<<<<<< HEAD
-      up debug output.  Added bits to improve debug output.
+      up debug output.  Added bits to improve debug output. Migrated from
+      optparse to argparse.
     * scripts/network_check: ran 2to3 and that was all that was needed. Also
       took the liberty of migrating from optparse to ArgParse sine we're
       Python3 only now.
-=======
-      up debug output.  Added bits to improve debug output. Migrated from
-      optparse to argparse.
->>>>>>> e9798f80
 
 
   [Sylvain Pineau]
@@ -73,11 +69,7 @@
     user input (LP: #1000451)
   * Added customizable deselect_warning message in qt show_tree method (LP: #1000443)
 
-<<<<<<< HEAD
- -- Jeff Lane <jeff@ubuntu.com>  Tue, 05 Jun 2012 17:37:39 -0400
-=======
  -- Jeff Lane <jeff@ubuntu.com>  Tue, 05 Jun 2012 18:05:49 -0400
->>>>>>> e9798f80
 
 checkbox (0.13.8) precise; urgency=low
 
