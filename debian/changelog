checkbox (0.14) quantal; urgency=low

  [Brendan Donegan]
  * [FEATURE] Python 2 to 3 conversion:
<<<<<<< HEAD
    * scripts/create_connection - switched to using argparse and fixed
      representation of octal literal
=======
    * scripts/internet_test - ran 2to3 tool and decoded result of
      check_output. Also replaced optparse with argparse
>>>>>>> edf5fb39

  [Jeff Marcom]
  * [FEATURE] Python 2 to 3 conversion:
    * scripts/memory_info
    * scripts/memory_test
  * Update touchpad.py to use gsettings instead of deprecated gconf
    (LP: #1004212)

  [Marc Tardif]
  * [FEATURE] Reworked media_keys_test into key_test, making it more generic
    and able to test for any key that sends an scancode. Used it to implement
    a test for the Super key.
  * [FEATURE] Added new interactive and auto-verifying touchpad scrolling
    test.
  * Removed sleep_test script no longer used by any test definition.

  [Daniel Manrique]
  * New version 0.14 for Quantal Quetzal development.
  * Set the correct user (root) for fwts-wakealarm test (LP: #1004102)
  * Set correct user (root) for usb/storage-preinserted, so it works correctly
    on servers (LP: #1004131)
  * Log (at level INFO) name of each message we execute, so the currently
    running job can be determined by looking at the logfile, rather than
    hunting through process lists.
  * [FEATURE] Added script and jobs to collect and attach output from
    alsa-info.sh.

  [Javier Collado]
  * Submission screen in Qt interface updated to support certification client:
    - customize contents depending on the upload target (launchpad or certification)
    - display links to the report properly in the show_entry method

  [Jeff Lane]
  * [FEATURE] Changes to Power Management testing in Checkbox:
    * scripts/pm_test: added a slightly modified version of OEM team's pm.py
      script for reboot/poweroff testing
    * jobs/hibernate.txt.in: modified hibernate test to use fwts and added new
      jobs to attach log files from hibernate testing.
    * jobs/power-management.txt.in: added new poweroff and reboot jobs using pm_test
      script. Added jobs to attach logs from reboot and poweroff tests to
      results.  
    * jobs/stress.txt.in: modified suspend_30_cycles and hibernate_30_cycles to
      use fwts. Added jobs to attach logs from 30 cycle tests to results.
    * jobs/suspend.txt.in: Modified suspend_advanced and suspend_advanced_auto to use 
      fwts. Added job to attach log from suspend_advanced and suspend_advanced_auto 
      to results.
  * [FEATURE] jobs/miscellanea.txt.in: added a job to gather tester info for
    certification purposes. Not to be used for UF.
  * [FEATURE] Python 2 to 3 conversion:
    * scripts/cpu_topology: ran 2to3, made modificates based on code review and
      tested script to verify functionality.
    * scripts/disk_smart: ported to Python 3. Inserted bits to decode byte
      data returned by Popen. Fixed list_handler to decode bytes types to clean
      up debug output.  Added bits to improve debug output. Migrated from
      optparse to argparse.
    * scripts/network_check: ran 2to3 and that was all that was needed. Also
      took the liberty of migrating from optparse to ArgParse sine we're
      Python3 only now.
    * scripts/network_device_info: ran 2to3 and changed shebang.
    * scripts/network_info: ran 2to3 and changed shebang. Fixed encoding issue
      with interface[:15] (needed to be a bytes object)


  [Sylvain Pineau]
  * scripts/pm_log_check: added a slightly modified version of OEM team's pm_check.py
    script to analyze pm_test logs
  * jobs/stress.txt.in: add OEM team's stress tests (including reboot and poweroff)
    and log analysis jobs      

  [ Javier Collado ]
  * Fixed qt interface show_entry method preopulates widget that gets
    user input (LP: #1000451)
  * Added customizable deselect_warning message in qt show_tree method (LP: #1000443)

 -- Jeff Lane <jeff@ubuntu.com>  Tue, 05 Jun 2012 18:50:20 -0400

checkbox (0.13.8) precise; urgency=low

  [Brendan Donegan]
  * Run fwts_test as root so that the log can be written to on servers and
    also because it's supposed to be run as root (LP: #989701)
  * Fixed cpu_offlining to work properly on systems with ten or more CPU
    cores. (LP: #926136)
  * Give more verbose output from fwts_test script and upload results log as an
    attachment. (LP: #992607)
  * Fix identation on optical/read-automated (LP: #991737)
  * Fixed problem with fwts test log attachment (No bug filed)

  [Nathan Williams]
  * fix typo in jobs/optical.txt.in (lp: #987652)

  [Jeff Lane]
  * Bumped revision to 0.13.8
  * scripts/removable_storage_watcher: increased default timeout to 20 seconds
    to account for time for testers to plug devices in and for the system to
    register the insert/remove event (LP: #978925)
  * [FEATURE] plugins/jobs_prompt.py, plugins/recover_prompt.py, 
    plugins/suites_prompt.py: Added "Fail last test" functionality. Now if a
    test causes a crash (checkbox, system or otherwise), when we recover we
    have the option to just mark the last test failed and move on, or re-run
    the last test and try again.
  * [FEATURE] jobs/local.txt.in, jobs/sniff.txt.in added 8 simple manual sniff 
    tests to be used for test purposes when developing features.
  * [FEATURE] data/whitelists/sniff.whitelist added a whitelist to make use of 
    the basic sniff tests.

  [Daniel Manrique]
  * [FEATURE] checkbox/user_interface.py, checkbox/qt-interface.py,
    plugins/jobs_prompt.py, plugins/recover_prompt.py,
    plugins/suites_prompt.py: Made some modifications to the recover prompt
    changes that better handle accented and other characters in translation.
    This avoides a situation where the recovery could fail due to accented
    characters in translations.

  [Łukasz Zemczak]
  * [FEATURE] checkbox_gtk/gtk_interface.py: Capture ESC keypresses so that
    Checkbox doesn't close/die when user presses ESC.

  [Sylvain Pineau]
  * [FEATURE] jobs/info.txt.in: added new attachments, lspci -vvnnQ and
    lsusb -vv and ensure outputs of lscpi, lsusb and dmidecode return UTF8.

  [Tim Chen]
  * Use nmcli con delete instead of deleting the connection file, also avoid
    bringing eth0 down when running the wireless_monitoring tests.

 -- Jeff Lane <jeff@ubuntu.com>  Mon, 14 May 2012 10:20:59 -0400

checkbox (0.13.7) precise; urgency=low

  [Tiago Salem Herrmann]
  * checkbox_qt/qt_interface.py, qt/frontend/qtfront.cpp,
    qt/frontend/qtfront.h: Do async calls to some ui methods and avoid
    unexpected dbus timeouts (LP: #962333)

  [Sylvain Pineau]
  * qt/frontend/qtfront.cpp: Submit/View results buttons are disabled until
    every selected test has been run (LP: #937715)

  [Jeff Lane]
  * Converted submissionWarningLabel and text to submissionUbuntuFriendlyLabel
    wtih instructional text for submitting results. This is a workaround for
    the bug causing the warning to be displayed at all times rather than only
    when testing is incomplete. (LP: #967457)
  * [FEATURE] Modified stress jobs so that they are all automated per decision
     made during the cert sprint.
  * Removed dhclient call from networking/multi_nic tests because of a bug in
    dhclient that can cause it to hang when run on eth0. New test requirement
    will be that the tester must configure and bring up all ethernet devices
    prior to running checkbox. Also added a check to make sure we're not trying
    to run the test on a device that's not active. (LP: #926229)

  [Daniel Manrique]
  * jobs/optical.txt.in: Change test descriptions to avoid confusing
    instruction to press the "Next" button (which is incorrect). (LP: #971181)
  * jobs/local.txt.in: Fixed touchpad local job which was using suspend.txt 
    as the job source) (LP: #979344) 
  * jobs/mediacards.txt.in: Added usb and scsi devices to
    removable_storage_test commands (LP: #979356)

 -- Jeff Lane <jeff@ubuntu.com>  Wed, 11 Apr 2012 19:23:45 -0400

checkbox (0.13.6) precise; urgency=low

  [Jeff Lane]
  * Removed files in /data that are not used in any job descriptions
    (LP: #957396)

  [Javier Collado]
  * plugins/jobs_info.py: Checkbox doesn't warn that invalid whitelist patterns
    are being used (LP: #937651)
  * [FEATURE] Added smoke test jobs, whitelist and local job to use for
    checkbox development purposes.
  * Fixed "camera_test detect" problem with missing args attributes (LP:
    #967419)

  [Marc Tardif]
  * Fixed string_to_type conversion in network_bandwidth_test (LP: #954587)

  [Sylvain Pineau]
  * qt/frontend/qtfront.cpp, qt/frontend/qtfront.h, plugins/suites_prompt.py,
    checkbox_qt/qt_interface.py, plugins/jobs_prompt.py: The selection tree is
    now updated when recovering from a previous run (LP: #937696)

  [Brendan Donegan]
  * [FEATURE] Added touchpad tests from CE QA Checkbox to allow touchpad
    testing to be performed

  [Daniel Manrique]
  * Internationalization support in checkbox-qt; updated checkbox.pot file
    (LP: #951054) 

 -- Javier Collado <javier.collado@canonical.com>  Wed, 28 Mar 2012 17:02:53 -0400

checkbox (0.13.5) precise; urgency=low

  New upstream release (LP: #960633):

  [Tiago Salem Herrmann]
  * qt/frontend/qtfront.ui: If the test text is too long, then it is cut off
    (LP: #950111)
  * checkbox/user_interface.py, checkbox_qt/qt_interface.py,
    plugins/user_interface.py, qt/frontend/qtfront.cpp, qt/frontend/qtfront.h:
    Correctly update automated test execution status in the Selection tab
    (LP: #950105).
  * qt/frontend/qtfront.cpp: Avoid QDBusArgument warnings when running
    checkbox-qt from a terminal (LP: #957476)
  * checkbox_qt/qt_interface.py, qt/frontend/qtfront.cpp,
    qt/frontend/qtfront.h, qt/frontend/qtfront.ui: add a popup comment box
    for each test under the "Run" tab. (LP: #959452)
  * checkbox/user_interface.py, qt/frontend/qtfront.cpp,
    qt/frontend/qtfront.h, checkbox_qt/qt_interface.py: Set
    interface.direction to NEXT if all the tests were executed and the user
    either analyzed or submitted the results. (LP: #956329)
  * checkbox/user_interface.py, plugins/user_interface.py,
    qt/frontend/qtfront.cpp, qt/frontend/qtfront.h,
    checkbox_qt/qt_interface.py: Use the ui persistent storage to keep some ui
    configuration values. (LP: #937626)
  * checkbox/user_interface.py: Avoid using fork() + call() to run a web
    browser. Use Popen instead.(LP: #956307)
  * qt/frontend/qtfront.ui, qt/frontend/qtfront.cpp, qt/frontend/qtfront.h:
    Removed welcome tab (LP: #957090)

  [Jeff Lane]
  * Reset default checkbox log level to INFO from DEBUG to make logs less
    confusing and verbose. (LP: #949745) 
  * Removed dependency on bluetooth/detect-output on the
    suspend/suspend_advanced job. (LP: #955375)
  * jobs/mediacard.txt.in, scripts/removable_storage_test,
    scripts/removable_storage_watcher: Modified removable_storage_watcher and
    removable_storage_test to accept list of busses to watch to resolve
    problems on systems with MMC readers that present themselves as USB
    devices rather than SDIO (LP: #953160)
  * jobs/optical.txt.in: Fixed the job descriptions for optical/read and
    optical/cdrom-audio-playback to account for changes in Precise and make
    them less confusing (LP: #954606)
  * Created automated version of optical/read for server testing
    Fixed issues with optical_read_test script:
    - test could pass if /dev/cdrom did not exist
    - test could pass if /dev/cdrom was inaccessible
    - test could pass if no optical device was passed in (LP: #945178)
  * Removed hard coded paths from scripts (LP: #949435)

  [Marc Tardif]
  * Linted qt_interface which had a few syntax errors (LP: #949957)
  * plugins/apport_prompt.py: Fixed apport integration was producing a trace
    (LP: #959463)

  [Daniel Manrique]
  * Bumped revision number to 0.13.5 in trunk
  * jobs/keys.txt.in: Fix definition for keys/media-keys test which failed to
    run (LP: #954480)
  * Reverted feature to keep tests ordered, as the sortkey attribute causes
    undesirable secondary effects.

  [Sylvain Pineau]
  * Show the UF invalidation warning if all test cases are unchecked from the
    right click menu (LP: #956757)
  * checkbox_qt/qt_interface.py, qt/frontend/qtfront.cpp,
    qt/frontend/qtfront.h: Tests now select Yes on PASS status (LP: #954556)

  [Brendan Donegan]
  * jobs/suspend.txt.in: Fixed dependencies on wireless and suspend_advanced
    jobs.
  * Changed screenshot jobs to use /dev/external_webcam which will be set by
    a udev rule (LP: #956885)

 -- Jeff Lane <jeff@ubuntu.com>  Fri, 16 Mar 2012 19:14:09 -0400

checkbox (0.13.4) precise; urgency=low

  [Brendan Donegan]
  * Added 'scsi' as a valid bus ID for determining product in udevadm.py
    (LP: #940249)
  * Added 'cciss' as a valid bus ID for determining product in udevadm.py
    (LP: #942548)
  * Updated command fields in composite disk jobs to address the ! in 
    some disk paths (LP: #942769)
  * Updated create_connection to poll for registration of connection and 
    then attempt to bring it up (LP: #944662)
  * Fixed command run by wireless_connection tests so that they fail if the
    internet_test fails, but still clean up the connection file (LP: #944176)
  * Fixed wireless_connection_open_* jobs to not provide security options
    (LP: #947163)

  [Daniel Manrique]
  * Tweaks to internet_test: don't try to ping an IP that's unreachable from 
    the specified interface (or at all), try to find something pingable via
    other means.

  [Javier Collado]
  * Added python-cairo as a dependency for checkbox-gtk (LP: #940163)
  * Updated camera_test script to use better tool for capturing the image
    and allow specifying a device to use, plus other improvements. Create a
    job which takes a capture from the webcam of the desktop.
  * Added jobs to take screenshots after suspend and attach the resulting jpg

  [Marc Tardif]
  * Tidied up logic for determining DISK device product and vendor 
    (LP: #942548)
  * Fixed filename matching expression for local jobs (LP: #942273)
  * Fixed duplicate System Testing applications after upgrade (LP: #940627)

  [Aurelien Gateau]
  * lib/template.py, lib/template_i18n.py, plugins/jobs_info.py,
    plugins/suites_prompt.py: Add a "sortkey" attribute to jobs, the sortkey
    order matches the order in which they appear in jobfiles.
  * checkbox_gtk/gtk_interface.py: Shows jobs and suites in sortkey order
    (that is, as they appear in job definition files, rather than
    alphabetically).
  * checkbox_gtk/gtk_interface.py, gtk/checkbox-gtk.ui,
    plugins/jobs_prompt.py: Added a progress bar showing tests completed and
    total.

  [Sylvain Pineau]
  * Updated gst_pipeline_test to add a --fullscreen option for video playback.
  * Add python-gtk2 dependency, Gst from gi.repository don't work well with 
    messages (See https://bugzilla.gnome.org/show_bug.cgi?id=631901).
  * Add a new job to capture screen during fullscreen video playback.

  [Tiago Salem Herrmann]
  * checkbox_qt/qt_interface.py, qt/frontend/qtfront.cpp,
    qt/frontend/qtfront.h, qt/frontend/treemodel.cpp, qt/frontend/treemodel.h:
    Makes it possible for the job selection tree to have more than 2 levels of
    children nodes.
 
  [Tim Chen]
  * Modifications to removable_storage_test to handle cases where removable
    media is not mounted prior to test running. (LP: #944623)

 -- Jeff Lane <jeff@ubuntu.com>  Thu, 08 Mar 2012 09:29:10 -0500

checkbox (0.13.3) precise; urgency=low

  New upstream release (LP: #939549):
 
  [Brendan Donegan]
  * Typo in command for for miscellanea/virtualization-check (LP: #934243)
  * Resized test selection views in checkbox-qt (LP: #937113)

  [Daniel Manrique]
  * Use GObject from gi.repository instead of gobject (LP: #937099)
  * Disable flushing to disk after every file access during gathering phase for
    a significant speed boost. (LP: #939019)

  [Javier Collado]
  * Fixed running of disk/read_performance tests (LP: #933528)
  
  [Sylvain Pineau]
  * Fix depends fields in info and suspend test suites (LP: #934051) 
  * Display results report in non-graphical interfaces (LP: #937657)

  [ Tiago Salem Herrmann ]
  * Remove auto generated qt resource file (LP: #938863)
 
  [Ara Pulido]
  * Fix the Ubuntu Friendly warning message (LP: #939448)

 -- Marc Tardif <marc@ubuntu.com>  Thu, 16 Feb 2012 10:31:18 -0500

checkbox (0.13.2) precise; urgency=low

  New upstream release (LP: #933090):

  [Jeff Lane]
  * Added a Hard Disk Stats Test that was part of a much older merge request
    for server test suite.
  * Modified apport-directory to provide feedback
  * Added new optical_write_test script and created appropriate jobs to refine
    optical drive testing
  * Created new resource job that creates an optical.{CD-R,DVD-R} resource to
    determine if a machine's optical drive supports writing or is read-only.
  * Added virt-check test to determine if a server will work as an OpenStack
    Compute Node.
  * Moved apport-directory changes from an old branch to checkbox where the
    job now resides.

  [Marc Tardif]
  * Removed trailing directories from the devpath of disk devices (LP: #925582)
  * Fixed awk regular expression in max_diskspace_used script (LP: #926312)
  * Implemented anonymous submissions to Launchpad with a dummy e-mail
    address.
  * Qt: Moved widgets around in Results window.
  * Changed options and arguments passed to show_tree method, and related UI
    changes.
  * Simplified running checkbox-qt from source tree, by compiling if needed.
  * Added support for decimals and multiple partitions in max_diskspace_used.
  * Fixed reference to xrandr_detect_modes replaced by VESA_drivers_not_in_use.
  * Fixed depends in debian/control file for checkbox-qt.

  [Daniel Manrique]
  * Changed way of obtaining preferred browser to ensure we honor the user's
    preference rather than Chromium's clobbering of
    /etc/alternatives/gnome-www-browser (LP: #925603) 
  * Added submission_path_prompt config variable; if set, it will be shown to
    the user before the test selection screen, and the value entered will
    override the default filename for the xml report.
  * plugins/suites_prompt.py: Fixed jobs being run despite being deselected. 
  * Qt: Changed color of the step bubbles to Ubuntu Orange, and made it
    parametrizable.
  * Qt: View report functionality.
  * Qt: Set the runtime application icon.
  * Fixed typo in network/info.
  * Fixed typo in create_connection.

  [Brendan Donegan]
  * Changed checkbox-cli text to clearly explain what + does (LP: #926417)
  * Changed progress bar of Qt UI to standard rather than custom one,
    prettified tabs and updated Launchpad email text amongst other UI tweaks
    in qt/frontend/qtfront.ui
  * Fixed some oversights in the mediacard job files regarding test 
    descriptions and card types.
  * Tweaked the memory_compare script a bit to make it easier to maintain.
  * Used regexes in default whitelist.

  [Javier Collado]
  * Removed job that installed ipmitool by default (LP: #931954)

  [Tiago Salem Herrmann]
  * Implementation of Qt frontend for checkbox.
  * Qt-related features and bugfixes:
  * Qt: Added welcome screen image and background color.
  * Qt: Removed maximize/restore button.
  * Qt: added select/deselect all popup menu.
  * Qt: Status screen
  * Qt: Antialiasing hint for step numbers and question mark.
  
  [Sylvain Pineau]
  * Tests will run in in order specified by the whitelist.
  * JobStore caches most of a job's attributes in memory to speed up sorting.

 -- Jeff Lane <jeff@ubuntu.com>  Wed, 15 Feb 2012 00:11:21 -0500

checkbox (0.13.1) precise; urgency=low

  New upstream release (LP: #925090):

  [Brendan Donegan]
  * Fixed the cpu_topology script so that it doesn't mistake the word
    'processor' in the value of another field for the field 'processor'
    (LP: #882161)
  * Added create_connection script and jobs to automatically create/test a
    wireless network connection.
  * Updated wireless job dependencies.
  * Add wireless performance data collecting tests.
  * Changed is_laptop test to a shell test and implemented a check_is_laptop
    script to check automatically for a systems 'laptopness' (LP: #886668)
  * Fixed connect_wireless script which continued failing to correctly
    identify wireless connections.
  * Don't fail the sleep_test if the wake alarm is still set (LP: #911161)
  * Add requirement for mem sleep state to be supported to the
    suspend_advanced_auto job (LP: #804190)
  * Fixed the camera/display test and removed the camera/video one.
  * Added display resource and matching requirements to external video 
    output tests.
  * Added removable_storage_watcher script to replace watch_command to make
    testing USB, FireWire and MMC devices easier and more cohesive.
  * Added memory_compare script to automate the memory/info job
  * Switch audio settings to correct device before running audio tests
    (LP: #916859)
  * Nixed graphics/xorg-version-output job and updated other job dependencies,
    since it is redundant with graphics/xorg-version. (LP: #671144)

  [Gabor Kelemen]
  * Fixed last two remaining strings with backslashes (LP: #868571)
  * Fix misplaced parentheses, so translation can work (LP: #904876)

  [Marc Tardif]
  * Refactored install scripts to be agnostic of variant name: 
    install/postinst, install/config and debian/*.postinst.
  * Using title defined in user_interface plugin in GTK interface.
  * Updated default.whitelist to reflect renamed jobs.
  * Removed files with non-printable characters from submission.xml.
  * Fixed parser for submission files with empty question comments
    and context info (LP: #912546)
  * Added support for skipping tests when the depends don't pass
    (LP: #509598)
  * Removed extraneous code from the sleep_test.
  * Refactored logic to check for network after suspend.
  * Removed deprecated hwtest package.
  * cpu_offlining was incorrectly using return instead of exit.

  [Daniel Manrique]
  * Update control files under debian/ to eliminate (most) lintian warnings
    (LP: #352986)
  * Environment variables specified with environ: in a job description will be
    passed to the backend for it to add to its environment. (LP: #897889)
  * Handle malformed LANGUAGE environment variable values (LP: #912946)
  * Added interactive media_keys_test script.
  * Make creation of wireless connection files more robust (LP: #923836)
  * Recommend gstreamer-gconf to enable media tests on kubuntu (LP: #898641)
  * Add bluetooth device requirement to obex jobs (LP: #921128)
  * Add a plugin conf variable for the welcome string (shown on the first
    screen when checkbox runs), so it can be changed without much effort.
  * Remove superflous bluetooth/detect job
  * Fixed typo in jobs/local.txt.in (phoronix misspelled as peripherals).
  * Rearranged a misplaced changelog entry.
  * Updated debian/control to remove unneeded Uploader: field.

  [Robert Roth]
  * Fixed spelling mistakes in user_apps job file. (LP: #904209)

  [Jeff Lane]
  * Created automated network info test to get some config info during automated 
    runs. (LP: #912038)
  * Added requires to suspend wireless jobs so they won't run if wireless isn't
    present (LP: #907150)
  * Fixed issue in usb_test with unwritable filesystems (LP: #912522)
  * Fixed USB tests so that insert, storage, remove run in proper order
  * Removed usb_storage_after_suspend since it's superfluous, all other USB
    tests already run after suspend.
  * Modifed usb_test to handle firewire drives as well, renamed script to
    removable_storage_test

  [Aurélien Gâteau]
  * Improvements to Recover dialog and show_info method.

  [ Javier Collado ]
  * Error while creating binary package fixed (LP: #921576)

  [ Sylvain Pineau ]
  * Replaced xrandr_display_modes with automated check for VESA driver
  * Refactored Unity compatibility tests

 -- Daniel Manrique <daniel.manrique@canonical.com>  Fri, 10 Feb 2012 11:19:05 -0500

checkbox (0.13) precise; urgency=low

  New upstream release (LP: #892268):

  [Marc Tardif]
  * Generate a submission.xml file that contains all device and attachment
  * Write the report before reporting the validation error.
  * Changed device.product to dmi.product for the formfactor (LP: #875312)

  [Daniel Manrique]
  * Use gettext for string (LP: #869267)
  * Move progress indicator to main checkbox dialog instead of a 
    transient window (LP: #868995)
  * Ignore malformed dpkg entries in package_resource (LP: #794747)
  * Reset window title after finishing a manual test (LP: #874690)
  * Handle "@" in locale names (as in ca@valencia).

  [Jeff Lane]
  * Went through all the job files and:
    * Updated descriptions to match Unity UI structure
    * Added descriptions where necessary
    * Added further details to some descriptions
    * Moved some jobs to more appropriate files
    * Fixed job names in older job files to match new naming scheme 
      (suite/testname)
    * Added jobs to local.txt to ensure all job files are now parsed
      (this allows easier addition of existing tests to whitelists)
    * Changed remaining manual job descriptions to match the new format
  * Updated CD and DVD write tests to be more clear about when to skip
    them (LP: #772794)

  [Ara Pulido]
  * Rewrote all job descriptions to match OEM QA syntax

  [Brendan Donegan]  
  * Fix the code that assigns keys in checkbox-cli so that it never assigns
    keys which have other uses. (LP: #877467)
  * Show details of unmet job requirements (LP: #855852)
  * Ensure that connect_wireless chooses a wireless connection from the list
    of available connections (LP: #877752)
  * Have the bluetooth/detect tests require a device with the category
    BLUETOOTH to run, thus preventing the test from failing on systems with
    no Bluetooth device (LP: #862322)
  * Rename attachment jobs to not have a forward slash in their name
    (LP: #887964)
  * Guard against trying to write files to logical partitions on USB sticks
    (which will obviously fail) in usb_test (LP: #887049)
  * Make the OpenGL test ignore the return value of glxgears and improve
    the test description (LP: #890725)
  * Allow input/mouse test to run if a TOUCH device is present
    (LP: #886129)

  [ Javier Collado ]
  * Broken job dependencies fixed (LP: #888447)
  * Regex support when specifying blacklists and whitelists on the
    commandline (LP: #588647)

 -- Daniel Manrique <daniel.manrique@canonical.com>  Thu, 18 Nov 2011 12:46:21 -0500

checkbox (0.12.8) oneiric; urgency=low

  New upstream release (LP: #862579):

  [Brendan Donegan]
  * Remove test for FTP connection from network_check script (LP: #854222)
  * Update a parameter in usb_test to have it run faster.
  * Remove record_playback_after_suspend from Ubuntu Friendly whitelist (LP: #855540)
  * Fix minor typo in multi-monitor friendly resolution_test script which caused 
    minimum_resolution test to fail (LP: #855599)
  * Remove storage_devices_test from Ubuntu Friendly whitelist since bonnie++  (which it uses) is not installed by default (LP: #855841)
  * Changed description and name to reflect Ubuntu Friendly branding. Now when a user searches for Ubuntu Friendly in the lens, Checkbox will appear (LP: #852036)
  * Reset the selections at the test suite prompt if No is selected at the recover prompt (LP: #861208)
  * Save the connection name(s) instead of the interface name so that they can be reconnected to properly after the wireless before/after suspend tests have completed (LP: #861502)
  * Make connect_wireless use the UUID of the connection instead of the name for greater reliability (LP: #862190)

  [Daniel Manrique]
  * Restored _recover attribute, re-enabling welcome and test selection
    screens (LP: #852204)
  * Remove memory/test from the Ubuntu Friendly whitelist (LP: #853799)
  * Use diff instead of grep, better comparing of empty files (LP: #852014)
  * Apport integration: new mandatory "tag" value in ApportOptions (LP: #852201)
  * Add warning prior to starting the tests (LP: #855328)
  * Apport integration: Fix instantiation of Gtk.RadioButton, needed due 
    to PyGI related API changes (LP: #805679)
  * Remove ping -R parameter that apparently caused ICMP packets to be dropped
    by some routers (LP: #861404)

  [ Evan Broder ]
  * Replace resolution_test with an implementation which uses GdkScreen to
    be multimonitor-aware (LP: #632987)

  [Jeff Lane]
  * Fix names of optical drive tests and remove a non-existing test from the
    whitelist (LP: #854808) 
  * Fix wireless_*_suspend jobs so they recreate iface file instead of append
    each time (LP: #855845)
    (LP: #852201)
  * Clarify better the intend of the is_laptop question (LP: #861844)
  * Fixed dependencies for tests that depend on suspend/suspend_advanced 
    (LP: #860651)

  [Tim Chen]
  * Fix cpu_scaling_test (LP: #811177)
 
  [Ara Pulido]
  * Avoid connect_wireless messing with AP with similar names (LP: #861538)
  * Remove bluetooth/file-transfer from the list of tests to run, since due to
    bug 834348 it always fails.

  [Marc Tardif]
  * Added support for wildcards when verifying the transport certificate.
  * Applying depends across suites (LP: #861218)

 -- Daniel Manrique <daniel.manrique@canonical.com>  Thu, 29 Sep 2011 13:12:01 -0400

checkbox (0.12.7) oneiric; urgency=low

  New upstream release (LP: #850395):

  [Brendan Donegan]
  * Redirecting stderr to pipe to fix the gconf_resource script (LP: #832321)
  * Clear jobs directory when user selects No to recover question (LP: #836623)

  [Daniel Manrique]
  * checkbox/job.py: Guard against bogus timeout values (LP: #827859)
  * More explicit handling of string decoding/encoding, avoids problems with
    non-ascii characters (LP: #833747)
  * Changed architecture from all to any for checkbox base, to build
    architecture-specific binaries (LP: #833696)

  [Jeff Lane]
  * Several corrections necessary due to test name changes or typos found in
    job files

  [Marc Tardif]
  * Connecting hyper text widgets only once (LP: #827904)
  * Detecting MMC readers as OTHER instead of DISK (LP: #822948)
  * Validating the hostname in the SSL certificate (LP: #625076)
  * Validating the submission.xml (LP: #838123)

 -- Daniel Manrique <daniel.manrique@canonical.com>  Fri, 14 Sep 2011 17:15:26 -0400

checkbox (0.12.6) oneiric; urgency=low

  New upstream release (LP: #841983):

  [ Daniel Manrique ]
  * Work around PyGTK API changes that kept checkbox from starting up
    (LP: #839675).

 -- Daniel Manrique <daniel.manrique@canonical.com>  Mon, 05 Sep 2011 12:47:58 -0400

checkbox (0.12.5) oneiric; urgency=low

  New upstream release (LP: #838745):

  [Ara Pulido]
  * Created a "suspend" suite and renamed relevant tests.

  [Brendan Donegan]
  * Removed redundant tests in power-management suite.
  * Fixed dependencies in power-management suite.

  [Daniel Manrique]
  * Changed name of apt-get test to reflect the suite it's in.
  * Fixed typos in job definitions that caused them to not be run.
  * Added missing description to info/hdparm test (LP: #832351)
  * Quote command to obtain bluetooth address, to avoid hanging if 
    a device is not present (LP: #836756).
  * Added BLUETOOTH category to udev parser.
  * Removed some tests from default whitelist.
  * Fixed dependencies for keys/sleep.
  
  [Jeff Lane]
  * Added new USB storage transfer test
  * Re-worked and added automated audio test

  [Marc Tardif]
  * Added WIRELESS category to udev parser.

 -- Ara Pulido <ara@ubuntu.com>  Thu, 01 Sep 2011 12:23:07 +0100

checkbox (0.12.4) oneiric; urgency=low

  New upstream release (LP: #824180):

  [Brendan Donegan]
  * Refactored job definition files.
  * Fixed dependencies and test naming.
  * Added Online CPU before/after suspend test.
  * Automated wireless tests.
  * Removed redundant sru_suite.txt, updated dependencies accordingly.
  * Automated bluetooth_obex tests.

  [Daniel Manrique]
  * Further improvements to make frontend/backend communication more reliable.
    Prevents stuck backends, failure to close the GUI due to lack of reply
    from the backend, and test specifying "user" not being run.
  * scripts/keyboard_test modified to account for pygi-related GTK API
    changes. (LP: #804369)
  * scripts/sleep_test: improve handling of NetworkManager DBus API
    changes. (LP: #808423)
  * scripts/cdimage_resource: properly handle releases with "LTS" in their
    name (LP: #814085)
  * Updated minimum_resolution test as per latest system requirements, leaving
    just one unified test. (LP: #767166)

  [Javier Collado]
  * Checkbox exits with EX_NOINPUT if a whitelist or blacklist file is
    specified and cannot be found.
  * Deselect a test suite automatically when none of its children is selected,
    in the GTK interface. (LP: #651878)
  * Make the "Next" button the default action when Enter is pressed, to 
    streamline testing with the GTK interface.

  [Marc Tardif]
  * Fixed udevam not being found because /sbin not in PATH (LP: #597305)
  * Fixed hardware attachments for udev and dmi (LP: #822682)

  [Sylvain Pineau]
  * Expose the message store to other plugins, via firing an expose-msgstore
    event.

  [Andrew Faulkner]
  * Fix description for nautilus_file_create job (LP: #821141) 

  [Kenneth Wimer]
  * New header image that follows brand guidelines (LP: #554202)

 -- Daniel Manrique <daniel.manrique@canonical.com>  Wed, 10 Aug 2011 15:16:39 -0400

checkbox (0.12.3) oneiric; urgency=low

  [Marc Tardif]
  * Only reading CHECKBOX_* environment variables in config (LP: #802458)
  * Imported scripts and jobs from Platform Services.

  [Chad A. Davis]
  * Switch to dh_python2 and debhelper7 (LP: #788514)

  [Barry Warsaw]
  * Fix checkbox_clean.run() to ignore missing executables, as is the case
    in a fresh checkout.

 -- Daniel Manrique <daniel.manrique@canonical.com>  Fri, 01 Jul 2011 11:37:27 -0400

checkbox (0.12.2) oneiric; urgency=low

  New upstream release (LP: #800199):

  [Brendan Donegan]
  * Added interface parameter to internet_test script.

  [Daniel Manrique]
  * GTK GUI: Change assignment of TreeStore model to TreeView to account for
    pygi-related API changes. Also seems to fix lingering select/deselect all
    buttons. (LP: #796666) (LP: #796622)
  * GTK GUI: Fix call to Gtk buffer get_text to add now-mandatory fourth
    parameter, keeps the GUI from misbehaving in connection to fixed bug.
    (LP: #796827)
  * GTK GUI: Fix handling of mouse events in gtk_hypertext_view.py which
    prevented displaying the final report.
  * Put test name as part of the window title, as an aid to
    reporting/debugging (LP: #744190)
  * plugins/apport_prompt.py: Add test name to "Do you want to report a bug?"
    dialog to make it clearer.

  [Sylvain Pineau]
  * Fix evaluation of job requirements (LP: #798200)
  * Added "in" operator to job requirements.

 -- Marc Tardif <marc@ubuntu.com>  Tue, 21 Jun 2011 09:41:57 -0400

checkbox (0.12.1) oneiric; urgency=low

  New upstream release (LP: #796629):

  [Brendan Donegan]
  * Fix timeout in sleep_test script (LP: #665299)
  * Fix traces in hyper_text_view module (LP: #796508)
  * Added camera test (LP: #764222)

  [Daniel Manrique]
  * Fix GUI definition file so main window uses "natural request", growing
    when child widgets require so (LP: #776734)
  * Fix open/read blocking behavior and backend/frontend communications to
    avoid hangs and lingering backends. (LP: #588539)
  * Render header text dynamically over the image background, and updated pot
    file with the new string. (LP: #621880)

  [Robert Roth]
  * Improve command line key prompts (LP: #786924)

 -- Marc Tardif <marc@ubuntu.com>  Fri, 03 Jun 2011 17:00:11 -0400

checkbox (0.12) oneiric; urgency=low

  New upstream release (LP: #784076):
  * Removed dead pixel test.

  [Bilal Akhtar]
  * Port checkbox to Gtk3/PyGI (LP: #783822)

 -- Marc Tardif <marc@ubuntu.com>  Tue, 17 May 2011 09:48:07 -0400

checkbox (0.11.4) natty; urgency=low

  * Changed udev_resource to report CAPTURE for USB VIDEO devices
  * Fixed eval of resources with names like list item names
  
  [Carl Milette]
  * Fixed hard coded disk in disk_bench_test so that it matches convention
    utilizing udev_resource for finding devices. (LP: #507943)

 -- Jeff Lane <jeff@ubuntu.com>  Fri, 22 Apr 2011 11:05:19 -0400

checkbox (0.11.3) natty; urgency=low

  New upstream release (LP: #751928):
  * Fixed sleep_test crashing with ioerror (LP: #630785)
  * Fixed keyerror when running some manual tests (LP: #729431)

  [Ara Pulido]
  * Improved debconf messages and ordering (LP: #553777)
  * Video bugs should be reported as a display symptom (LP: #744964)
  * Added checkbox log to apport report

  [Gerhard Burger]
  * Fixed punctuation inconsistencies in verification procedures (LP: #744167):

 -- Marc Tardif <marc@ubuntu.com>  Tue, 05 Apr 2011 16:19:17 -0400

checkbox (0.11.2) natty; urgency=low

  New upstream release (LP: #736919):
  * Added version to dpkg dependency
  * Added multiarch support to install script (LP: #727411)
  * Fixed submitting data twice (LP: #531010)
  * Fixed job descriptions for checkbox-cli (LP: #221400)

  [Daniel Manrique]
  * Fixed strings in audio tests and updated pot file (LP: #691241)
  
  [Jochen Kemnade]
  * Fixed grammar in user-apps tests (LP: #642001)

  [Jeff Lane]
  * Added reboot instructions to suspend/hibernate tests (LP: #420493)
  * Made the firewire instructions make more sense (LP: #693068)
  
  [Michael Terry]
  * Fixed several strings appear in English although translated (LP: #514401)
    - jobs/fingerprint.txt.in
    - jobs/media.txt.in
    - jobs/monitor.txt.in
    - jobs/sleep.txt.in
    - jobs/firewire.txt.in
    - po/checkbox.pot
  * Fixed grammar (LP: #525454)
    + jobs/fingerprint.txt.in

 -- Jeff Lane <jeff@ubuntu.com>  Tue, 29 Mar 2011 09:17:36 -0400

checkbox (0.11.1) natty; urgency=low

  New upstream release (LP: #725110):
  * Checking for lock file before firing stop-all event (LP: #719552)
  * Changed description of nautilus_file_copy job (LP: #709688)

  [Javier Collado]
  * Fixed title in progress dialog

 -- Marc Tardif <marc@ubuntu.com>  Fri, 25 Feb 2011 11:56:43 -0500

checkbox (0.11) natty; urgency=low

  New upstream release (LP: #719073):
  * Changed support for persist plugin as optional (LP: #561816)

  [Ara Pulido]
  * Fixed lintian errors and warnings

  [Eitan Isaacson]
  * Migrate the UI from libglade to gtkbuilder  

 -- Marc Tardif <marc@ubuntu.com>  Mon, 14 Feb 2011 18:19:27 -0500

checkbox (0.10.4) maverick; urgency=low

  * Fixed parsing of config parameters (LP: #689140)

 -- Marc Tardif <marc@ubuntu.com>  Tue, 14 Sep 2010 12:43:51 -0400

checkbox (0.10.3) maverick; urgency=low

  New upstream release (LP: #638333):
  * Fixed verification of SSL validity (LP: #625076)
  * Improved audio test questions.

 -- Marc Tardif <marc@ubuntu.com>  Tue, 14 Sep 2010 12:43:51 -0400

checkbox (0.10.2) maverick; urgency=low

  New upstream release (LP: #617583):
  * Fixed sleep_test to check the connection if using network-manager.
  * Fixed reporting bugs against alsa-base and xorg (LP: #607214)
  * Fixed apport dialog no longer appearing (LP: #607217)
  * Reduced data file size for the desktop image.
  * Updated report to be more pretty.

 -- Marc Tardif <marc@ubuntu.com>  Fri, 13 Aug 2010 16:23:16 -0400

checkbox (0.10.1) maverick; urgency=low

  New upstream release (LP: #597295):
  * Added support for urwid interface.
  * Added sound check test.
  * Added document viewer test.
  * Added update-manager and nautilus tests.
  * Added resolution tests.
  * Added sleep tests.

 -- Marc Tardif <marc@ubuntu.com>  Tue, 22 Jun 2010 10:43:52 -0400

checkbox (0.10) maverick; urgency=low

  * Added media tests (LP: #397944)
  * Added support for comments in templates.

 -- Marc Tardif <marc@ubuntu.com>  Tue, 04 May 2010 11:51:22 -0400

checkbox (0.9.2) lucid; urgency=low

  New upstream release (LP: #567568):
  * Added referer when sending submissions to Launchpad (LP: #550973)
  * Added suggests to checkbox package in debian/control file (LP: #352740)
  * Fixed udev_resource script to be more resilient (LP: #556824)
  * Fixed cdimage_resource script to read casper.log (LP: #558728)
  * Fixed reporting all resources found for a job (LP: #560948)
  * Fixed stalling when using kdesudo to start backend (LP: #557443)
  * Fixed starting the appropriate default browser on UNR (LP: #563050)
  * Fixed ansi_parser script when outputting to stdout (LP: #560952)
  * Fixed opening the report with the gconf preferred browser (LP: #562580)
  * Fixed suspend_test to use relative time for wakealarm (LP: #349768)
  * Fixed backend not getting terminated upon closing (LP: #553328)

 -- Marc Tardif <marc@ubuntu.com>  Tue, 06 Apr 2010 14:17:46 -0400

checkbox (0.9.1) lucid; urgency=low

  New upstream release (LP: #548800):
  * Added cpu_scaling_test script.
  * Fixed hard drive detection (LP: #549714)
  * Fixed backend to handle empty messages (LP: #536645)
  * Fixed parsing of package resource (LP: #539691)
  * Fixed malformed xml report (LP: #485445)
  * Fixed running root manual tests as normal user (LP: #383559)
  * Fixed writing apport files only after submitting (LP: #530380)
  * Fixed audio test instructions (LP: #529205)
  * Fixed gathering chassis information (LP: #537435)
  * Fixed detection of disks in kvm (LP: #552998)
  * Fixed udev_resource script to be more resilient (LP: #552999)
  * Fixed filter_packages script to use new resources.

 -- Marc Tardif <marc@ubuntu.com>  Sun, 07 Mar 2010 15:05:44 -0400

checkbox (0.9) lucid; urgency=low

  * Introduced job_prompt plugin to treat all jobs (suites, tests, etc.) as composites.
  * Replaced the registry and resource scripts and centralized job iteration.
  * Replaced dependency on dbus by using sudo/gksu/kdesudo instead.
  * Replaced mktemp with mkdtemp for security purposes.
  * Fixed strings in fingerprint and modem tests (LP: #457759)
  * Fixed client side validation of Launchpad form (LP: #438671)
  * Added device information to tags when reporting bugs with apport.
  * Added shorthands for blacklist-file and whitelist-file.
  * Added support for apport default configuration (LP: #465447)
  * Added support for scrolled options list (LP: #411526)
  * Added support for tests generated by suites to run as root.
  * Added support for requirements in attachments.
  * Added support for armv7l processor
  * Added Autotest integration
  * Added LTP integration
  * Added Phoronix integration
  * Added qa-regression-testing integration

 -- Marc Tardif <marc@ubuntu.com>  Wed, 04 Nov 2009 19:36:09 -0400

checkbox (0.8.5) karmic; urgency=low

  * Fixed translation of suites and tests files (LP: #456115)
  * Fixed checking the status of command registries (LP: #457502)
  * Fixed selecting suites in the command line (LP: #457559)
  * Fixed reporting of bugs to contain test description (LP: #427932)
  * Fixed execute permissions on scripts (LP: #459606)
  * Renamed processors_info plugin to singular because processor
    information is reported as a single structure with a count attribute
  * Updated translation files.

 -- Marc Tardif <marc@ubuntu.com>  Mon, 26 Oct 2009 12:17:30 -0400

checkbox (0.8.4) karmic; urgency=low

  * Fixed failing dependencies when not available (LP: #430051)
  * Fixed supporting udevadm not providing DEVPATH variable (LP: #430084)
  * Fixed supporting audio devices without a /proc/asound entry (LP: #430086)
  * Fixed running when python-apport package is not installed (LP: #430103)
  * Fixed X error when exiting after reporting a bug (LP: #430776)
  * Fixed prompting to report a bug according to GNOME HIG (LP: #429701)
  * Fixed prompting for answer in checkbox-cli (LP: #429764)
  * Fixed resolution_test message for fglrx driver (LP: #346816)
  * Fixed adding of manpage symlinks for gtk and cli (LP: #426641)
  * Fixed recovering from connecting to the backend (LP: #446693)
  * Fixed backend to use dbus instead of policykit (LP: #435714)
  * Fixed interpolation of output variable in cli (LP: #450673)
  * Fixed selection of suites in cli (LP: #450713)
  * Fixed parsing of virtio-pci devices (LP: #450774)

 -- Marc Tardif <marc@ubuntu.com>  Tue, 13 Oct 2009 16:44:12 -0400

checkbox (0.8.3) karmic; urgency=low

  * Fixed trailing newline requirement in test definitions (LP: #427993)
  * Fixed reporting firmware version as product name (LP: #428563)
  * Fixed detecting pci and usb audio devices (LP: #429558)
  * Fixed prompting to report a bug when there's no package (LP: #429668)

 -- Marc Tardif <marc@ubuntu.com>  Sat, 12 Sep 2009 15:37:40 -0400

checkbox (0.8.2) karmic; urgency=low

  * Fixed adding test information when reporting with apport (LP: #423798)
  * Fixed tagging bugs when reporting with apport (LP: #423799)
  * Fixed expressing package aliases for the linux package (LP: #423805)
  * Fixed detecting the disk category in devices (LP: #423864)
  * Fixed supporting apport symptoms when reporting bugs (LP: #424063)
  * Fixed gathering of dmi information for Launchpad report (LP: #424454)
  * Fixed tests using gksudo returning empty output (LP: #425284)

  [Javier Collado]
  * Fixed reporting of output in shell plugin (LP: #393894)

 -- Marc Tardif <marc@ubuntu.com>  Mon, 31 Aug 2009 17:16:38 -0500

checkbox (0.8.1) karmic; urgency=low

  * New upstream version:
    * Added disk tests.
    * Added fingerprint reader tests.
    * Added firewire tets.
    * Added kms tests.
    * Added media tests.
  * Fixed dependency on hal and using udev instead (LP: #399319)
  * Fixed calling ubuntu-bug when a test fails (LP: #418978)

 -- Marc Tardif <marc@ubuntu.com>  Tue, 26 Aug 2009 17:36:05 -0500

checkbox (0.8~alpha4) karmic; urgency=low

  * New upstream version:
    * Changed icon.
    * Added timeout property to lock_prompt plugin.
    * Added concept of attachments to tests.
    * Added support for backslahes in templates to wrap lines.
    * Added support blacklisting and whitelisting both tests and suites.
    * Introduced the concept of jobs for suites, tests and attachments.
    * Removed upstart event which is no longer needed.
    * Replaced architecture and category with requires in test definitions.
  * Fixed pygst dependency (LP: #334442)
  * Fixed configuration file updates during install (LP: #330596)
  * Fixed DBus exceptions (LP: #344916, #359440)
  * Fixed and expanded translations (LP: #347038)
  * Fixed ignored system proxy settings (LP: #345548)
  * Fixed parsing blank lines in templates (LP: #393907)
  * Fixed escaping of lists (LP: #394001)
  * Fixed timeout in manual tests (LP: #377986)
  * Fixed CLI interface dialog.
  * Fixed support for FreeDesktop XDG base directory specification (LP: #363549)
  * Added general and package specific apport hooks

  [ Gabor Keleman ]
  * Fixed untranslated strings in tests (LP: #374666)
  * Fixed untranslated last screen (LP: #374646)

 -- Marc Tardif <marc@ubuntu.com>  Wed, 19 Aug 2009 15:36:05 -0500

checkbox (0.7) jaunty; urgency=low

  [ Dave Murphy ]
  * Fixed viewing of report files in Firefox 3 (LP: #331481)
  * Added additional contextual information
   * /etc/sysctl* (LP: #331055)
   * /etc/modprobe.d (LP: #331056)
   * /etc/modules (LP: #331057)
  * Fixed packaging for Jaunty
   * https://lists.ubuntu.com/archives/ubuntu-devel/2009-February/027439.html
   * Uses --install-layout=deb
   * Installs to dist-packages instead of site-packages

  [ Andy Whitcroft ]
  * suspend_test: update suspend_test to version V6 matching kernel version.
    The version here will become the master copy.
  * suspend_test: add a --dry-run mode to simplify developement
  * suspend_test: add a automation mode for checkbox integration
  * suspend_test: add a new pm-suspend test
  * suspend_test: record and restore timer_delay around the variable
    time test.
  * suspend_test: release v7.
  * suspend_test: initial version of suspend power consumption test
    from a patch by Pete Graner.
  * suspend_test: power -- made the sleep time configurable
  * suspend_test: detect batteries and disable ac/power tests
  * suspend_test: disable dbus tests when we have no primary user
  * suspend_test: handle AC transitions better
  * suspend_test: enable power test as part of --full
  * suspend_test: reduce the noise in the test instructions
  * suspend_test: use minutes in output when that is more appropriate
  * suspend_test: track actual AC transitions and report them
  * suspend_test: only mention AC at all if we have a battery
  * suspend_test: report useful data at the bottom for posting
  * suspend_test: document the new power test in the usage
  * suspend_test: power -- indicate when the result is unreliable
  * suspend_test: report -- fix up spacing issues
  * suspend_test: release v8

 -- Dave Murphy <schwuk@ubuntu.com>  Tue, 17 Mar 2009 09:46:16 +0000

checkbox (0.6) jaunty; urgency=low

  * New upstream version:
    * Added suspend_test script - for more details see:
      https://wiki.ubuntu.com/KernelTeam/SuspendResumeTesting
    * Added XSL Stylesheet and the ability to view generated reports
    * Added support for PolicyKit to run the application as a user
    * Added logging for backend and logrotation script.
  * Fixed calling ucf was run via debconf (LP: #330502)

 -- Marc Tardif <marc@ubuntu.com>  Tue, 17 Feb 2009 15:36:05 +0000

checkbox (0.5) jaunty; urgency=low

  * New upstream version:
    * Added concept of hyper text view to display clickable links.
    * Added concept of properties to components.
    * Added pci information to launchpad report.
    * Added dmi information to launchpad report.
    * Added text area to keyboard test.
    * Removed sourcing of base postrm script.
    * Updated translations from Launchpad.
  * Fixed handling of interrupt signal (LP: #327810)
  * Fixed display of text in graphical interface (LP: #240374)
  * Fixed support for regexes in blacklist and whitelist (LP: #327177)
  * Fixed opening of subunit log file (LP: #325737)
  * Fixed internet test.

 -- Marc Tardif <marc@ubuntu.com>  Tue, 20 Jan 2009 18:55:20 -0500

checkbox (0.4) jaunty; urgency=low

  * Setup bzr-builddeb in native mode.
  * Removed LGPL notice from the copyright file.

 -- Marc Tardif <marc@ubuntu.com>  Tue, 20 Jan 2009 16:46:15 -0500

checkbox (0.3) jaunty; urgency=low

  * New upstream version:
    * Renamed hwtest to checkbox.
    * Renamed auto tests to shell tests.
    * Added watch file.
    * Added README file pointing to the Ubuntu wiki.
    * Added subunit to the test suite.
    * Added the subunit_report plugin to produce a standard test report.
    * Added pvs registry.
    * Added support for int return values to recursive registry eval.
    * Added debug information when a command registry returns an error.
    * Added mounts registry.
    * Added patches to upgrade the configuration files.
    * Added support for CHECKBOX_OPTIONS environment variable.
    * Added usage information.
    * Added gconf registry.
    * Added logging to checkbox event.
    * Added locking plugin.
    * Added message store and schema types.
    * Added caching to automatic tests so that they are not run multiple
      times.
    * Added persistence to category and system_id.
    * Added lshw registry and plugin.
    * Added newlines to German introduction message.
  * Fixed e-mail address should be remembered (LP: #156725)
  * Fixed $output variable does not seem to be reinterpolated when
    testing again (LP: #189404)
  * Fixed command line interface does not provide a test nor test again
    option (LP: #189423)
  * Fixed translation template unavailable, even though hwtest is in main
    (LP: #202447)
  * Fixed internet_test should support providing a destination other
    than canonical.com (LP: #216111)
  * Fixed hwtest loads editor backup files from suite dir (LP: #237954)
  * Fixed application should only have one instance running (LP: #266899)
  * Fixed disk information should be gathered (LP: #267889)
  * Fixed typo: payback device (LP: #288331)
  * Fixed tests skipped by constraint should be reported (LP: #304176)
  * Fixed manual tests which have commands should not be run automatically
    (LP: #304231)
  * Fixed CHECKBOX_DATA mapping is not working (LP: #304736)

 -- Marc Tardif <marc@ubuntu.com>  Fri, 16 Jan 2009 12:05:32 -0500

hwtest (0.1-0ubuntu10) hardy; urgency=low

  * Fixed xalign and yalign in exchange summary.

 -- Marc Tardif <marc@interunion.ca>  Mon, 21 Apr 2008 15:07:39 -0400

hwtest (0.1-0ubuntu9) hardy; urgency=low

  * Fixed internet_test to ping default gateway rather than canonical.com.
  * Fixed python-support issues to support upgrades of hwtest.
  * Fixed tooltip to be HIG compliant.
  * Fixed category to use GTK;System;Settings;.
  * Fixed command line interface to support escape characters.
  * Using python-central instead of python-support.
  * Added support to i18n the .desktop file.
  * Added support for http_proxy and https_proxy.
  * Added summary of information being submitted.

 -- Marc Tardif <marc@interunion.ca>  Thu, 17 Apr 2008 12:01:50 -0400

hwtest (0.1-0ubuntu8) hardy; urgency=low

  * debian/patches/01_change_menu_category.patch:
    - change the category so the item is moved to system, administration and not
      the only entry in applications, system tools on a default installation

 -- Sebastien Bacher <seb128@canonical.com>  Mon, 14 Apr 2008 15:49:06 +0200

hwtest (0.1-0ubuntu7) hardy; urgency=low

  * Fixed packaging bugs.
  * Improved internationalization.
  * Renamed questions and answers to tests and results.

 -- Marc Tardif <marc@interunion.ca>  Thu,  6 Mar 2008 10:58:43 -0500

hwtest (0.1-0ubuntu6) hardy; urgency=low

  * Upload to hardy/universe (without the .bzr files).
  * Make package conformant with current Python policy.

 -- Matthias Klose <doko@ubuntu.com>  Tue, 11 Mar 2008 14:06:02 +0000

hwtest (0.1-0ubuntu5) hardy; urgency=low

  * Set default timeout to None instead of 60 seconds.
  * Updated copyright information.
  * Reverted to using gksu to limit dependencies.
  * Removed dependency on python-apt.

 -- Marc Tardif <marc@interunoin.ca>  Thu, 28 Feb 2008 17:07:07 -0500

hwtest (0.1-0ubuntu4) hardy; urgency=low

  * Improved text in questions text file.
  * Improved user experience by only showing auto questions
    progress bar when there are actual questions.
  * Also improved the user experience by showing a progress
    bar while building the report.

 -- Marc Tardif <marc@interunion.ca>  Wed, 27 Feb 2008 23:12:24 -0500

hwtest (0.1-0ubuntu3) hardy; urgency=low

  * Fixed hwtest_cli so that it doesn't strip the DISPLAY environment
    variable.
  * Fixed system_info plugin so that it does a better effort for
    gathering system information instead of relying on non standard
    information from HAL.

 -- Marc Tardif <marc@interunion.ca>  Wed, 27 Feb 2008 10:52:33 -0500

hwtest (0.1-0ubuntu2) hardy; urgency=low

  * Fixed packaging following lintian error.
  * Added packages registry and plugin.

 -- Marc Tardif <marc@interunion.ca>  Tue,  5 Feb 2008 15:02:26 -0500

hwtest (0.1-0ubuntu1) hardy; urgency=low

  * Initial Release.

 -- Marc Tardif <marc@interunion.ca>  Mon, 17 Sep 2007 17:25:54 -0300<|MERGE_RESOLUTION|>--- conflicted
+++ resolved
@@ -2,13 +2,10 @@
 
   [Brendan Donegan]
   * [FEATURE] Python 2 to 3 conversion:
-<<<<<<< HEAD
     * scripts/create_connection - switched to using argparse and fixed
       representation of octal literal
-=======
     * scripts/internet_test - ran 2to3 tool and decoded result of
       check_output. Also replaced optparse with argparse
->>>>>>> edf5fb39
 
   [Jeff Marcom]
   * [FEATURE] Python 2 to 3 conversion:
