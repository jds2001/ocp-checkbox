checkbox (0.15.7) raring; urgency=low

  [ Zygmunt Krynicki ]
  * jobs/graphics.txt.in, jobs/suspend.txt.in: convert package resource 
    programs to be compatible with plainbox

  [ Brendan Donegan ]
  * scripts/rendercheck_test, scripts/graphics_stress_test, 
    jobs/rendercheck.txt.in, jobs/stress.txt.in - Allow blacklisting of 
    specific rendercheck tests and use this to exclude the 'repeat' test
    from the set of rendercheck tests that run (LP: #1164566)
  
  [ Jeff Lane ]
  * jobs/info.txt.in: fixed bad driver name in audio_codecs job (LP: #1165215)
<<<<<<< HEAD
  * jobs/mediacard.txt.in: reduce test file size for MMC to 64MB (LP: #1167214)
=======
  * jobs/miscellanea.txt.in: Added jobs for manual verification of PXE boot and
    remote IPMI to improve server test coverage.
>>>>>>> c5d15b7a

   [ Jeff Marcom ]
   * scripts/virtualization - Fixes issue where console terminal would 
     remain hijacked by child kvm process (LP: #1164028)

   [ Daniel Manrique ]
   * checkbox/parsers/submission.py: Fixed incorrect context for memory
     parsing, which resulted in absent memory information when parsing
     xml files.

 -- Jeff Marcom <jeff.marcom@canonical.com>  Fri, 05 Apr 2013 17:04:44 +0100

checkbox (0.15.6) raring; urgency=low

  [ Brendan Donegan ]
  * jobs/benchmarks.txt.in - fix typo in command field of 
    benchmarks/graphics/globs job (LP: #1157615)

  [ Jeff Marcom ]
  * jobs/input.txt.in: Added manual check job for accelerometer hardware
  * scripts/virtualization: Fixed issue where specifying test timeout via 
    vitualization.cfg was pulled in as a string rather than integer.
  * scripts/virtualization: Added classmethod for generating cloud 
    config data based on ISO in use

  [ Zygmunt Krynicki ]
  * debian/control: add missing build dependency on python3-setuptools
  * debian/control: add another missing build dependency on python-setuptools
    (apparently needed because dh_auth_xxx) poke setup.py as python2)

 -- Brendan Donegan <brendan.donegan@canonical.com>  Fri, 29 Mar 2013 10:41:06 +0000

checkbox (0.15.5) raring; urgency=low

  * New upstream release (LP: #1158798)

  [ Brendan Donegan ]
  * Incremented version number.
  * data/whitelists/sru.whitelist - remove bluetooth_obex_before_suspend
    as it is made redundant by browse/get/send (LP: #1155325)

  [Sylvain Pineau]
  * scripts/udev_resource: Set the decoding error policy to 'ignore' to avoid
    breaking tests that depends on the udevadm resource (LP: #1151562)
  * scripts/udev_resource: Identify KVM devices as such to avoid reporting them
    as just CAPTURE devices (LP: #1065064)

  [ Daniel Manrique ]
  * scripts/glob_test: Fixed swapping of repetitions and time parameters.
    jobs/benchmarks.txt.in: Set a 26 FPS threshold for passing globs
    benchmark.

 -- Brendan Donegan <brendan.donegan@canonical.com>  Wed, 20 Mar 2013 10:08:23 +0000

checkbox (0.15.4) raring; urgency=low

  * New upstream release (LP: #1152223)

  [ Brendan Donegan ]
  * Incremented version number.

  [ Daniel Manrique ]
  * Added pipefail option to a few jobs using ansi_parser (LP: #1131598)
  * Added sru.whitelist used to test stable release update kernels.

  [ Jeff Marcom ]
  * jobs/input.txt.in Added job requirement for accelerometer test (LP: #1135832)

  [Sylvain Pineau]
  * scripts/network_device_info, scripts/udev_resource,
    checkbox/parsers/udevadm.py: Use udev to categorise network devices instead
    of lspci (LP: #1091633)
  
  [Jeff Lane]
  * jobs/various: Changed the jobs that use removable_storage_watcher to
    generate ~256MB files to combat problems where the files are cached and not
    written directly to devices during test. (LP: #1149213)

 -- Jeff Marcom <jeff.marcom@ubuntu.com>  Mon, 18 Feb 2013 14:35:27 +0000

checkbox (0.15.3) raring; urgency=low

  * New upstream release (LP: #1131801)

  [ Daniel Manrique ]
  * scripts/pts_run: modified to output the full log from phoronix-test-suite
    (LP: #1102819)

 -- Daniel Manrique <roadmr@ubuntu.com>  Fri, 08 Feb 2013 13:37:38 -0500

checkbox (0.15.2) raring; urgency=low

  * New upstream release (LP: #1119529)

  [ Daniel Manrique ]
  * Bumped revision number to 0.15.1 and restored previous trunk changelog.
  * jobs/peripheral.txt.in: fixed string with repeated "add" (LP: #1102665) 
  * scripts/graphics_stress_test: added missing import (LP: #1102812)

  [ Jeff Lane ]
  * scripts/rendercheck_test - added missing import for errno (LP: #1103343)
    jobs/rendercheck.txt.in - fixed command string to report the correct exit
    code to checkbox
  
  [ Jeff Marcom ]
  * Converted kvm virtualization test to python3. Test will use parameters
    in config file in the event the system under test does not have internet
    access. Updated jobs/virtualization.txt.in

 -- Daniel Manrique <roadmr@ubuntu.com>  Wed, 30 Jan 2013 19:28:51 -0500

checkbox (0.15.1) raring; urgency=low

  * New upstream release (LP: #1110802)

  * Launchpad automated translation updates.

  [ Jeff Lane ]
  * jobs/monitor.txt.in - added new job monitor/multi-head to test mulitple
    displays on desktops. 
  
  [ Brendan Donegan ]
  * jobs/bluetooth.txt.in, jobs/suspend.txt.in - unblock Bluetooth hardware
    before running any Bluetooth tests to avoid these failing (LP: #1084601)
  * scripts/network_reconnect_resume_time - do not fail if resume time cannot
    be calculated as this usually just means the driver does not print 
    appropriate messages to determine this. (LP: #1065009)

 -- Jeff Marcom <jeff.marcom@ubuntu.com>  Wed, 23 Jan 2013 16:30:22 -0500

checkbox (0.15) raring; urgency=low

  [ Daniel Manrique ]
  * New version 0.15 for Raring Ringtail development.
  * Fail gracefully with a friendly and useful error message if audio settings
    file format is invalid. (LP: #1065703)
  * Added environ key to poweroff and reboot jobs so they create logs in the
    expected location (LP: #1085833)
  * Added reporting of dependencies that are outright missing from the
    whitelist to avoid confusion (LP: #1084986)
  * scripts/memory_compare: Fixed accumulator expression to give good results
    (LP: #1089046)
  * added scripts/key_test to the list of translatable files (LP: #1073359)
  * Added wireless network devices to networking/info local job (LP: #1089787)
  * Updated call to Thread constructor to use positional arguments
    (LP: #1097866)

  [ Brendan Donegan ] 
  * Change forward-slashes to asterisks in the filename of a connection, since
    this is what NetworkManager does internally (LP: #1073335)
  * Create a test to move a 3D window around the screen to check if there is any tearing
    or other artifacts.
  * jobs/info.txt.in - add an xrandr attachment job to provide information
    about displays connected to the system (LP: #1085219)
  * jobs/suspend.txt.in - changed suspend_advanced_auto dependency of key_after_suspend
    and led_after_suspend tests to suspend/suspend_advanced, since they are manual and
    should depend on the manual suspend test (LP: #1089227)
  * scripts/piglit_test, jobs/piglit.txt.in - create a script which wraps and
    parses the piglit test results and use it in the piglit jobs
  * scripts/touchhpad_driver_info - changed the shebang to python3, since it is
    using modules that will only be installed for python3 (LP: #1089727)
  * plugins/recover_prompt.py - changed the order of the buttons in the recover
    prompt to put them in the same order as mentioned in the text (LP: #1092143)
  * jobs/suspend.txt.in - fix typo that was introduced into suspend_advanced job
    by a previous bug fix (LP: #1096799)
  * jobs/miscellanea.txt.in, plugins/environment_info.py - added test to check
    a sources file for specific repositories to make sure they are present
  * scripts/sources_test - show link to wiki for test configuration if not set up
    correctly

  [ Jeff Lane ]
  * jobs/suspend.txt.in - removed incorrect multiple router requirement for
    suspend/wireless_after_suspend (LP: #1070333)
  * jobs/suspend.txt.in - fixed cycle_resolutions_after_suspend_auto so that it
    properly depends on suspend_advanced_auto rather than suspend_advanced
    (LP: #1071605)
  * jobs/graphics.txt.in - removed perl wrappings from tests using
    unity_support_test. They should pipe through ansi_parser like other jobs.
    (LP: #1087777)
  * jobs/info.txt.in - added job info/disk_partitions (LP: #1081833)
  * jobs/stress.txt.in, jobs/suspend.txt.in - fixed a bug in the command for
    the suspend jobs where checkbox was getting the exitcode for tee rather
    than for sleep_test or fwts_test (LP: #1095713)
  * jobs/stress.txt.in, jobs/hibernate.txt.in - increased device-check-delay
    from 30 seconds to 45 seconds to avoid a race condition.
    jobs/suspend.txt.in - added 45 second device-check-delay to the
    suspend_advanced and suspend_avanced_auto jobs to avoid a race condition.
    (LP: #1095668)
  * jobs/bluetooth.txt.in - added pipefail to bluetooth/detect-output 
    jobs/suspend.txt.in - added pipefail to suspend/network_before_suspend
    (LP: #1096948)

  [Sylvain Pineau]
  * jobs/info.txt.in: Fixed the requirement of info/touchpad_driver.
  * jobs/info.txt.in: Fixed the info/xrandr command.
  * jobs/audio.txt.in: Added Line In/Out and Display Port tests.
  * checkbox/tests/test_message_files.py:
    test_shell_jobs_with_root_have_needed_environ now checks every jobs
    containing a command line parameter.
  * jobs/graphics.txt.in: Set the bash pipefail option for tests using
    unity_support_test and piped to ansi_parser.
  * scripts/network_device_info: Set the driver version to 'Unknown' if the
    modinfo_parser returns nothing (LP: #1089911)
  * scripts/kvm_test: Add verbose output on errors (LP: #1086048)

 -- Daniel Manrique <roadmr@ubuntu.com>  Fri, 16 Nov 2012 12:14:21 -0500

checkbox (0.14.10) quantal; urgency=low

  [Jeff Marcom]
  * jobs/keys.txt.in - Fixed job command line to have appropriate volume "Up"
    and Volume "Down" UI instructions.

  [ Jeff Lane ]
  * Increased version number after final Ubuntu Quantal release.

  [Brendan Donegan]
  * jobs/suspend.txt.in - make sure FWTS logs end with .log so file names
    don't get tampered with (LP: #1065932)
  * plugins/launchpad_exchange.py - Remove call to string_to_type on
    self.timeout, which is an int (LP: #1066967)
  * checkbox/lib/templates.py, jobs/resources.txt.in, jobs/wireless.txt.in,
    jobs/suspend.txt.in - Don't try and coerce keys of resource jobs to
    lowercase, as it upset the core of Checkbox (LP: #1067280)
  * jobs/suspend.txt.in - created new batch of wireless tests depending only on
    suspend_advanced so that they will run in manual testing (LP: #1067678)
  * jobs/suspend.txt.in - Let suspend_advanced only depend on
    power-management/rtc (LP: #1067692)
  * scripts/resolution_test - Slightly clarify output of script so that it's
    a bit more obvious why it failed (LP: #1065976)
  * Allow verification and interaction to be used as aliases for manual tests
    so that we can distinguish between tests which are partly manual and
    those which are entirely manual.
  * plugins/launchpad_exchange.py - make sure exchange-error signal is sent
    with a string instead of an Exception (LP: #1066862)
  * scripts/network_check - Get the base page for cdimage.ubuntu.com instead
    of some subdirectory which may or may not change in future (LP: #1065855)
  * scripts/internet_test - Wait some time (ten seconds) for the ARP cache to
    be populated, as it can be slow on some systems
  * Change the plugin types verification and interaction to user-verify and
    user-interact, to clarify their meaning.
  * Added a unit test to ensure user-verify and user-interact jobs
    have a command
  * Change most of the job plugin fields to use the appropriate new plugin type,
    i.e. user-verify or user-interact.
  * scripts/audio_settings - Use pactl instead of pacmd where possible as it
    is better maintained than pacmd (LP: #1067026)
  
  [Daniel Manrique]
  * [FEATURE] checkbox/job.py: Fixed intltool warning about unnamed
    parameters in string, applied pep8 fixes.
  * checkbox-cli progress indicator is now static, spinning around instead of
    filling the screen with dots. (LP: #926104)
  * Increased version number after final Ubuntu Quantal release.
  * Added environment resource to whitelists (LP: #1067038)
  * Added retrying pactl commands in case audio layer is not up yet
    (LP: #1065908)
  * Removed references to inexistent opts.verbose setting (LP: #1070829)
  * Added unit test to catch jobs with mismatching environ and actual
    variables used in shell command (LP: #955053)
  * Forced utf-8 decoding on modinfo output and updated to use check_output
    instead of communicate (LP: #1055730)

  [Marc Tardif]
  * plugins/environment_info.py: Enabling environment to take precedence
    over configuration files.
  * setup.py: added support for installing in virtualenv
  * setup.py: made build dependency on qt4-make optional
  * debian/control: Added python3-gi to run checkbox-qt.
  * jobs/input.txt.in, jobs/touchpad.txt.in: Added input/pointing tests
    and simplified horizontal/vertical scrolling tests.
  * scripts/touchpad_scroll_resource, scripts/xinput_resource: Replaced
    the touchpad_scroll_resource by reusing the xinput_resource script.
  * plugins/error_prompt.py: Fixed call to show_error (LP: #1075605)

  [Sean Feole]
  * [FEATURE] jobs/optical.txt.in: modified existing automation test
    jobs. Added a _description field to each so that the test cases properly
    appear in the checkbox UI (LP: #1064189)

  [Sylvain Pineau]
  * [FEATURE] scripts/network_restart, jobs/stress.txt.in: Added a new stress
    test: network restart.
  * debian/control: Fixed a missing dependency (python3-pkg-resources) to build
    the package (LP: #1066502)
  * jobs/stress.txt.in: stress/sdhc now launches removable_storage_test with
    --memorycard. stress/sdhc and stress/usb run with root privileges to mount
    all partitions (LP: #1065862)
  * [FEATURE] jobs/stress.txt.in: Added a wireless hotkey stress test.
  * jobs/power-management.txt.in: Fixed path to the /proc acpi lid button
    (LP: #1068799)
  * scripts/fwts_test: Properly handle UnicodeDecodeError when parsing syslog
    (LP: #1075080)
  * scripts/camera_test: Fix the camera resolution test to give the pixelformat
    to use with fswebcam (LP: #1073176)
  * checkbox/parsers/udevadm.py: Enhanced bluetooth detection by looking at the
    RFKILL_TYPE property (LP: #1075052) 

  [Zygmunt Krynicki]
  * scripts/removable_storage_watcher - properly detect removal of 'firewire',
    'usb' and 'sdio devices' when either or both 'ata_serial_esata' or 'scsi'
    were provided on command line, in addition to the device actually being
    manipulated. (LP: #1066948)
  * checkbox/dbus/udisks2.py: Fix typo in fireware name LP: #1070859
  * scripts/udev_resource: Use simpler interfaces
  * checkbox/parsers/udevadm.py: Allow using UdevadmParser with a string
  
  [Jeff Lane]
  * scripts/sleep_test - Added timeing code to create start/end markers in
    for each sleep/resume iteration.  Pull kernel timestamps to determine the
    time to sleep and time to resume for each iteration.  Output the times for
    each iteration and an average time for all iterations.  Tweaks to output to
    make it all look better. Verified perf code doesn't run on S4 tests.
    scripts/fwts_test - Added similar performance code to fwts_test.  Added
    sleep test functions to fwts_test to provide the ability to run sleep tests
    via fwts using the wrapper.  Tweaked the output to make it pretty. Added
    some code to prevent the perf stuff from running on S4 tests.
    jobs/suspend.txt, jobs/stress.txt, jobs/hibernate.txt - modifed jobs to use
    the shell code to call fwts_test if fwts is installed and fall back to
    sleep_test otherwise.  Modifed the commands so that they all call fwts_test
    rather than fwts directly.  Ensured all are calling with the proper
    options. Fixed log name problems that caused log attachment jobs to not
    work.
  * checkbox/parsers/modinfo.py - added exception handling to address possible
    bad output from modinfo causing a ValueError to occur. (LP: #1066118)
  * [FEATURE] jobs/expresscard.txt.in - renamed pcmcia-pcix.txt to
    expresscard.txt.
    renamed pcmcia-pcix/detect to expresscard/verification. Modified
    instructions slightly.
    data/whitelists/default.whitelist - modified list to reflect new
    expresscard test name.
    jobs/local.txt.in - changed __pcmcia-pcix__ job to reflect changes to the
    job name
    qt/frontend/qtfront.cpp - modified the list of testnames to reflect changes
    to the expresscard test
    setup.cfg - modified the list of job files since I renamed pcmcia-pcix.txt
  * scripts/sleep_test, scripts/fwts_test - removed the code that triggered a 
    fail if the system took too long to sleep or resume. Also removed the 
    options to set sleep or resume time from sleep_test as they were no longer 
    necessary.
    jobs/hibernate.txt.in, jobs/suspend.txt.in, jobs/stress.txt.in - added
    environ: to the sleep jobs so the logs would be written properly. Modified
    suspend jobs to also write output to log files so we can capture timing
    data. Added jobs to parse the new sleep times logs and faile if outside the
    threshold.
    scripts/sleep_time_check - added script to check the logs generated by
    the sleept tests and fail if the average times exceed a given threshold
    po/POTFILES.in - changed the pcmcia-pcix.txt.in pointer to expresscard.txt.in
  * removed xorg_memory_test and graphics/xorg-memory as the test produces no
    real benefit and fails about 100% of the time. (LP: #764376)
  * scrips/volume_test - script now only fails if volume is greater than maxvol or
    less than minvol, not when equal to either. (LP: #1077008)
  * Added root user requirement to all jobs using removable storage test 
    (LP: #1014813)
  * scripts/alsa_info - updated script to latest version available 
    (LP: #1078837) 
  * jobs/mediacard.txt.in - fixed the depends for all *remove* mediacard tests
    to more properly depend on the insert tests rather than storage.
    (LP: #1070328)

 -- Jeff Lane <jeff@ubuntu.com>  Thu, 15 Nov 2012 10:50:03 -0500

checkbox (0.14.6) quantal; urgency=low

  [Chris Wayne]
  * [FEATURE] scripts/touchpad_scroll_resource, jobs/touchpad.txt.in:
    adding in touchpad scroll detection resource job, and modified jobs
    to require the capability to be present.

  [Jeff Lane]
  * Cleaning up duplicated modinfo code: (LP: #1043521)
    * checkbox/parsers/modinfo.py: added a parser to handle output from modinfo
    * scripts/audio_driver_info: modified to use modinfo parser
    * scripts/network_device_info: modified to use modinfo parser
    * scripts/accelerometer_test: modified to use modinfo parser
  * Cleaning up missing touchpad driver info bits: (LP: #1052942)
    * scripts/touchpad_driver_info: added script from automation sprint to get
      driver info for installed/detected touchpad devices
    * jobs/info.txt.in: added job to get driver info during info job phase.
      Moved audio_driver_info and network_driver_info into info.txt.in because
      they are better suited there. Moved network_device_info job into
      info.txt.in.
  * jobs/wireless.txt.in: Added jobs to individually test 802.11a/b/g/n
    connections. This is necessary for adequate QA testing (LP: #1042425)
  * scripts/graphics_driver: fixed a bug causing the hybrid check to throw an
    exception on hybrid systems (LP: #1048058)
  * setup.py: added checkbox.dbus to packages (LP: #1052601)
  * jobs/optical.txt.in: removed the optical/dvd_movie_playback job definition
    as it was redundant (LP: #868643)
  * [FEATURE] jobs/fingerprint.txt.in: Cleaned up the definitions to
    match current Unity (LP: #946184)
  * [FEATURE] jobs/usb.txt.in: replaced the usb/mouse and usb/keyboard tests
    with usb/HID to combine them so the tester can choose one device rather
    than requiring multiple devices. (LP: #1053032)
  * [FEATURE] jobs/keys.txt.in: modified the battery info key job to
    use the keys_test script as we do with other hotkey tests (LP: #990538)
  * [FEATURE] jobs/bluetooth.txt.in: removed the bluetooth/keyboard job
    and modified bluetooth/mouse to be bluetooth/HID and allow the tester
    to choose a device to use. (LP: #1053010)
  * jobs/piglit.txt.in: fixed the texturing job that was incorrectly using the
    word texturize, causing the tests to not run (LP: #1060432)

  [Jeff Marcom]
  * jobs/optical.txt.in: Changed optical read/write job commands to use
    a more reliable dev path (LP: #990560)
  * Fixed bug where previous test description and instructions were displayed
    while an automated test was running (LP: #1012377)

  [Daniel Manrique]
  * Bumped to 0.14.6 to keep changelog size sane and fix a small mishap in the
    daily build recipe.
  * scripts/audio_settings: Added exception handlers to catch problems with
    unwritable or absent settings files (LP: #1041644) (LP: #1041340)
  * Ensured that strings passed to qtiface.showError via dbus are strings,
    and not NoneType as could happen under certain circumstances.
    (LP: #1032337)
  * scripts/graphics_modes_info: updated shebang to python3 (LP: #1047515)
  * scripts/graphics_driver, scripts/color_depth_info: Added ignoring
    possible invalid characters in Xorg logfiles (LP: #1048096)
  * scripts/audio_test: made the default mode verbose, it now sends all
    output to stderr (but still exits a proper return value). Jobs using it
    are updated to remove the now-unneeded -v parameter.
  * Added tests to ensure all job files are declared in setup.cfg,
    po/POTFILES.in and included in jobs/local.txt.in. (LP: #1052986)
  * setup.cfg, po/POTFILES.in, jobs/local.txt.in: Fixed so the tests pass.
    (LP: #1052986)
  * [FEATURE] checkbox/tests/message_files.py: Added a test to validate
    that all shell jobs have descriptions (LP: #1052992).
  * [FEATURE] jobs/stress.txt.in: Updated some shell jobs that had no
    description (LP: #1052992).
  * Added consecutive numbering to messages sent to the backend, so the
    frontend knows to discard out-of-sequence messages. (LP: #886118)
  * [FEATURE] Added a test to verify that jobs contain only keys
    declared in the schema (avoid stray keys).

  [Alberto Milone]
  * [FEATURE] scripts/window_test, jobs/graphics.txt.in: Added script
    window_test to open and close 3D windows in various conditions for
    graphics testing. Added three new window_test based jobs to graphics.txt.in.
  * [FEATURE] scripts/graphics_stress_test, jobs/stress.txt.in: Added script to
    do some graphics stress by ensuring the graphics system continues to
    function after several iterations of: switching VTs, suspend/resume, screen
    rotation and running the rendercheck graphics suite.

  [Marc Tardif]
  * scripts/touchpad_scroll_resource: Added support for systems without
    a touchpad (LP #1045066)
  * [FEATURE] scripts/xinput_resource, checkbox/parsers/xinput.py: Xinput
    resource script to test multitouch devices.
  * patch/0.14.2: Fixed patch to rmtree instead of rmdir scripts directory.
  * [FEATURE] debian/checkbox.templates, debian/checkbox.config: Added support to
    preseed properties in environment_info plugin.
  * [FEATURE] qt/frontend/qtfront.ui: Fixed warnings when building with
    qtcreator (LP #1053126)
  * setup.py: Fixed required dependency on distutils-extra by providing
    fake implementations of build_i18n and build_icons (LP #1049218)
  * checkbox/parsers/description.py: Fixed the PURPOSE and STEPS parts
    of the description parser to automatically fix bad descriptions.
  * plugins/suites_prompt.py: Fixed tree view in selection window (LP #1056432)
  * [FEATURE] tools/lint: Added script to consistently check syntax.
  * plugins/apport_prompt.py: Removed apport plugin that caused crashes
    when trying to send bug report (LP #1047857)
  * jobs/optical.txt.in: Fixed missing category assignment in optical
    dvd write tests (LP: #1057762)
  * [FEATURE] jobs/touchpad.txt.in, jobs/touchscreen.txt.in: Added singletouch
    and multitouch for touchpads and touchscreens.
  * Cleaning up test modules.
  * Removed package.name == 'linux' only needed by the apport_prompt plugin.

  [Sean Feole]
  * [FEATURE] scripts/battery_test: measures battery capacity before and after
    an activity and determines battery life at the rate of drain.
    jobs/power-management.txt.in: added two manual tests to ask the user to
    unplug and then re-plug the laptop so that three new automated battery
    drain tests can run:
   * power-management/battery_drain_idle
   * power-management/battery_drain_movie
   * power-management/battery_drain_sleep

  [Brendan Donegan]
  * [FEATURE] Add environment_info plugin which sets environment variables
    according to the values set in the plugin via Checkboxes INI files.
  * [FEATURE] Added semi-automated wireless tests which require only a single
    router to run, prompting the user to modify the routers config during 
    the test.
  * [FEATURE] Added semi-automated wireless after suspend tests to suspend.txt.in,
    since they were missed in the previous merge    
  * Attach the output of udev_resource, for debugging purposes (LP: #974271)
  * Make audio_settings before/after suspend tests more robust by not requiring
    every little audio setting to be the same before and after suspend, just
    the major ones such as the current source/sink and the mute/volume settings
    on them (LP: #1043144)
  * Remove default value from windows_number argument since the logic following
    it dictates that it's only valid for certain tests (LP: #1047621)
  * scripts/frequency_governors_test - Ensure that check for difference in
    expected and actual speedup only fails if the actual speedup is less than
    the expected speedup (LP: #999547)
  * jobs/cpu.txt.in, jobs/stress.txt.in - add environ field containing
    CHECKBOX_DATA to allow that environment variable to be used in the command
    (LP: #1049595)
  * jobs/wireless.txt.in - replace use of network_wireless_test in wireless_scanning
    with a simple Bash script using nmcli and delete network_wireless_test (LP: #900370)
  * jobs/audio.txt.in - fix description of audio/playback_hdmi (LP: #1052136)
  * [FEATURE] plugin/environment_info.py - allow BT device address to be set
    in the checkbox.ini file to facilitate self-testing
  * [UIFe] qt/frontend/qtfront.ui, qt/frontend/qtfront.cpp - set focus to Continue
    button and make it the default so that it can be 'clicked' using Enter,
    as well as renaming it to 'continueButton' (LP: #1052506)
  * jobs/keys.txt.in, scripts/key_test - Fix keys/battery test to have correct
    fields and tidy up pep8 violations in key_test script (LP: #1054410)
  * [FEATURE] jobs/power-management.txt.in, jobs/touchpad.txt.in,
    jobs/sniff.txt.in - Fix incorrect formatting of job descriptions to
    allow steps to be displayed by the UI (LP: #1054208)
  * jobs/usb.txt.in - Fix dependencies of USB tests so that things work properly if
    the usb/storage-automated test fails (LP: #987876)
  * Remove networking/bandwidth job since it is not useful (LP: #1009658)
  * scripts/network_info - add exception handling to file reading so that
    sensible values are given if the required file cannot be read (LP: #823606)
  * [FEATURE] jobs/suspend.txt.in - pipe output of bluetooth_obex jobs through ansi_parser
    to avoid invalid characters ending up in the submission.xml (LP: #1060332)
  * scripts/network_reconnect_resume_test - map reconnect time strings to float
    that they can be used in calculations later on (LP: #1064385)
  * scripts/network_reconnect_resume_test - convert map of reconnect times into
    a list in order to check if the list is empty (LP: #1064425)
 
  [Sylvain Pineau]
  * jobs/suspend.txt.in: Fixed suspend/suspend_advanced dependencies to avoid
    calling fwts with the live CD (LP: #1045687)
  * qt/frontend/qtfront.ui: Fixed the test purpose widget size to allow two
    lines of description (LP: #1032255)
  * qt/frontend/qtfront.ui: Fixed the progressLabel widget size to support job
    names > 50 chars (LP: #1046274)
  * scripts/camera_test, jobs/camera.txt.in: Added a 10s timeout to the camera
    still test (LP: #990133)
  * scripts/graphics_stress_test, scripts/rendercheck_test, jobs/stress.txt.in: 
    Exit with proper error message if rendercheck is not installed.
    (LP: #1048262)
  * [FEATURE] jobs/suspend.txt.in: Add usb wakeup tests (mouse and keyboard).
  * setup.py, qt/checkbox-qt.ui: Removed the old UI design file (LP: #1049912)
  * [FEATURE] jobs/rendercheck.txt.in, po/POTFILES.in, setup.cfg: Fixed
    the rendercheck tests, added the suite file to setup.cfg/POTFILES.in
    and moved the rendercheck/tarball job into an attachment (LP #1053033)
  * scripts/optical_write_test: Filter ANSI escape char outputed by wodim 
    (LP: #1052803)
  * checkbox/parsers/udevadm.py: Improved wireless devices detection.
    The wireless category is now set if the subsystem is equal to ieee80211 
    (LP: #855382)
  * scripts/memorycard_resource, scripts/removable_storage_test,
    scripts/removable_storage_watcher: Fixed the memorycard regexp flags and 
    add the DriveVendor Udisks property to the re.search() string (LP: #1050920)
  * scripts/display_resource, jobs/resource.txt.in: Added a new display 
    resource script to properly handle connector names returned by proprietary
    drivers (LP: #956139 and #992727)
  * debian/control, jobs/esata.txt.in, jobs/firewire.txt.in, jobs/usb.txt.in,
    jobs/mediacard.txt.in: Remove udisks package references in all of the jobs
    that use removable_storage scripts (LP: #1059620)
  * scripts/graphics_driver: Added NVIDIA driver detection (LP: #1060211)
  * [FEATURE] jobs/mediacard.txt.in: Added SDXC, MS, MSP and XD memory card
    tests.
  * setup.py: Add the missing checkbox.heuristics module (LP: #1064220)
  * scripts/pts_run: Force pts_run to exit on errors as phoronix-test-suite
    always exits with success (LP: #1061297)
  * [FEATURE] jobs/keys.txt.in: Added video-out and touchpad keys tests.
  * [FEATURE] jobs/keys.txt.in, jobs/led.txt.in, jobs/suspend.txt.in: Provide
    leds and special keys tests after suspend. Volume and Mute key tests now
    use the key_test script. Fix steps numbering for led/wireless.

  [Zygmunt Krynicki]
  * Fixed simple duplicate 'the' mistakes (LP: #1040022)
  * Fix incorrect debconf template description for 802.11n open access point
    SSID (LP: #1049563)
  * Add new utility, scripts/udisks2_monitor, for looking at various storage
    changes interactively
  * Make scripts/removable_storage_watcher {insert,remove} properly validate
    the 'device' argument (bus type) and require at least one value
  * [FEATURE] scripts/removable_storage_watcher: add support for debugging

 -- Jeff Lane <jeff@ubuntu.com>  Tue, 02 Oct 2012 16:21:12 -0400

checkbox (0.14.5) quantal; urgency=low

  [Sylvain Pineau]
  * New version 0.14.5 for Quantal Quetzal development.
  * jobs/virtualization.txt.in, scripts/kvm_test, jobs/miscellanea.txt.in,
    setup.cfg: Added a new KVM test to ensure that a VM boots and works
    properly with KVM.
  * jobs/suspend.txt.in, scripts/gpu_test: Update the job description and the
    script docstrings from Flash to HTML5 video playback.
  * [FEATURE] scripts/removable_storage_test, scripts/removable_storage_watcher,
    jobs/mediacard.txt.in: Added memory cards detection (on bus other than sdio)
    and a new automated (based on usb/storage-pre-inserted) for SD cards.

  [Jeff Marcom]
  * scripts/accelerometer_test, jobs/input.txt.in: Improved ability to detect 
    oem manufacturer info, and cleanup up job step formatting.
  * /jobs/touchpad.txt.in: Fixed instruction steps for manual touchpad horizontal 
     and vertical tests.
  * scripts/audio_settings, jobs/audio.txt.in: Added automated switch to 
    HDMI interface, modified corresponding jobs file..
  * jobs/audio.txt.in, added method to bypass return code of /scripts/audio_settings
    and instead only return the exit code for the appropriate audio test.
  * scripts/audio_settings: Added automated switch to restore previous 
    audio profile setting

  [ Daniel Manrique ]
  * jobs/peripheral.txt.in: Fixed a typo in the DSL job. (LP: #1039192)
  * jobs/resource.txt.in: Added usb resource that indicates which versions of
    the protocol are supported (currently only reports for USB 2.0 and 3.0).
  * scripts/removable_storage_watcher, scripts/removable_storage_test: Added
    a parameter to specify minimum speed to accept a device, and a parameter
    to fail removable_storage_test if the transfer speed is below a threshold.
  * jobs/usb.txt.in: Added usb3 jobs that will only pass if an actual USB 3.0
    device is inserted/removed/tested.
  * jobs/audio.txt.in: replaced gconfaudiosink by autoaudiosink (LP: #978895)
  * [FEATURE]: qt/frontend/qtfront.cpp, qt/frontend/qtfront.h,
    qt/frontend/qtfront.ui, checkbox_qt/qt_interface.py: Replaced test result
    buttons with radiobuttons,  made comment area always visible, and added
    keyboard shortcuts.
  * [FEATURE] Added oem-config directory to setup.py so it builds correctly.

  [ Jeff Lane ]
  * scripts/removable_storage_test (total overhaul):
    * Added --iterations option, now you can run -i iterations of -c files of
      -s size.
    * Added RandomData class to generate test files using a much faster method.
    * Replaced copy_file() with file_write() and file_read() to take advantage of
      buffer flushing and fsync() opeations not available to shutils/copy2.
    * Redid the runtime bits of main() so now for every device found, it runs I
      iterations of C files.
    * Redid output so now you get an avg write speed per iteration and a summary
      at the end of all iterations for each device.
  * scripts/wifi_reconnect_resume_test: fixed a bug where timestamps being
    grabbed from dmesg were strings instead of floats (LP: #1038270)
  * jobs/stress.txt.in: added two sample jobs to demonstrate the new features
    of removable_storage_test
  * jobs/piglit.txt.in: added jobs that run the piglit graphics test suite
  * scripts/lsmod_info: added script to provide better lsmod output for the
    lsmod_attachment job using the power of the modinfo parser
    jobs/info.txt.in: modified lsmod_attachment job to use lsmod_info script
    rather than just lsmod output (LP: #1043531)
  
  [Matt Fischer]
  * scripts/audio_driver_info: added script to find info on loaded drivers
    jobs/audio.txt.in: added automated job to determine audio drivers loaded
    jobs/networking.txt.in: added a requires on networking/info for
    module-init-tools package.
    scripts/volume_test: cleanup and fixing a small issue
  * scripts/network-device-info: fixed a problem with output causing a
    traceback and a problem where modules with improper modules field causes
    problems. (LP: #1042395)
    jobs/networking.txt.in: added requires for pciutils for the above bugfix

  [Alberto Milone]
  * [FEATURE] scripts/rendercheck_test: added test to take advantage of the
    rendercheck test suites.
    [FEATURE] jobs/rendercheck.txt.in: added jobs to run the rendercheck_test
    script.
    [FEATURE] jobs/local.txt.in: added job to parse rendercheck.txt.in job file
  * checkbox/contrib/gdk.py: removed legacy code and used python 3.
  * scripts/rotation_test:
    * Made sure to report all failures, not only the first.
    * Made it look more pythonic.
    * Fixed issues with python 3 and used python 3.
  * checkbox/contrib/xrandr.py:
    * Fixed issues with python 3 and used python 3 (LP: #1043155).

  [Sean Feole]
  * scripts/network-reconnect-resume-time: fixed the wifi-reconnect-resume-time
    script to also check wired connections for completeness (LP: #1042391)

  [Chris Wayne]
  * [FEATURE] Added oem_config_test, related jobs and data files

 -- Daniel Manrique <roadmr@ubuntu.com>  Thu, 30 Aug 2012 12:45:49 -0400

checkbox (0.14.4) quantal; urgency=low

  * New upstream release (LP #1039094):

  [ Daniel Manrique ]
  * New version 0.14.4 for Quantal Quetzal development.
  * Added new audio_test and test definitions.

  [Jeff Lane]
  * jobs/esata.txt.in: added tests for removable eSATA drives
    scripts/removable_storage_test: added support for ata_serial_esata devices
    scripts/removable_storage_watcher: added support for ata_serial_esata
    devices
  * scripts/optical_write_test: changed behaviour to timeout after 5 minutes
    rather than a few seconds to give testers a chance to complete the test
    without having to sit on top of the machine waiting. If tester doesn't hit
    itself and proceed.
    jobs/optical.txt.in: Cleared up text in the existing manual optical write
    tests and added two automated tests that can be used if desired (they still
    require the user to push the tray in after writing, but eliminate other
    steps)
  * scripts/graphics_driver: Added this script based to parse Xorg.0.log and
    discover the currently running graphics driver and driver version
    jobs/graphics.txt.in: Added a new job to take advantage of the
    graphics_driver script.
    data/whitelists/default.whitelist: Added the graphics_driver job to the
    default whitelist because this would be good data to gather for UF and
    doesn't cost much
  * scripts/graphics_driver: Merged Alberto Milone's work on a
    hybrid_graphics_test into graphics_driver as his stuff and my stuff were
    similar enough to be in the same script, plus this allows the advantage of
    using Bryce Harrington's xorglog library down the road.
  * scripts/removable_storage_test: removed a lot of unnecessary output to
    clean up the test run and also added in some basic performance monitoring.

  [Sylvain Pineau]
  * jobs/graphics.txt.in, jobs/benchmarks.txt.in: Move gtkperk to the benchmarks
    section.
  * jobs/benchmarks.txt.in, scripts/wifi_time2reconnect: Add a test to monitor
    the time needed to reconnect to a WIFI access point.
  * jobs/cpu.txt.in: Added a check for ARM Vector Floating Point Unit support.
  * jobs/touchscreen.txt.in: Add 3 new manual tests (tap-detect, drag-n-drop and
    multitouch-zoom)
  * jobs/audio.txt.in: Added a test that verifies that the various audio 
    channels are working properly.
  * scripts/camera_test, jobs/camera.txt.in: Replace the call to "xawtv -hwscan"
    in camera_test by the VIDIOC_QUERYCAP ioctl, xawtv requirement removed.
  * jobs/led.txt.in, jobs/local.txt.in, scripts/led_hdd_test.py: Add LED
    tests.
  * jobs/suspend.txt.in: Resurrect scripts/sleep_test as a fallback of fwts for
    the suspend/suspend_advanced test.

  [Brendan Donegan]
  * scripts/audio_settings: Converted script from Perl to Python(3), putting 
    it in line with approved technology guidelines
  * jobs/audio.txt.in: Fixed audio jobs to use --file option of audio_settings 
    instead of piping to STDOUT.
  * Prettify the Step icons that appear next to each test step in the test run
    screen (LP: #1036085)
  * Remove the 'Don't show this message on startup' checkbox from the
    introduction screen, since it isn't used (LP: #1036218)
  * Continue to run the progress bar when the test dependencies are being
    resolved so that it doesn't look like the UI hung (LP: #1036573)
  * Remove gcov_attachment from default whitelist since it depends on lcov
    which is not in the default install, and is not used anyway.
  * Better feedback from resolution_test script. Display the expected and
    detected resolution values.

  [Nathan Williams]
  * scripts/network_check: Fixed exception handling in the absence of zenity
    (LP: #988260)

  [Samantha Jian]
  * Added disk spindown test script and definition.
  * Added support for BT devices on PCI bus. (LP: #1036124)

  [Jeff Marcom]
  * Added Accelerometer test.
  * scripts/gst_pipeline_test, jobs/audio.txt.in: Added device sink check

  [Matt Fischer]
  * Added test to check that volume is within acceptable range and audio
    elements are not muted.
  * scripts/camera_test: added the resolutions option to take sample pictures
    in all resolutions supported by the specified webcam
    jobs/camera.txt.in: added the camera/multiple-resolution-images test which
    utilitizes the changes to the camera_test script 

  [Alberto Milone]
  * checkbox/contrib/gdk.py: Added library for getting gtk.gdk.Screen object
    checkbox/contrib/xrandr.py: Added library for manipulating graphics
    settings similar to how xrandr does it.
    scripts/brightness_test: Added automated test to verify that backlight
    settings are properly honored
    scripts/color_depth_info: Added script to get info on color depth and pixel
    format
    scripts/graphics_modes_info: Added script to gather info on the supported
    graphics modes available
    scripts/rotation_test: Added script to automate screen rotation testing
    jobs/graphics.txt.in, jobs/monitor.txt.in: Added jobs to take advantage of
    the new scripts added to Checkbox

  [ Sean Feole ]
  * scripts/wifi_reconnect_resume_test, jobs/wifi_resume_time added.
  * Fixed an output issue in scripts/wifi_reconnect_test that was not handled
    in the original merge. Also tweaked error messages to be more useful.

  [Chris Wayne]
  * Added in bluetooth_test and related jobs for automated bluetooth
    testing

 -- Jeff Lane <jeff@ubuntu.com>  Fri, 17 Aug 2012 16:47:08 -0400

checkbox (0.14.3) quantal; urgency=low

  * New upstream release (LP: #1033652)

  [Benjamin Kerensa]
  * Changed description of PCMCIA/PCIX to PCMCIA/ExpressCard since PCIX
    generally applies to servers (LP: #992249) 

  [Brendan Donegan]
  * Removed call to unlink temporary file in Html5Thread part of gpu_test.
    Also addressed a few pyflakes complaints and removed a stray print.
  * Include block device name in fields of block_device resource
    output. This will prevent different block device fields from being
    confused with each other (LP: #1027849)
  * Fix apport_prompt.py so it properly checks the value in
    /etc/default/apport (LP: #1029897)
  * Initially disable the 'Run' tab in the Qt UI, re-enabling it when the
    'Start Testing' has been clicked (LP: #1029815)
  * Put Component and Status into one tree view on the selection screen,
    rather than two seperate ones (LP: #1030871)
  * Disable the Select All and Deselect All buttons in the selection
    view during testing (LP: #1032259)

  [Daniel Manrique]
  * New version 0.14.3 for Quantal Quetzal development.
  * alsa_info is invoked with --no-dialog, otherwise if dialog is installed
    it results in invalid data in the submission file and results.
    (LP: #1028065)
  * Instruct Chromium browser to accept file:// URLs so it can correctly
    open the checkbox submission.xml report (LP: #1026614)
  * scripts/gconf_resource: decode gconf output as utf-8 rather than ascii
    (LP: #1022593)
  * jobs/user_apps.txt.in: Quicktime test now depends on gstreamer0.10-ffmpeg
    to ensure it's able to play .mov files (LP: #633009)
  * scripts/network_check: InvalidURL exception is caught and handled more
    cleanly (LP: #751701)
  
  [Sylvain Pineau]
  * jobs/usb.txt.in, scripts/disk_read_performance_test: Add a USB3 read
    performance test.
    scripts/block_device_resource: Add the maximum usb specification supported
    by both a block device and the corresponding root hub port.
  * qt/frontend/qtfront.ui, qt/frontend/images/checkbox-qt-head.png: 
    Add transparency properties to the main window header to keep the main theme
    colors in the widget background (LP: #1030857)

  [Jeff Marcom]
  * Added timeout to job call for disk smart test.

  [Marc Tardif]
  * Escaping encoded strings in udevadm output (LP: #1025381)

  [Jeff Lane]
  * jobs/cpu.txt.in: added a depends to cpu/scaling_test-log-attach to ensure
    that job does not run until afte cpu/scaling_test (LP: #1031994)
  
  [Matt Fischer]
  * scripts/network_device_info: added a check to ensure what lspci reports and
    what NetworkManger reports (if it is installed) are the same. Reports more
    useful info now like driver and driver version, IP address, etc.
  * scripts/cycle_vts: added checks to fail test if chvt returns a non-zero
    exit code. Added a final check at the end to verify we did land back on the
    original VT after testing.
    jobs/miscellanea.txt.in: fixed a typo in the chvt job. It used to reqire
    'package.alias' instead of 'package.name'

 -- Jeff Lane <jeff@ubuntu.com>  Mon, 06 Aug 2012 09:26:41 -0400

checkbox (0.14.2) quantal; urgency=low

  * New upstream release (LP: #1025869)

  [Jeff Marcom]
  * scripts/gpu_test - Fixed potential thread exiting issue.

  [Javier Collado]
  * Fixed detection of circular references in resolver.

  [Jeff Lane]
  * New version 0.14.2 for Quantal Quetzal development.
  * jobs/cpu.txt.in: added cpu_scaling_test log attachment job
  * jobs/disk.txt.in: modified block_device requirements so they'll work right
    jobs/info.txt.in: added block_device resource requirements to hdparm job so
    it won't run on removable stuff where it's not necessary.
  * jobs/info.txt.in: removed extraneous fwts_log job
    jobs/miscellanea.txt.in: modified fwts_results.log job
  * scripts/optical_detect: minor tweak to send error output to stderr
    scripts/optical_read_test: added root user check because this needs to be
    run with root privileges. Added some additional output for stderr for
    failures so we will know WHY a test or the script failed. Replaced 
    sys.stdout.write() and flush() calls with simple print statements.
  * scripts/ipmi_test: output tweaks so error messages now go to stderr. No BMC
    message is a little more clear. Module failed to load now generates an
    error rather than a simple exit.
  * scripts/network_device_info: minor change so that the fail message now
    specifies that it was an error and outputs to stderr properly.
  * scripts/disk_smart: Improvements to the logging and output during testing.
  * scripts/cpu_scaling_test: lots of output changes using logging module.
    renamed script to frequency_governors_test to be more descriptive and less
    confusing. Added a --log option to write logs to an actual file
    jobs/cpu.txt.in: added an attachment job to attach the freq_governors log.
    Modified cpu/frequency_governors to write to log file
  * scripts/cpu_offlining: added an extra bit of output in case of failures. 
  * scripts/fwts_test: improved console output so that the info displayed in
    submission.xml is more useful.
    jobs/power-management.txt.in: added job to attach fwts_wakealarm.log to
    results.
  * scripts/network_ntp_test: Tweaked output to use log levels more
    appropriately. Added some decoding so that bytes output show up as strings
    properly in output. Converted from optparse to argparse. Added a root
    check because this needs to be root to properly run.
  * scripts/disk_read_performance_test: Added extra targeted output so that
    users can understand what's going on. Moved the exit bits so the test will
    actuall run on multiple drives as originally intended and not exit on the
    first failure.
  * scripts/removable_storage_test: vastly improved the output from that script
    and also introduced some new error handling to cover a couple conditions
    that generated unhelpful tracebacks.
  * scripts/memory_compare: changed the output a little so failures now dump
    data to stderr and success to stdout. Also added a try/except block to
    catch possible ZeroDivisionError cases if dmi or meminfo return 0 (found on
    my local system due to a library issue)
  * jobs/power-management.txt.in: improved rtc and tickless idle tests to
    provide more useful output, even though they are very simple tests.
  * jobs/networking.txt.in: added some output to networking/multi_nic so a 
    failure due to unconfigured ifaces generates something beyond a blank line
  * scripts/cpu_topology: Changed it so there is less output on success and
    more useful output on failure. Fixed a bug in the test for Failure that
    caused the False condition to never be met.
  * scripts/network_bandwidth_test: fleshed out the output to make it a little
    more useful in both debug and info levels. Was going to set the
    networking/bandwidth job to debug, but the info output should now be
    sufficient to begin diagnosing test failures.
  * jobs/usb.txt.in: Added output to usb/detect in case no USB controllers are
    found. Added dependencies on the udisks package which may not be installed
    by default.
    debian/control: Added udisks as a suggests for checkbox as it's required
    for the USB tests to function.
  * scripts/memory_test: converted from optparse to argparse. Added some extra
    stderr output that may be useful if this test fails. redirected some
    existing error messages to stderr also
  * scripts/disk_stats_test: some minor changes to output. Also, error output
    now goes to stderr on test failure.

  [Marc Tardif]
  * Fixed duplicate jobs appearing in the store when rerunning jobs.
  * Fixed packaging to install scripts under /usr/lib.

  [Daniel Manrique]
  * Added a message file format test that does some simplistic checks
    on jobs/* files to ensure they are sane.
  * Fixed two typos in jobs/suspend.txt.in.
  * Merging of translations into job files prior to running message 
    file format test, to further ensure that translated strings
    and field descriptions are parsed correctly.
  * Explicit encoding of error strings in Job.execute, so that data returned
    is consistent and invokers of this method don't choke on it. (LP:
    #1024541)

  [Brendan Donegan]
  * Make a call to rfkill unblock in the create_connection script, incase
    those nasty Broadcom drivers have left a soft-block on the wireless after
    loading. Also do a bit of refactoring to use check_output and check_call
    instead of Popen (LP: #1019162)
  * Move the call to unblock to before the connection is created
  * Reimplemented memory_compare in python3 and restructured it to put
    things into dictionaries for easy access. Also fixed bug with detecting
    non-RAM devices as RAM. (LP: #960087)
  * Wait longer to get the window handle in gpu_test, so that we don't fall foul
    of timing issues. (LP: #1018563)
  * Catch exception raised in memory_compare by DMI RAM entries with No Module
    Installed in the Size field (LP: #1023220)
  * Also unblock wireless before wireless_scanning test, as I neglected to do
    this before. (LP: #1023619)
  * Replace Flash video playback with HTML5 video playback. This has better
    support in Ubuntu and is more relevant (LP: #1024078)

  [Sylvain Pineau]
  * Add the firmware version (BIOS or UEFI) to the XML report.

 -- Daniel Manrique <roadmr@ubuntu.com>  Fri, 13 Jul 2012 16:26:06 -0400

checkbox (0.14.1) quantal; urgency=low

  * New upstream release (LP: #1018571)

  [Brendan Donegan]
  * Fixed up a few things with the gpu_lockup tests. Removed depends,
    renamed to gpu_lockup_suspend to reflect behaviour and removed the
    requirement on Firefox
  * Changed suspend_advanced and suspend_advanced_auto to use less
    strict definition of fwts s3 test.

  [Javier Collado]
  * Make sure that jobs are topologically ordered (LP: #990075)
  * Keep job ordering as close to whitelist as possible (LP: #1017951)

  [Marc Tardif]
  * New version 0.14.1 for Quantal Quetzal development.
  * jobs/suspend.txt.in: Fixed trailing newline on otherwise empty line.
  * scripts/run_templates: Fixed calls to Popen to use universal_newlines
    to return strings instead of bytes (LP: #1018354)

  [Daniel Manrique]
  * Fixed duplicate suspend/bluetooth_obex_after_suspend job name.
  * scripts/dpkg_resource: Changed encoding from ascii to utf-8 to handle
    non-ascii locales (LP: #1018353)

  [Jeff Lane]
  * Migrated audio/external-HDMI-playback into checkbox. Modified the
    command to match our other audio tests that save and reset mixer
    levels.

 -- Javier Collado <javier.collado@canonical.com>  Tue, 26 Jun 2012 16:07:04 +0200

checkbox (0.14) quantal; urgency=low

  New upstream release (LP: #1016746):

  [Brendan Donegan]
  * [FEATURE] Python 2 to 3 conversion:
    * scripts/create_connection - switched to using argparse and fixed
      representation of octal literal
    * scripts/internet_test - ran 2to3 tool and decoded result of
      check_output. Also replaced optparse with argparse
    * scripts/memory_info
    * scripts/removable_storage_test - ran 2to3 tool and fixed some
      encoding issues
    * scripts/removable_storage_watcher - ran 2to3 tool and swapped
      use of gobject with gi.repository.GObject
    * scripts/xrandr_cycle - ran 2to3 tool and fixed encoding issue
    * scripts/obex_send - ran 2to3 tool and swapped
      use of gobject with gi.repository.GObject
  * Update touchpad.py to use gsettings instead of deprecated gconf
    (LP: #1004212)
  * Instead of checking output of nmcli con up in create_connection,
    check the return code is success instead (LP: #1013537)
  * base64 encode the after suspend screenshot attachement so that it can
    be uploaded properly (LP: #1016126)
  * Fixed simple type in xorg_memory_test, introduced by Python3
    conversion (LP: #1016387)
  * [FEATURE] Add suspend/bluetooth_obex_after_suspend_auto test to be
    used during fully automated SRU testing

  [Marc Tardif]
  * [FEATURE] Reworked media_keys_test into key_test, making it more generic
    and able to test for any key that sends an scancode. Used it to implement
    a test for the Super key.
  * [FEATURE] Added new interactive and auto-verifying touchpad scrolling
    test.
  * [FEATURE] Python 2 to 3 conversion:
    * scripts/ansi_parser
    * scripts/cking_suite
    * scripts/floppy_test
    * scripts/network_bandwidth_test
    * scripts/cpu_scaling_test
  * Removed sleep_test script no longer used by any test definition.
  * [FEATURE] Deprecated scripts:
    * scripts/autotest_filter and scripts/autotest_suite
    * scripts/ltp_filter and scripts/ltp_suite
    * scripts/mago_filter and scripts/mago_suite
    * scripts/qa_regression_suite

  [Daniel Manrique]
  * New version 0.14 for Quantal Quetzal development.
  * Set the correct user (root) for fwts-wakealarm test (LP: #1004102)
  * Set correct user (root) for usb/storage-preinserted, so it works correctly
    on servers (LP: #1004131)
  * Log (at level INFO) name of each message we execute, so the currently
    running job can be determined by looking at the logfile, rather than
    hunting through process lists.
  * [FEATURE] Added script and jobs to collect and attach output from
    alsa-info.sh.
  * Assume utf-8 encoding always, when opening template files.
    (LP: #1015174)
  * [FEATURE] Replaced the context menu in the selection tree with explicit
    "select/deselect all" buttons.

  [Javier Collado]
  * Submission screen in Qt interface updated to support certification client:
    - customize contents depending on the upload target (launchpad or certification)
    - display links to the report properly in the show_entry method
  * Fixed qt interface show_entry method preopulates widget that gets
    user input (LP: #1000451)
  * Added customizable deselect_warning message in qt show_tree method (LP: #1000443)
  * show_error method shows long text properly in gtk/qt interfaces (LP:
    #1012052)

  [Jeff Lane]
  * [FEATURE] Changes to Power Management testing in Checkbox:
    * scripts/pm_test: added a slightly modified version of OEM team's pm.py
      script for reboot/poweroff testing
    * jobs/hibernate.txt.in: modified hibernate test to use fwts and added new
      jobs to attach log files from hibernate testing.
    * jobs/power-management.txt.in: added new poweroff and reboot jobs using pm_test
      script. Added jobs to attach logs from reboot and poweroff tests to
      results.
    * jobs/stress.txt.in: modified suspend_30_cycles and hibernate_30_cycles to
      use fwts. Added jobs to attach logs from 30 cycle tests to results.
    * jobs/suspend.txt.in: Modified suspend_advanced and suspend_advanced_auto to use
      fwts. Added job to attach log from suspend_advanced and suspend_advanced_auto
      to results.
  * [FEATURE] jobs/miscellanea.txt.in: added a job to gather tester info for
    certification purposes. Not to be used for UF.
  * [FEATURE] Python 2 to 3 conversion:
    * scripts/cpu_topology: ran 2to3, made modificates based on code review and
      tested script to verify functionality.
    * scripts/disk_smart: ported to Python 3. Inserted bits to decode byte
      data returned by Popen. Fixed list_handler to decode bytes types to clean
      up debug output.  Added bits to improve debug output. Migrated from
      optparse to argparse.
    * scripts/network_check: ran 2to3 and that was all that was needed. Also
      took the liberty of migrating from optparse to ArgParse sine we're
      Python3 only now.
    * scripts/network_device_info: ran 2to3 and changed shebang.
    * scripts/network_info: ran 2to3 and changed shebang. Fixed encoding issue
      with interface[:15] (needed to be a bytes object).
    * scripts/fwts_test: ran 2to3 and changed shebang, fixed an encoding bug
      with Popen output. Cleaned up the final output to be more useful for
      debugging test failures.
    * scripts/keyboard_test: nothing to do for conversion beyond changing shebang.
    * scripts/network_ntp_test: 2to3 changed nothing, so modified shebang.
      Fixed an encoding issue with Popen output in. Re-inserted a call to
      SilentCall() that was removed from TimeSkew() by someone in a previous
      revision, which made the TimeSkew() function do nothing. Fixed an
      unbuffered I/O error in SilentCall() discovered while testing Python3
      changes.
    * scripts/optical_detect, scripts/optical_read_test: ran 2to3 and changed
      shebang. Changes were minimal.
    * scripts/xorg_memory_test: 2to3 made minimal changes, modifed shebang.
      Converted optparse code to argparse code and replaced sys.argv[] stuff
      with more useful positional arguments. Removed a redundant import that
      2to3 injected.
    * scripts/resolution_test: ran 2to3 with minimal changes. Changed shebang.
      Converted optparse to argparse and removed unnecessary calls to
      sys.argv[]
    * scripts/pm_log_check: ran 2to3 and changed shebang.
    * scripts/pm_test: ran 2to3 and changed shebang. After a lot of trial and
      error, changed the way xinput is called to avoid confusing bytecode
      embedded in the command output that was causing problems with
      bytes.decode() on the "after reboot" hardware checks.

  [Jeff Marcom]
  * [FEATURE] Python 2 to 3 conversion:
    * scripts/memory_info
    * scripts/memory_test
    * scripts/touchpad_test
  * Deprecated: wake_on_lan_test
  * Update touchpad.py to use gsettings instead of deprecated gconf
    (LP: #1004212)

  [Marc Tardif]
  * [FEATURE] Reworked media_keys_test into key_test, making it more generic
    and able to test for any key that sends an scancode. Used it to implement
    a test for the Super key.
  * [FEATURE] Added new interactive and auto-verifying touchpad scrolling
    test.
  * Removed sleep_test script no longer used by any test definition.
  * Migrated project minus scripts to Python 3.

  [Sylvain Pineau]
  * [FEATURE] Python 2 to 3 conversion:
    * scripts/gst_pipeline_test. Migrated to PyGI.
    * scripts/removable_resource: Add a resource job to identify removable
      block devices. __disks__ jobs updated to run only on internal drives.
  * [FEATURE] jobs/benchmarks.txt.in, scripts/pts_run: Add a reworked launcher
    for phoronix-test-suite tests.
  * [FEATURE] Python 2 to 3 conversion:
  * jobs/stress.txt.in: add OEM team's stress tests (including reboot and poweroff)
    and log analysis jobs

 -- Marc Tardif <marc@ubuntu.com>  Fri, 22 Jun 2012 17:04:14 -0400

checkbox (0.13.8) precise; urgency=low

  [Brendan Donegan]
  * Run fwts_test as root so that the log can be written to on servers and
    also because it's supposed to be run as root (LP: #989701)
  * Fixed cpu_offlining to work properly on systems with ten or more CPU
    cores. (LP: #926136)
  * Give more verbose output from fwts_test script and upload results log as an
    attachment. (LP: #992607)
  * Fix identation on optical/read-automated (LP: #991737)
  * Fixed problem with fwts test log attachment (No bug filed)

  [Nathan Williams]
  * fix typo in jobs/optical.txt.in (lp: #987652)

  [Jeff Lane]
  * Bumped revision to 0.13.8
  * scripts/removable_storage_watcher: increased default timeout to 20 seconds
    to account for time for testers to plug devices in and for the system to
    register the insert/remove event (LP: #978925)
  * [FEATURE] plugins/jobs_prompt.py, plugins/recover_prompt.py, 
    plugins/suites_prompt.py: Added "Fail last test" functionality. Now if a
    test causes a crash (checkbox, system or otherwise), when we recover we
    have the option to just mark the last test failed and move on, or re-run
    the last test and try again.
  * [FEATURE] jobs/local.txt.in, jobs/sniff.txt.in added 8 simple manual sniff 
    tests to be used for test purposes when developing features.
  * [FEATURE] data/whitelists/sniff.whitelist added a whitelist to make use of 
    the basic sniff tests.

  [Daniel Manrique]
  * [FEATURE] checkbox/user_interface.py, checkbox/qt-interface.py,
    plugins/jobs_prompt.py, plugins/recover_prompt.py,
    plugins/suites_prompt.py: Made some modifications to the recover prompt
    changes that better handle accented and other characters in translation.
    This avoides a situation where the recovery could fail due to accented
    characters in translations.

  [Łukasz Zemczak]
  * [FEATURE] checkbox_gtk/gtk_interface.py: Capture ESC keypresses so that
    Checkbox doesn't close/die when user presses ESC.

  [Sylvain Pineau]
  * [FEATURE] jobs/info.txt.in: added new attachments, lspci -vvnnQ and
    lsusb -vv and ensure outputs of lscpi, lsusb and dmidecode return UTF8.

  [Tim Chen]
  * Use nmcli con delete instead of deleting the connection file, also avoid
    bringing eth0 down when running the wireless_monitoring tests.

 -- Jeff Lane <jeff@ubuntu.com>  Mon, 14 May 2012 10:20:59 -0400

checkbox (0.13.7) precise; urgency=low

  [Tiago Salem Herrmann]
  * checkbox_qt/qt_interface.py, qt/frontend/qtfront.cpp,
    qt/frontend/qtfront.h: Do async calls to some ui methods and avoid
    unexpected dbus timeouts (LP: #962333)

  [Sylvain Pineau]
  * qt/frontend/qtfront.cpp: Submit/View results buttons are disabled until
    every selected test has been run (LP: #937715)

  [Jeff Lane]
  * Converted submissionWarningLabel and text to submissionUbuntuFriendlyLabel
    wtih instructional text for submitting results. This is a workaround for
    the bug causing the warning to be displayed at all times rather than only
    when testing is incomplete. (LP: #967457)
  * [FEATURE] Modified stress jobs so that they are all automated per decision
     made during the cert sprint.
  * Removed dhclient call from networking/multi_nic tests because of a bug in
    dhclient that can cause it to hang when run on eth0. New test requirement
    will be that the tester must configure and bring up all ethernet devices
    prior to running checkbox. Also added a check to make sure we're not trying
    to run the test on a device that's not active. (LP: #926229)

  [Daniel Manrique]
  * jobs/optical.txt.in: Change test descriptions to avoid confusing
    instruction to press the "Next" button (which is incorrect). (LP: #971181)
  * jobs/local.txt.in: Fixed touchpad local job which was using suspend.txt 
    as the job source) (LP: #979344) 
  * jobs/mediacards.txt.in: Added usb and scsi devices to
    removable_storage_test commands (LP: #979356)

 -- Jeff Lane <jeff@ubuntu.com>  Wed, 11 Apr 2012 19:23:45 -0400

checkbox (0.13.6) precise; urgency=low

  [Jeff Lane]
  * Removed files in /data that are not used in any job descriptions
    (LP: #957396)

  [Javier Collado]
  * plugins/jobs_info.py: Checkbox doesn't warn that invalid whitelist patterns
    are being used (LP: #937651)
  * [FEATURE] Added smoke test jobs, whitelist and local job to use for
    checkbox development purposes.
  * Fixed "camera_test detect" problem with missing args attributes (LP:
    #967419)

  [Marc Tardif]
  * Fixed string_to_type conversion in network_bandwidth_test (LP: #954587)

  [Sylvain Pineau]
  * qt/frontend/qtfront.cpp, qt/frontend/qtfront.h, plugins/suites_prompt.py,
    checkbox_qt/qt_interface.py, plugins/jobs_prompt.py: The selection tree is
    now updated when recovering from a previous run (LP: #937696)

  [Brendan Donegan]
  * [FEATURE] Added touchpad tests from CE QA Checkbox to allow touchpad
    testing to be performed

  [Daniel Manrique]
  * Internationalization support in checkbox-qt; updated checkbox.pot file
    (LP: #951054) 

 -- Javier Collado <javier.collado@canonical.com>  Wed, 28 Mar 2012 17:02:53 -0400

checkbox (0.13.5) precise; urgency=low

  New upstream release (LP: #960633):

  [Tiago Salem Herrmann]
  * qt/frontend/qtfront.ui: If the test text is too long, then it is cut off
    (LP: #950111)
  * checkbox/user_interface.py, checkbox_qt/qt_interface.py,
    plugins/user_interface.py, qt/frontend/qtfront.cpp, qt/frontend/qtfront.h:
    Correctly update automated test execution status in the Selection tab
    (LP: #950105).
  * qt/frontend/qtfront.cpp: Avoid QDBusArgument warnings when running
    checkbox-qt from a terminal (LP: #957476)
  * checkbox_qt/qt_interface.py, qt/frontend/qtfront.cpp,
    qt/frontend/qtfront.h, qt/frontend/qtfront.ui: add a popup comment box
    for each test under the "Run" tab. (LP: #959452)
  * checkbox/user_interface.py, qt/frontend/qtfront.cpp,
    qt/frontend/qtfront.h, checkbox_qt/qt_interface.py: Set
    interface.direction to NEXT if all the tests were executed and the user
    either analyzed or submitted the results. (LP: #956329)
  * checkbox/user_interface.py, plugins/user_interface.py,
    qt/frontend/qtfront.cpp, qt/frontend/qtfront.h,
    checkbox_qt/qt_interface.py: Use the ui persistent storage to keep some ui
    configuration values. (LP: #937626)
  * checkbox/user_interface.py: Avoid using fork() + call() to run a web
    browser. Use Popen instead.(LP: #956307)
  * qt/frontend/qtfront.ui, qt/frontend/qtfront.cpp, qt/frontend/qtfront.h:
    Removed welcome tab (LP: #957090)

  [Jeff Lane]
  * Reset default checkbox log level to INFO from DEBUG to make logs less
    confusing and verbose. (LP: #949745) 
  * Removed dependency on bluetooth/detect-output on the
    suspend/suspend_advanced job. (LP: #955375)
  * jobs/mediacard.txt.in, scripts/removable_storage_test,
    scripts/removable_storage_watcher: Modified removable_storage_watcher and
    removable_storage_test to accept list of busses to watch to resolve
    problems on systems with MMC readers that present themselves as USB
    devices rather than SDIO (LP: #953160)
  * jobs/optical.txt.in: Fixed the job descriptions for optical/read and
    optical/cdrom-audio-playback to account for changes in Precise and make
    them less confusing (LP: #954606)
  * Created automated version of optical/read for server testing
    Fixed issues with optical_read_test script:
    - test could pass if /dev/cdrom did not exist
    - test could pass if /dev/cdrom was inaccessible
    - test could pass if no optical device was passed in (LP: #945178)
  * Removed hard coded paths from scripts (LP: #949435)

  [Marc Tardif]
  * Linted qt_interface which had a few syntax errors (LP: #949957)
  * plugins/apport_prompt.py: Fixed apport integration was producing a trace
    (LP: #959463)

  [Daniel Manrique]
  * Bumped revision number to 0.13.5 in trunk
  * jobs/keys.txt.in: Fix definition for keys/media-keys test which failed to
    run (LP: #954480)
  * Reverted feature to keep tests ordered, as the sortkey attribute causes
    undesirable secondary effects.

  [Sylvain Pineau]
  * Show the UF invalidation warning if all test cases are unchecked from the
    right click menu (LP: #956757)
  * checkbox_qt/qt_interface.py, qt/frontend/qtfront.cpp,
    qt/frontend/qtfront.h: Tests now select Yes on PASS status (LP: #954556)

  [Brendan Donegan]
  * jobs/suspend.txt.in: Fixed dependencies on wireless and suspend_advanced
    jobs.
  * Changed screenshot jobs to use /dev/external_webcam which will be set by
    a udev rule (LP: #956885)

 -- Jeff Lane <jeff@ubuntu.com>  Fri, 16 Mar 2012 19:14:09 -0400

checkbox (0.13.4) precise; urgency=low

  [Brendan Donegan]
  * Added 'scsi' as a valid bus ID for determining product in udevadm.py
    (LP: #940249)
  * Added 'cciss' as a valid bus ID for determining product in udevadm.py
    (LP: #942548)
  * Updated command fields in composite disk jobs to address the ! in 
    some disk paths (LP: #942769)
  * Updated create_connection to poll for registration of connection and 
    then attempt to bring it up (LP: #944662)
  * Fixed command run by wireless_connection tests so that they fail if the
    internet_test fails, but still clean up the connection file (LP: #944176)
  * Fixed wireless_connection_open_* jobs to not provide security options
    (LP: #947163)

  [Daniel Manrique]
  * Tweaks to internet_test: don't try to ping an IP that's unreachable from 
    the specified interface (or at all), try to find something pingable via
    other means.

  [Javier Collado]
  * Added python-cairo as a dependency for checkbox-gtk (LP: #940163)
  * Updated camera_test script to use better tool for capturing the image
    and allow specifying a device to use, plus other improvements. Create a
    job which takes a capture from the webcam of the desktop.
  * Added jobs to take screenshots after suspend and attach the resulting jpg

  [Marc Tardif]
  * Tidied up logic for determining DISK device product and vendor 
    (LP: #942548)
  * Fixed filename matching expression for local jobs (LP: #942273)
  * Fixed duplicate System Testing applications after upgrade (LP: #940627)

  [Aurelien Gateau]
  * lib/template.py, lib/template_i18n.py, plugins/jobs_info.py,
    plugins/suites_prompt.py: Add a "sortkey" attribute to jobs, the sortkey
    order matches the order in which they appear in jobfiles.
  * checkbox_gtk/gtk_interface.py: Shows jobs and suites in sortkey order
    (that is, as they appear in job definition files, rather than
    alphabetically).
  * checkbox_gtk/gtk_interface.py, gtk/checkbox-gtk.ui,
    plugins/jobs_prompt.py: Added a progress bar showing tests completed and
    total.

  [Sylvain Pineau]
  * Updated gst_pipeline_test to add a --fullscreen option for video playback.
  * Add python-gtk2 dependency, Gst from gi.repository don't work well with 
    messages (See https://bugzilla.gnome.org/show_bug.cgi?id=631901).
  * Add a new job to capture screen during fullscreen video playback.

  [Tiago Salem Herrmann]
  * checkbox_qt/qt_interface.py, qt/frontend/qtfront.cpp,
    qt/frontend/qtfront.h, qt/frontend/treemodel.cpp, qt/frontend/treemodel.h:
    Makes it possible for the job selection tree to have more than 2 levels of
    children nodes.
 
  [Tim Chen]
  * Modifications to removable_storage_test to handle cases where removable
    media is not mounted prior to test running. (LP: #944623)

 -- Jeff Lane <jeff@ubuntu.com>  Thu, 08 Mar 2012 09:29:10 -0500

checkbox (0.13.3) precise; urgency=low

  New upstream release (LP: #939549):
 
  [Brendan Donegan]
  * Typo in command for for miscellanea/virtualization-check (LP: #934243)
  * Resized test selection views in checkbox-qt (LP: #937113)

  [Daniel Manrique]
  * Use GObject from gi.repository instead of gobject (LP: #937099)
  * Disable flushing to disk after every file access during gathering phase for
    a significant speed boost. (LP: #939019)

  [Javier Collado]
  * Fixed running of disk/read_performance tests (LP: #933528)
  
  [Sylvain Pineau]
  * Fix depends fields in info and suspend test suites (LP: #934051) 
  * Display results report in non-graphical interfaces (LP: #937657)

  [ Tiago Salem Herrmann ]
  * Remove auto generated qt resource file (LP: #938863)
 
  [Ara Pulido]
  * Fix the Ubuntu Friendly warning message (LP: #939448)

 -- Marc Tardif <marc@ubuntu.com>  Thu, 16 Feb 2012 10:31:18 -0500

checkbox (0.13.2) precise; urgency=low

  New upstream release (LP: #933090):

  [Jeff Lane]
  * Added a Hard Disk Stats Test that was part of a much older merge request
    for server test suite.
  * Modified apport-directory to provide feedback
  * Added new optical_write_test script and created appropriate jobs to refine
    optical drive testing
  * Created new resource job that creates an optical.{CD-R,DVD-R} resource to
    determine if a machine's optical drive supports writing or is read-only.
  * Added virt-check test to determine if a server will work as an OpenStack
    Compute Node.
  * Moved apport-directory changes from an old branch to checkbox where the
    job now resides.

  [Marc Tardif]
  * Removed trailing directories from the devpath of disk devices (LP: #925582)
  * Fixed awk regular expression in max_diskspace_used script (LP: #926312)
  * Implemented anonymous submissions to Launchpad with a dummy e-mail
    address.
  * Qt: Moved widgets around in Results window.
  * Changed options and arguments passed to show_tree method, and related UI
    changes.
  * Simplified running checkbox-qt from source tree, by compiling if needed.
  * Added support for decimals and multiple partitions in max_diskspace_used.
  * Fixed reference to xrandr_detect_modes replaced by VESA_drivers_not_in_use.
  * Fixed depends in debian/control file for checkbox-qt.

  [Daniel Manrique]
  * Changed way of obtaining preferred browser to ensure we honor the user's
    preference rather than Chromium's clobbering of
    /etc/alternatives/gnome-www-browser (LP: #925603) 
  * Added submission_path_prompt config variable; if set, it will be shown to
    the user before the test selection screen, and the value entered will
    override the default filename for the xml report.
  * plugins/suites_prompt.py: Fixed jobs being run despite being deselected. 
  * Qt: Changed color of the step bubbles to Ubuntu Orange, and made it
    parametrizable.
  * Qt: View report functionality.
  * Qt: Set the runtime application icon.
  * Fixed typo in network/info.
  * Fixed typo in create_connection.

  [Brendan Donegan]
  * Changed checkbox-cli text to clearly explain what + does (LP: #926417)
  * Changed progress bar of Qt UI to standard rather than custom one,
    prettified tabs and updated Launchpad email text amongst other UI tweaks
    in qt/frontend/qtfront.ui
  * Fixed some oversights in the mediacard job files regarding test 
    descriptions and card types.
  * Tweaked the memory_compare script a bit to make it easier to maintain.
  * Used regexes in default whitelist.

  [Javier Collado]
  * Removed job that installed ipmitool by default (LP: #931954)

  [Tiago Salem Herrmann]
  * Implementation of Qt frontend for checkbox.
  * Qt-related features and bugfixes:
  * Qt: Added welcome screen image and background color.
  * Qt: Removed maximize/restore button.
  * Qt: added select/deselect all popup menu.
  * Qt: Status screen
  * Qt: Antialiasing hint for step numbers and question mark.
  
  [Sylvain Pineau]
  * Tests will run in in order specified by the whitelist.
  * JobStore caches most of a job's attributes in memory to speed up sorting.

 -- Jeff Lane <jeff@ubuntu.com>  Wed, 15 Feb 2012 00:11:21 -0500

checkbox (0.13.1) precise; urgency=low

  New upstream release (LP: #925090):

  [Brendan Donegan]
  * Fixed the cpu_topology script so that it doesn't mistake the word
    'processor' in the value of another field for the field 'processor'
    (LP: #882161)
  * Added create_connection script and jobs to automatically create/test a
    wireless network connection.
  * Updated wireless job dependencies.
  * Add wireless performance data collecting tests.
  * Changed is_laptop test to a shell test and implemented a check_is_laptop
    script to check automatically for a systems 'laptopness' (LP: #886668)
  * Fixed connect_wireless script which continued failing to correctly
    identify wireless connections.
  * Don't fail the sleep_test if the wake alarm is still set (LP: #911161)
  * Add requirement for mem sleep state to be supported to the
    suspend_advanced_auto job (LP: #804190)
  * Fixed the camera/display test and removed the camera/video one.
  * Added display resource and matching requirements to external video 
    output tests.
  * Added removable_storage_watcher script to replace watch_command to make
    testing USB, FireWire and MMC devices easier and more cohesive.
  * Added memory_compare script to automate the memory/info job
  * Switch audio settings to correct device before running audio tests
    (LP: #916859)
  * Nixed graphics/xorg-version-output job and updated other job dependencies,
    since it is redundant with graphics/xorg-version. (LP: #671144)

  [Gabor Kelemen]
  * Fixed last two remaining strings with backslashes (LP: #868571)
  * Fix misplaced parentheses, so translation can work (LP: #904876)

  [Marc Tardif]
  * Refactored install scripts to be agnostic of variant name: 
    install/postinst, install/config and debian/*.postinst.
  * Using title defined in user_interface plugin in GTK interface.
  * Updated default.whitelist to reflect renamed jobs.
  * Removed files with non-printable characters from submission.xml.
  * Fixed parser for submission files with empty question comments
    and context info (LP: #912546)
  * Added support for skipping tests when the depends don't pass
    (LP: #509598)
  * Removed extraneous code from the sleep_test.
  * Refactored logic to check for network after suspend.
  * Removed deprecated hwtest package.
  * cpu_offlining was incorrectly using return instead of exit.

  [Daniel Manrique]
  * Update control files under debian/ to eliminate (most) lintian warnings
    (LP: #352986)
  * Environment variables specified with environ: in a job description will be
    passed to the backend for it to add to its environment. (LP: #897889)
  * Handle malformed LANGUAGE environment variable values (LP: #912946)
  * Added interactive media_keys_test script.
  * Make creation of wireless connection files more robust (LP: #923836)
  * Recommend gstreamer-gconf to enable media tests on kubuntu (LP: #898641)
  * Add bluetooth device requirement to obex jobs (LP: #921128)
  * Add a plugin conf variable for the welcome string (shown on the first
    screen when checkbox runs), so it can be changed without much effort.
  * Remove superflous bluetooth/detect job
  * Fixed typo in jobs/local.txt.in (phoronix misspelled as peripherals).
  * Rearranged a misplaced changelog entry.
  * Updated debian/control to remove unneeded Uploader: field.

  [Robert Roth]
  * Fixed spelling mistakes in user_apps job file. (LP: #904209)

  [Jeff Lane]
  * Created automated network info test to get some config info during automated 
    runs. (LP: #912038)
  * Added requires to suspend wireless jobs so they won't run if wireless isn't
    present (LP: #907150)
  * Fixed issue in usb_test with unwritable filesystems (LP: #912522)
  * Fixed USB tests so that insert, storage, remove run in proper order
  * Removed usb_storage_after_suspend since it's superfluous, all other USB
    tests already run after suspend.
  * Modifed usb_test to handle firewire drives as well, renamed script to
    removable_storage_test

  [Aurélien Gâteau]
  * Improvements to Recover dialog and show_info method.

  [ Javier Collado ]
  * Error while creating binary package fixed (LP: #921576)

  [ Sylvain Pineau ]
  * Replaced xrandr_display_modes with automated check for VESA driver
  * Refactored Unity compatibility tests

 -- Daniel Manrique <daniel.manrique@canonical.com>  Fri, 10 Feb 2012 11:19:05 -0500

checkbox (0.13) precise; urgency=low

  New upstream release (LP: #892268):

  [Marc Tardif]
  * Generate a submission.xml file that contains all device and attachment
  * Write the report before reporting the validation error.
  * Changed device.product to dmi.product for the formfactor (LP: #875312)

  [Daniel Manrique]
  * Use gettext for string (LP: #869267)
  * Move progress indicator to main checkbox dialog instead of a 
    transient window (LP: #868995)
  * Ignore malformed dpkg entries in package_resource (LP: #794747)
  * Reset window title after finishing a manual test (LP: #874690)
  * Handle "@" in locale names (as in ca@valencia).

  [Jeff Lane]
  * Went through all the job files and:
    * Updated descriptions to match Unity UI structure
    * Added descriptions where necessary
    * Added further details to some descriptions
    * Moved some jobs to more appropriate files
    * Fixed job names in older job files to match new naming scheme 
      (suite/testname)
    * Added jobs to local.txt to ensure all job files are now parsed
      (this allows easier addition of existing tests to whitelists)
    * Changed remaining manual job descriptions to match the new format
  * Updated CD and DVD write tests to be more clear about when to skip
    them (LP: #772794)

  [Ara Pulido]
  * Rewrote all job descriptions to match OEM QA syntax

  [Brendan Donegan]  
  * Fix the code that assigns keys in checkbox-cli so that it never assigns
    keys which have other uses. (LP: #877467)
  * Show details of unmet job requirements (LP: #855852)
  * Ensure that connect_wireless chooses a wireless connection from the list
    of available connections (LP: #877752)
  * Have the bluetooth/detect tests require a device with the category
    BLUETOOTH to run, thus preventing the test from failing on systems with
    no Bluetooth device (LP: #862322)
  * Rename attachment jobs to not have a forward slash in their name
    (LP: #887964)
  * Guard against trying to write files to logical partitions on USB sticks
    (which will obviously fail) in usb_test (LP: #887049)
  * Make the OpenGL test ignore the return value of glxgears and improve
    the test description (LP: #890725)
  * Allow input/mouse test to run if a TOUCH device is present
    (LP: #886129)

  [ Javier Collado ]
  * Broken job dependencies fixed (LP: #888447)
  * Regex support when specifying blacklists and whitelists on the
    commandline (LP: #588647)

 -- Daniel Manrique <daniel.manrique@canonical.com>  Thu, 18 Nov 2011 12:46:21 -0500

checkbox (0.12.8) oneiric; urgency=low

  New upstream release (LP: #862579):

  [Brendan Donegan]
  * Remove test for FTP connection from network_check script (LP: #854222)
  * Update a parameter in usb_test to have it run faster.
  * Remove record_playback_after_suspend from Ubuntu Friendly whitelist (LP: #855540)
  * Fix minor typo in multi-monitor friendly resolution_test script which caused 
    minimum_resolution test to fail (LP: #855599)
  * Remove storage_devices_test from Ubuntu Friendly whitelist since bonnie++  (which it uses) is not installed by default (LP: #855841)
  * Changed description and name to reflect Ubuntu Friendly branding. Now when a user searches for Ubuntu Friendly in the lens, Checkbox will appear (LP: #852036)
  * Reset the selections at the test suite prompt if No is selected at the recover prompt (LP: #861208)
  * Save the connection name(s) instead of the interface name so that they can be reconnected to properly after the wireless before/after suspend tests have completed (LP: #861502)
  * Make connect_wireless use the UUID of the connection instead of the name for greater reliability (LP: #862190)

  [Daniel Manrique]
  * Restored _recover attribute, re-enabling welcome and test selection
    screens (LP: #852204)
  * Remove memory/test from the Ubuntu Friendly whitelist (LP: #853799)
  * Use diff instead of grep, better comparing of empty files (LP: #852014)
  * Apport integration: new mandatory "tag" value in ApportOptions (LP: #852201)
  * Add warning prior to starting the tests (LP: #855328)
  * Apport integration: Fix instantiation of Gtk.RadioButton, needed due 
    to PyGI related API changes (LP: #805679)
  * Remove ping -R parameter that apparently caused ICMP packets to be dropped
    by some routers (LP: #861404)

  [ Evan Broder ]
  * Replace resolution_test with an implementation which uses GdkScreen to
    be multimonitor-aware (LP: #632987)

  [Jeff Lane]
  * Fix names of optical drive tests and remove a non-existing test from the
    whitelist (LP: #854808) 
  * Fix wireless_*_suspend jobs so they recreate iface file instead of append
    each time (LP: #855845)
    (LP: #852201)
  * Clarify better the intend of the is_laptop question (LP: #861844)
  * Fixed dependencies for tests that depend on suspend/suspend_advanced 
    (LP: #860651)

  [Tim Chen]
  * Fix cpu_scaling_test (LP: #811177)
 
  [Ara Pulido]
  * Avoid connect_wireless messing with AP with similar names (LP: #861538)
  * Remove bluetooth/file-transfer from the list of tests to run, since due to
    bug 834348 it always fails.

  [Marc Tardif]
  * Added support for wildcards when verifying the transport certificate.
  * Applying depends across suites (LP: #861218)

 -- Daniel Manrique <daniel.manrique@canonical.com>  Thu, 29 Sep 2011 13:12:01 -0400

checkbox (0.12.7) oneiric; urgency=low

  New upstream release (LP: #850395):

  [Brendan Donegan]
  * Redirecting stderr to pipe to fix the gconf_resource script (LP: #832321)
  * Clear jobs directory when user selects No to recover question (LP: #836623)

  [Daniel Manrique]
  * checkbox/job.py: Guard against bogus timeout values (LP: #827859)
  * More explicit handling of string decoding/encoding, avoids problems with
    non-ascii characters (LP: #833747)
  * Changed architecture from all to any for checkbox base, to build
    architecture-specific binaries (LP: #833696)

  [Jeff Lane]
  * Several corrections necessary due to test name changes or typos found in
    job files

  [Marc Tardif]
  * Connecting hyper text widgets only once (LP: #827904)
  * Detecting MMC readers as OTHER instead of DISK (LP: #822948)
  * Validating the hostname in the SSL certificate (LP: #625076)
  * Validating the submission.xml (LP: #838123)

 -- Daniel Manrique <daniel.manrique@canonical.com>  Fri, 14 Sep 2011 17:15:26 -0400

checkbox (0.12.6) oneiric; urgency=low

  New upstream release (LP: #841983):

  [ Daniel Manrique ]
  * Work around PyGTK API changes that kept checkbox from starting up
    (LP: #839675).

 -- Daniel Manrique <daniel.manrique@canonical.com>  Mon, 05 Sep 2011 12:47:58 -0400

checkbox (0.12.5) oneiric; urgency=low

  New upstream release (LP: #838745):

  [Ara Pulido]
  * Created a "suspend" suite and renamed relevant tests.

  [Brendan Donegan]
  * Removed redundant tests in power-management suite.
  * Fixed dependencies in power-management suite.

  [Daniel Manrique]
  * Changed name of apt-get test to reflect the suite it's in.
  * Fixed typos in job definitions that caused them to not be run.
  * Added missing description to info/hdparm test (LP: #832351)
  * Quote command to obtain bluetooth address, to avoid hanging if 
    a device is not present (LP: #836756).
  * Added BLUETOOTH category to udev parser.
  * Removed some tests from default whitelist.
  * Fixed dependencies for keys/sleep.
  
  [Jeff Lane]
  * Added new USB storage transfer test
  * Re-worked and added automated audio test

  [Marc Tardif]
  * Added WIRELESS category to udev parser.

 -- Ara Pulido <ara@ubuntu.com>  Thu, 01 Sep 2011 12:23:07 +0100

checkbox (0.12.4) oneiric; urgency=low

  New upstream release (LP: #824180):

  [Brendan Donegan]
  * Refactored job definition files.
  * Fixed dependencies and test naming.
  * Added Online CPU before/after suspend test.
  * Automated wireless tests.
  * Removed redundant sru_suite.txt, updated dependencies accordingly.
  * Automated bluetooth_obex tests.

  [Daniel Manrique]
  * Further improvements to make frontend/backend communication more reliable.
    Prevents stuck backends, failure to close the GUI due to lack of reply
    from the backend, and test specifying "user" not being run.
  * scripts/keyboard_test modified to account for pygi-related GTK API
    changes. (LP: #804369)
  * scripts/sleep_test: improve handling of NetworkManager DBus API
    changes. (LP: #808423)
  * scripts/cdimage_resource: properly handle releases with "LTS" in their
    name (LP: #814085)
  * Updated minimum_resolution test as per latest system requirements, leaving
    just one unified test. (LP: #767166)

  [Javier Collado]
  * Checkbox exits with EX_NOINPUT if a whitelist or blacklist file is
    specified and cannot be found.
  * Deselect a test suite automatically when none of its children is selected,
    in the GTK interface. (LP: #651878)
  * Make the "Next" button the default action when Enter is pressed, to 
    streamline testing with the GTK interface.

  [Marc Tardif]
  * Fixed udevam not being found because /sbin not in PATH (LP: #597305)
  * Fixed hardware attachments for udev and dmi (LP: #822682)

  [Sylvain Pineau]
  * Expose the message store to other plugins, via firing an expose-msgstore
    event.

  [Andrew Faulkner]
  * Fix description for nautilus_file_create job (LP: #821141) 

  [Kenneth Wimer]
  * New header image that follows brand guidelines (LP: #554202)

 -- Daniel Manrique <daniel.manrique@canonical.com>  Wed, 10 Aug 2011 15:16:39 -0400

checkbox (0.12.3) oneiric; urgency=low

  [Marc Tardif]
  * Only reading CHECKBOX_* environment variables in config (LP: #802458)
  * Imported scripts and jobs from Platform Services.

  [Chad A. Davis]
  * Switch to dh_python2 and debhelper7 (LP: #788514)

  [Barry Warsaw]
  * Fix checkbox_clean.run() to ignore missing executables, as is the case
    in a fresh checkout.

 -- Daniel Manrique <daniel.manrique@canonical.com>  Fri, 01 Jul 2011 11:37:27 -0400

checkbox (0.12.2) oneiric; urgency=low

  New upstream release (LP: #800199):

  [Brendan Donegan]
  * Added interface parameter to internet_test script.

  [Daniel Manrique]
  * GTK GUI: Change assignment of TreeStore model to TreeView to account for
    pygi-related API changes. Also seems to fix lingering select/deselect all
    buttons. (LP: #796666) (LP: #796622)
  * GTK GUI: Fix call to Gtk buffer get_text to add now-mandatory fourth
    parameter, keeps the GUI from misbehaving in connection to fixed bug.
    (LP: #796827)
  * GTK GUI: Fix handling of mouse events in gtk_hypertext_view.py which
    prevented displaying the final report.
  * Put test name as part of the window title, as an aid to
    reporting/debugging (LP: #744190)
  * plugins/apport_prompt.py: Add test name to "Do you want to report a bug?"
    dialog to make it clearer.

  [Sylvain Pineau]
  * Fix evaluation of job requirements (LP: #798200)
  * Added "in" operator to job requirements.

 -- Marc Tardif <marc@ubuntu.com>  Tue, 21 Jun 2011 09:41:57 -0400

checkbox (0.12.1) oneiric; urgency=low

  New upstream release (LP: #796629):

  [Brendan Donegan]
  * Fix timeout in sleep_test script (LP: #665299)
  * Fix traces in hyper_text_view module (LP: #796508)
  * Added camera test (LP: #764222)

  [Daniel Manrique]
  * Fix GUI definition file so main window uses "natural request", growing
    when child widgets require so (LP: #776734)
  * Fix open/read blocking behavior and backend/frontend communications to
    avoid hangs and lingering backends. (LP: #588539)
  * Render header text dynamically over the image background, and updated pot
    file with the new string. (LP: #621880)

  [Robert Roth]
  * Improve command line key prompts (LP: #786924)

 -- Marc Tardif <marc@ubuntu.com>  Fri, 03 Jun 2011 17:00:11 -0400

checkbox (0.12) oneiric; urgency=low

  New upstream release (LP: #784076):
  * Removed dead pixel test.

  [Bilal Akhtar]
  * Port checkbox to Gtk3/PyGI (LP: #783822)

 -- Marc Tardif <marc@ubuntu.com>  Tue, 17 May 2011 09:48:07 -0400

checkbox (0.11.4) natty; urgency=low

  * Changed udev_resource to report CAPTURE for USB VIDEO devices
  * Fixed eval of resources with names like list item names
  
  [Carl Milette]
  * Fixed hard coded disk in disk_bench_test so that it matches convention
    utilizing udev_resource for finding devices. (LP: #507943)

 -- Jeff Lane <jeff@ubuntu.com>  Fri, 22 Apr 2011 11:05:19 -0400

checkbox (0.11.3) natty; urgency=low

  New upstream release (LP: #751928):
  * Fixed sleep_test crashing with ioerror (LP: #630785)
  * Fixed keyerror when running some manual tests (LP: #729431)

  [Ara Pulido]
  * Improved debconf messages and ordering (LP: #553777)
  * Video bugs should be reported as a display symptom (LP: #744964)
  * Added checkbox log to apport report

  [Gerhard Burger]
  * Fixed punctuation inconsistencies in verification procedures (LP: #744167):

 -- Marc Tardif <marc@ubuntu.com>  Tue, 05 Apr 2011 16:19:17 -0400

checkbox (0.11.2) natty; urgency=low

  New upstream release (LP: #736919):
  * Added version to dpkg dependency
  * Added multiarch support to install script (LP: #727411)
  * Fixed submitting data twice (LP: #531010)
  * Fixed job descriptions for checkbox-cli (LP: #221400)

  [Daniel Manrique]
  * Fixed strings in audio tests and updated pot file (LP: #691241)
  
  [Jochen Kemnade]
  * Fixed grammar in user-apps tests (LP: #642001)

  [Jeff Lane]
  * Added reboot instructions to suspend/hibernate tests (LP: #420493)
  * Made the firewire instructions make more sense (LP: #693068)
  
  [Michael Terry]
  * Fixed several strings appear in English although translated (LP: #514401)
    - jobs/fingerprint.txt.in
    - jobs/media.txt.in
    - jobs/monitor.txt.in
    - jobs/sleep.txt.in
    - jobs/firewire.txt.in
    - po/checkbox.pot
  * Fixed grammar (LP: #525454)
    + jobs/fingerprint.txt.in

 -- Jeff Lane <jeff@ubuntu.com>  Tue, 29 Mar 2011 09:17:36 -0400

checkbox (0.11.1) natty; urgency=low

  New upstream release (LP: #725110):
  * Checking for lock file before firing stop-all event (LP: #719552)
  * Changed description of nautilus_file_copy job (LP: #709688)

  [Javier Collado]
  * Fixed title in progress dialog

 -- Marc Tardif <marc@ubuntu.com>  Fri, 25 Feb 2011 11:56:43 -0500

checkbox (0.11) natty; urgency=low

  New upstream release (LP: #719073):
  * Changed support for persist plugin as optional (LP: #561816)

  [Ara Pulido]
  * Fixed lintian errors and warnings

  [Eitan Isaacson]
  * Migrate the UI from libglade to gtkbuilder  

 -- Marc Tardif <marc@ubuntu.com>  Mon, 14 Feb 2011 18:19:27 -0500

checkbox (0.10.4) maverick; urgency=low

  * Fixed parsing of config parameters (LP: #689140)

 -- Marc Tardif <marc@ubuntu.com>  Tue, 14 Sep 2010 12:43:51 -0400

checkbox (0.10.3) maverick; urgency=low

  New upstream release (LP: #638333):
  * Fixed verification of SSL validity (LP: #625076)
  * Improved audio test questions.

 -- Marc Tardif <marc@ubuntu.com>  Tue, 14 Sep 2010 12:43:51 -0400

checkbox (0.10.2) maverick; urgency=low

  New upstream release (LP: #617583):
  * Fixed sleep_test to check the connection if using network-manager.
  * Fixed reporting bugs against alsa-base and xorg (LP: #607214)
  * Fixed apport dialog no longer appearing (LP: #607217)
  * Reduced data file size for the desktop image.
  * Updated report to be more pretty.

 -- Marc Tardif <marc@ubuntu.com>  Fri, 13 Aug 2010 16:23:16 -0400

checkbox (0.10.1) maverick; urgency=low

  New upstream release (LP: #597295):
  * Added support for urwid interface.
  * Added sound check test.
  * Added document viewer test.
  * Added update-manager and nautilus tests.
  * Added resolution tests.
  * Added sleep tests.

 -- Marc Tardif <marc@ubuntu.com>  Tue, 22 Jun 2010 10:43:52 -0400

checkbox (0.10) maverick; urgency=low

  * Added media tests (LP: #397944)
  * Added support for comments in templates.

 -- Marc Tardif <marc@ubuntu.com>  Tue, 04 May 2010 11:51:22 -0400

checkbox (0.9.2) lucid; urgency=low

  New upstream release (LP: #567568):
  * Added referer when sending submissions to Launchpad (LP: #550973)
  * Added suggests to checkbox package in debian/control file (LP: #352740)
  * Fixed udev_resource script to be more resilient (LP: #556824)
  * Fixed cdimage_resource script to read casper.log (LP: #558728)
  * Fixed reporting all resources found for a job (LP: #560948)
  * Fixed stalling when using kdesudo to start backend (LP: #557443)
  * Fixed starting the appropriate default browser on UNR (LP: #563050)
  * Fixed ansi_parser script when outputting to stdout (LP: #560952)
  * Fixed opening the report with the gconf preferred browser (LP: #562580)
  * Fixed suspend_test to use relative time for wakealarm (LP: #349768)
  * Fixed backend not getting terminated upon closing (LP: #553328)

 -- Marc Tardif <marc@ubuntu.com>  Tue, 06 Apr 2010 14:17:46 -0400

checkbox (0.9.1) lucid; urgency=low

  New upstream release (LP: #548800):
  * Added cpu_scaling_test script.
  * Fixed hard drive detection (LP: #549714)
  * Fixed backend to handle empty messages (LP: #536645)
  * Fixed parsing of package resource (LP: #539691)
  * Fixed malformed xml report (LP: #485445)
  * Fixed running root manual tests as normal user (LP: #383559)
  * Fixed writing apport files only after submitting (LP: #530380)
  * Fixed audio test instructions (LP: #529205)
  * Fixed gathering chassis information (LP: #537435)
  * Fixed detection of disks in kvm (LP: #552998)
  * Fixed udev_resource script to be more resilient (LP: #552999)
  * Fixed filter_packages script to use new resources.

 -- Marc Tardif <marc@ubuntu.com>  Sun, 07 Mar 2010 15:05:44 -0400

checkbox (0.9) lucid; urgency=low

  * Introduced job_prompt plugin to treat all jobs (suites, tests, etc.) as composites.
  * Replaced the registry and resource scripts and centralized job iteration.
  * Replaced dependency on dbus by using sudo/gksu/kdesudo instead.
  * Replaced mktemp with mkdtemp for security purposes.
  * Fixed strings in fingerprint and modem tests (LP: #457759)
  * Fixed client side validation of Launchpad form (LP: #438671)
  * Added device information to tags when reporting bugs with apport.
  * Added shorthands for blacklist-file and whitelist-file.
  * Added support for apport default configuration (LP: #465447)
  * Added support for scrolled options list (LP: #411526)
  * Added support for tests generated by suites to run as root.
  * Added support for requirements in attachments.
  * Added support for armv7l processor
  * Added Autotest integration
  * Added LTP integration
  * Added Phoronix integration
  * Added qa-regression-testing integration

 -- Marc Tardif <marc@ubuntu.com>  Wed, 04 Nov 2009 19:36:09 -0400

checkbox (0.8.5) karmic; urgency=low

  * Fixed translation of suites and tests files (LP: #456115)
  * Fixed checking the status of command registries (LP: #457502)
  * Fixed selecting suites in the command line (LP: #457559)
  * Fixed reporting of bugs to contain test description (LP: #427932)
  * Fixed execute permissions on scripts (LP: #459606)
  * Renamed processors_info plugin to singular because processor
    information is reported as a single structure with a count attribute
  * Updated translation files.

 -- Marc Tardif <marc@ubuntu.com>  Mon, 26 Oct 2009 12:17:30 -0400

checkbox (0.8.4) karmic; urgency=low

  * Fixed failing dependencies when not available (LP: #430051)
  * Fixed supporting udevadm not providing DEVPATH variable (LP: #430084)
  * Fixed supporting audio devices without a /proc/asound entry (LP: #430086)
  * Fixed running when python-apport package is not installed (LP: #430103)
  * Fixed X error when exiting after reporting a bug (LP: #430776)
  * Fixed prompting to report a bug according to GNOME HIG (LP: #429701)
  * Fixed prompting for answer in checkbox-cli (LP: #429764)
  * Fixed resolution_test message for fglrx driver (LP: #346816)
  * Fixed adding of manpage symlinks for gtk and cli (LP: #426641)
  * Fixed recovering from connecting to the backend (LP: #446693)
  * Fixed backend to use dbus instead of policykit (LP: #435714)
  * Fixed interpolation of output variable in cli (LP: #450673)
  * Fixed selection of suites in cli (LP: #450713)
  * Fixed parsing of virtio-pci devices (LP: #450774)

 -- Marc Tardif <marc@ubuntu.com>  Tue, 13 Oct 2009 16:44:12 -0400

checkbox (0.8.3) karmic; urgency=low

  * Fixed trailing newline requirement in test definitions (LP: #427993)
  * Fixed reporting firmware version as product name (LP: #428563)
  * Fixed detecting pci and usb audio devices (LP: #429558)
  * Fixed prompting to report a bug when there's no package (LP: #429668)

 -- Marc Tardif <marc@ubuntu.com>  Sat, 12 Sep 2009 15:37:40 -0400

checkbox (0.8.2) karmic; urgency=low

  * Fixed adding test information when reporting with apport (LP: #423798)
  * Fixed tagging bugs when reporting with apport (LP: #423799)
  * Fixed expressing package aliases for the linux package (LP: #423805)
  * Fixed detecting the disk category in devices (LP: #423864)
  * Fixed supporting apport symptoms when reporting bugs (LP: #424063)
  * Fixed gathering of dmi information for Launchpad report (LP: #424454)
  * Fixed tests using gksudo returning empty output (LP: #425284)

  [Javier Collado]
  * Fixed reporting of output in shell plugin (LP: #393894)

 -- Marc Tardif <marc@ubuntu.com>  Mon, 31 Aug 2009 17:16:38 -0500

checkbox (0.8.1) karmic; urgency=low

  * New upstream version:
    * Added disk tests.
    * Added fingerprint reader tests.
    * Added firewire tets.
    * Added kms tests.
    * Added media tests.
  * Fixed dependency on hal and using udev instead (LP: #399319)
  * Fixed calling ubuntu-bug when a test fails (LP: #418978)

 -- Marc Tardif <marc@ubuntu.com>  Tue, 26 Aug 2009 17:36:05 -0500

checkbox (0.8~alpha4) karmic; urgency=low

  * New upstream version:
    * Changed icon.
    * Added timeout property to lock_prompt plugin.
    * Added concept of attachments to tests.
    * Added support for backslahes in templates to wrap lines.
    * Added support blacklisting and whitelisting both tests and suites.
    * Introduced the concept of jobs for suites, tests and attachments.
    * Removed upstart event which is no longer needed.
    * Replaced architecture and category with requires in test definitions.
  * Fixed pygst dependency (LP: #334442)
  * Fixed configuration file updates during install (LP: #330596)
  * Fixed DBus exceptions (LP: #344916, #359440)
  * Fixed and expanded translations (LP: #347038)
  * Fixed ignored system proxy settings (LP: #345548)
  * Fixed parsing blank lines in templates (LP: #393907)
  * Fixed escaping of lists (LP: #394001)
  * Fixed timeout in manual tests (LP: #377986)
  * Fixed CLI interface dialog.
  * Fixed support for FreeDesktop XDG base directory specification (LP: #363549)
  * Added general and package specific apport hooks

  [ Gabor Keleman ]
  * Fixed untranslated strings in tests (LP: #374666)
  * Fixed untranslated last screen (LP: #374646)

 -- Marc Tardif <marc@ubuntu.com>  Wed, 19 Aug 2009 15:36:05 -0500

checkbox (0.7) jaunty; urgency=low

  [ Dave Murphy ]
  * Fixed viewing of report files in Firefox 3 (LP: #331481)
  * Added additional contextual information
   * /etc/sysctl* (LP: #331055)
   * /etc/modprobe.d (LP: #331056)
   * /etc/modules (LP: #331057)
  * Fixed packaging for Jaunty
   * https://lists.ubuntu.com/archives/ubuntu-devel/2009-February/027439.html
   * Uses --install-layout=deb
   * Installs to dist-packages instead of site-packages

  [ Andy Whitcroft ]
  * suspend_test: update suspend_test to version V6 matching kernel version.
    The version here will become the master copy.
  * suspend_test: add a --dry-run mode to simplify developement
  * suspend_test: add a automation mode for checkbox integration
  * suspend_test: add a new pm-suspend test
  * suspend_test: record and restore timer_delay around the variable
    time test.
  * suspend_test: release v7.
  * suspend_test: initial version of suspend power consumption test
    from a patch by Pete Graner.
  * suspend_test: power -- made the sleep time configurable
  * suspend_test: detect batteries and disable ac/power tests
  * suspend_test: disable dbus tests when we have no primary user
  * suspend_test: handle AC transitions better
  * suspend_test: enable power test as part of --full
  * suspend_test: reduce the noise in the test instructions
  * suspend_test: use minutes in output when that is more appropriate
  * suspend_test: track actual AC transitions and report them
  * suspend_test: only mention AC at all if we have a battery
  * suspend_test: report useful data at the bottom for posting
  * suspend_test: document the new power test in the usage
  * suspend_test: power -- indicate when the result is unreliable
  * suspend_test: report -- fix up spacing issues
  * suspend_test: release v8

 -- Dave Murphy <schwuk@ubuntu.com>  Tue, 17 Mar 2009 09:46:16 +0000

checkbox (0.6) jaunty; urgency=low

  * New upstream version:
    * Added suspend_test script - for more details see:
      https://wiki.ubuntu.com/KernelTeam/SuspendResumeTesting
    * Added XSL Stylesheet and the ability to view generated reports
    * Added support for PolicyKit to run the application as a user
    * Added logging for backend and logrotation script.
  * Fixed calling ucf was run via debconf (LP: #330502)

 -- Marc Tardif <marc@ubuntu.com>  Tue, 17 Feb 2009 15:36:05 +0000

checkbox (0.5) jaunty; urgency=low

  * New upstream version:
    * Added concept of hyper text view to display clickable links.
    * Added concept of properties to components.
    * Added pci information to launchpad report.
    * Added dmi information to launchpad report.
    * Added text area to keyboard test.
    * Removed sourcing of base postrm script.
    * Updated translations from Launchpad.
  * Fixed handling of interrupt signal (LP: #327810)
  * Fixed display of text in graphical interface (LP: #240374)
  * Fixed support for regexes in blacklist and whitelist (LP: #327177)
  * Fixed opening of subunit log file (LP: #325737)
  * Fixed internet test.

 -- Marc Tardif <marc@ubuntu.com>  Tue, 20 Jan 2009 18:55:20 -0500

checkbox (0.4) jaunty; urgency=low

  * Setup bzr-builddeb in native mode.
  * Removed LGPL notice from the copyright file.

 -- Marc Tardif <marc@ubuntu.com>  Tue, 20 Jan 2009 16:46:15 -0500

checkbox (0.3) jaunty; urgency=low

  * New upstream version:
    * Renamed hwtest to checkbox.
    * Renamed auto tests to shell tests.
    * Added watch file.
    * Added README file pointing to the Ubuntu wiki.
    * Added subunit to the test suite.
    * Added the subunit_report plugin to produce a standard test report.
    * Added pvs registry.
    * Added support for int return values to recursive registry eval.
    * Added debug information when a command registry returns an error.
    * Added mounts registry.
    * Added patches to upgrade the configuration files.
    * Added support for CHECKBOX_OPTIONS environment variable.
    * Added usage information.
    * Added gconf registry.
    * Added logging to checkbox event.
    * Added locking plugin.
    * Added message store and schema types.
    * Added caching to automatic tests so that they are not run multiple
      times.
    * Added persistence to category and system_id.
    * Added lshw registry and plugin.
    * Added newlines to German introduction message.
  * Fixed e-mail address should be remembered (LP: #156725)
  * Fixed $output variable does not seem to be reinterpolated when
    testing again (LP: #189404)
  * Fixed command line interface does not provide a test nor test again
    option (LP: #189423)
  * Fixed translation template unavailable, even though hwtest is in main
    (LP: #202447)
  * Fixed internet_test should support providing a destination other
    than canonical.com (LP: #216111)
  * Fixed hwtest loads editor backup files from suite dir (LP: #237954)
  * Fixed application should only have one instance running (LP: #266899)
  * Fixed disk information should be gathered (LP: #267889)
  * Fixed typo: payback device (LP: #288331)
  * Fixed tests skipped by constraint should be reported (LP: #304176)
  * Fixed manual tests which have commands should not be run automatically
    (LP: #304231)
  * Fixed CHECKBOX_DATA mapping is not working (LP: #304736)

 -- Marc Tardif <marc@ubuntu.com>  Fri, 16 Jan 2009 12:05:32 -0500

hwtest (0.1-0ubuntu10) hardy; urgency=low

  * Fixed xalign and yalign in exchange summary.

 -- Marc Tardif <marc@interunion.ca>  Mon, 21 Apr 2008 15:07:39 -0400

hwtest (0.1-0ubuntu9) hardy; urgency=low

  * Fixed internet_test to ping default gateway rather than canonical.com.
  * Fixed python-support issues to support upgrades of hwtest.
  * Fixed tooltip to be HIG compliant.
  * Fixed category to use GTK;System;Settings;.
  * Fixed command line interface to support escape characters.
  * Using python-central instead of python-support.
  * Added support to i18n the .desktop file.
  * Added support for http_proxy and https_proxy.
  * Added summary of information being submitted.

 -- Marc Tardif <marc@interunion.ca>  Thu, 17 Apr 2008 12:01:50 -0400

hwtest (0.1-0ubuntu8) hardy; urgency=low

  * debian/patches/01_change_menu_category.patch:
    - change the category so the item is moved to system, administration and not
      the only entry in applications, system tools on a default installation

 -- Sebastien Bacher <seb128@canonical.com>  Mon, 14 Apr 2008 15:49:06 +0200

hwtest (0.1-0ubuntu7) hardy; urgency=low

  * Fixed packaging bugs.
  * Improved internationalization.
  * Renamed questions and answers to tests and results.

 -- Marc Tardif <marc@interunion.ca>  Thu,  6 Mar 2008 10:58:43 -0500

hwtest (0.1-0ubuntu6) hardy; urgency=low

  * Upload to hardy/universe (without the .bzr files).
  * Make package conformant with current Python policy.

 -- Matthias Klose <doko@ubuntu.com>  Tue, 11 Mar 2008 14:06:02 +0000

hwtest (0.1-0ubuntu5) hardy; urgency=low

  * Set default timeout to None instead of 60 seconds.
  * Updated copyright information.
  * Reverted to using gksu to limit dependencies.
  * Removed dependency on python-apt.

 -- Marc Tardif <marc@interunoin.ca>  Thu, 28 Feb 2008 17:07:07 -0500

hwtest (0.1-0ubuntu4) hardy; urgency=low

  * Improved text in questions text file.
  * Improved user experience by only showing auto questions
    progress bar when there are actual questions.
  * Also improved the user experience by showing a progress
    bar while building the report.

 -- Marc Tardif <marc@interunion.ca>  Wed, 27 Feb 2008 23:12:24 -0500

hwtest (0.1-0ubuntu3) hardy; urgency=low

  * Fixed hwtest_cli so that it doesn't strip the DISPLAY environment
    variable.
  * Fixed system_info plugin so that it does a better effort for
    gathering system information instead of relying on non standard
    information from HAL.

 -- Marc Tardif <marc@interunion.ca>  Wed, 27 Feb 2008 10:52:33 -0500

hwtest (0.1-0ubuntu2) hardy; urgency=low

  * Fixed packaging following lintian error.
  * Added packages registry and plugin.

 -- Marc Tardif <marc@interunion.ca>  Tue,  5 Feb 2008 15:02:26 -0500

hwtest (0.1-0ubuntu1) hardy; urgency=low

  * Initial Release.

 -- Marc Tardif <marc@interunion.ca>  Mon, 17 Sep 2007 17:25:54 -0300<|MERGE_RESOLUTION|>--- conflicted
+++ resolved
@@ -12,13 +12,10 @@
   
   [ Jeff Lane ]
   * jobs/info.txt.in: fixed bad driver name in audio_codecs job (LP: #1165215)
-<<<<<<< HEAD
   * jobs/mediacard.txt.in: reduce test file size for MMC to 64MB (LP: #1167214)
-=======
   * jobs/miscellanea.txt.in: Added jobs for manual verification of PXE boot and
     remote IPMI to improve server test coverage.
->>>>>>> c5d15b7a
-
+   
    [ Jeff Marcom ]
    * scripts/virtualization - Fixes issue where console terminal would 
      remain hijacked by child kvm process (LP: #1164028)
