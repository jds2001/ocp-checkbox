--- conflicted
+++ resolved
@@ -75,15 +75,12 @@
   * [FEATURE] jobs/stress.txt.in: Added a wireless hotkey stress test.
   * jobs/power-management.txt.in: Fixed path to the /proc acpi lid button
     (LP: #1068799)
-<<<<<<< HEAD
   * scripts/fwts_test: Properly handle UnicodeDecodeError when parsing syslog
     (LP: #1075080)
+  * scripts/camera_test: Fix the camera resolution test to give the pixelformat
+    to use with fswebcam (LP: #1073176)
   * checkbox/parsers/udevadm.py: Enhanced bluetooth detection by looking at the
     RFKILL_TYPE property (LP: #1075052) 
-=======
-  * scripts/camera_test: Fix the camera resolution test to give the pixelformat
-    to use with fswebcam (LP: #1073176)
->>>>>>> 74297b12
 
   [Zygmunt Krynicki]
   * scripts/removable_storage_watcher - properly detect removal of 'firewire',
