--- conflicted
+++ resolved
@@ -3,6 +3,11 @@
   [Daniel Manrique]
   * New version 0.14 for Quantal Quetzal development.
   
+  [Javier Collado]
+  * Submission screen in Qt interface updated to support certification client:
+    - customize contents depending on the upload target (launchpad or certification)
+    - display links to the report properly in the show_entry method
+
   [Jeff Lane]
   * [FEATURE] Changes to Power Management testing in Checkbox:
     * scripts/pm_test: added a slightly modified version of OEM team's pm.py
@@ -22,7 +27,6 @@
 
 checkbox (0.13.8) precise; urgency=low
 
-  [ Daniel Manrique ]
   [Brendan Donegan]
   * Run fwts_test as root so that the log can be written to on servers and
     also because it's supposed to be run as root (LP: #989701)
@@ -71,16 +75,7 @@
   * Use nmcli con delete instead of deleting the connection file, also avoid
     bringing eth0 down when running the wireless_monitoring tests.
 
-<<<<<<< HEAD
  -- Jeff Lane <jeff@ubuntu.com>  Mon, 14 May 2012 10:20:59 -0400
-=======
-  [ Javier Collado ]
-  * Submission screen in Qt interface updated to support certification client:
-    - customize contents depending on the upload target (launchpad or certification)
-    - display links to the report properly in the show_entry method
-
- -- Javier Collado <javier.collado@canonical.com>  Wed, 16 May 2012 16:59:12 +0200
->>>>>>> e3758434
 
 checkbox (0.13.7) precise; urgency=low
 
