--- conflicted
+++ resolved
@@ -10,18 +10,15 @@
   * checkbox/lib/templates.py, jobs/resources.txt.in, jobs/wireless.txt.in,
     jobs/suspend.txt.in - Don't try and coerce keys of resource jobs to
     lowercase, as it upset the core of Checkbox (LP: #1067280)
-<<<<<<< HEAD
   * jobs/suspend.txt.in - created new batch of wireless tests depending only on
     suspend_advanced so that they will run in manual testing (LP: #1067678)
+  * jobs/suspend.txt.in - Let suspend_advanced only depend on
+    power-management/rtc (LP: #1067692)
   * scripts/resolution_test - Slightly clarify output of script so that it's
     a bit more obvious why it failed (LP: #1065976)
   * Allow verification and interaction to be used as aliases for manual tests
     so that we can distinguish between tests which are partly manual and
     those which are entirely manual.
-=======
-  * jobs/suspend.txt.in - Let suspend_advanced only depend on
-    power-management/rtc (LP: #1067692)
->>>>>>> 8a93d81b
 
   [Daniel Manrique]
   * [FEATURE] checkbox/job.py: Fixed intltool warning about unnamed
