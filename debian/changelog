--- conflicted
+++ resolved
@@ -133,11 +133,7 @@
     the 'device' argument (bus type) and require at least one value
   * [FEATURE] scripts/removable_storage_watcher: add support for debugging
 
-<<<<<<< HEAD
  -- Daniel Manrique <roadmr@ubuntu.com>  Wed, 19 Sep 2012 16:26:56 -0400
-=======
- -- Jeff Lane <jeff@ubuntu.com>  Wed, 19 Sep 2012 14:20:15 -0400
->>>>>>> f7280abf
 
 checkbox (0.14.5) quantal; urgency=low
 
