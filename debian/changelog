--- conflicted
+++ resolved
@@ -25,15 +25,12 @@
     parses the piglit test results and use it in the piglit jobs
   * scripts/touchhpad_driver_info - changed the shebang to python3, since it is
     using modules that will only be installed for python3 (LP: #1089727)
-<<<<<<< HEAD
-  * jobs/miscellanea.txt.in, plugins/environment_info.py - added test to check
-    a sources file for specific repositories to make sure they are present
-=======
   * plugins/recover_prompt.py - changed the order of the buttons in the recover
     prompt to put them in the same order as mentioned in the text (LP: #1092143)
   * jobs/suspend.txt.in - fix typo that was introduced into suspend_advanced job
     by a previous bug fix (LP: #1096799)
->>>>>>> cc58fd5c
+  * jobs/miscellanea.txt.in, plugins/environment_info.py - added test to check
+    a sources file for specific repositories to make sure they are present
 
   [ Jeff Lane ]
   * jobs/suspend.txt.in - removed incorrect multiple router requirement for
