--- conflicted
+++ resolved
@@ -19,7 +19,6 @@
   * scripts/ipmi_test: output tweaks so error messages now go to stderr. No BMC
     message is a little more clear. Module failed to load now generates an
     error rather than a simple exit.
-<<<<<<< HEAD
   * scripts/network_device_info: minor change so that the fail message now
     specifies that it was an error and outputs to stderr properly.
   * scripts/disk_smart: Improvements to the logging and output during testing.
@@ -48,10 +47,8 @@
     data to stderr and success to stdout. Also added a try/except block to
     catch possible ZeroDivisionError cases if dmi or meminfo return 0 (found on
     my local system due to a library issue)
-=======
   * jobs/power-management.txt.in: improved rtc and tickless idle tests to
     provide more useful output, even though they are very simple tests.
->>>>>>> 7d38413a
 
   [Marc Tardif]
   * Fixed duplicate jobs appearing in the store when rerunning jobs.
@@ -75,11 +72,7 @@
   * Catch exception raised in memory_compare by DMI RAM entries with No Module
     Installed in the Size field (LP: #1023220)
 
-<<<<<<< HEAD
- -- Jeff Lane <jeff@ubuntu.com>  Tue, 10 Jul 2012 21:00:06 -0400
-=======
  -- Jeff Lane <jeff@ubuntu.com>  Tue, 10 Jul 2012 21:10:49 -0400
->>>>>>> 7d38413a
 
 checkbox (0.14.1) quantal; urgency=low
 
