--- conflicted
+++ resolved
@@ -6,13 +6,10 @@
   * Include block device name in fields of block_device resource
     output. This will prevent different block device fields from being
     confused with each other (LP: #1027849)
-<<<<<<< HEAD
   * Fix apport_prompt.py so it properly checks the value in
     /etc/default/apport (LP: #1029897)
-=======
   * Initially disable the 'Run' tab in the Qt UI, re-enabling it when the
     'Start Testing' has been clicked (LP: #1029815)
->>>>>>> 8b4a1913
 
   [Daniel Manrique]
   * New version 0.14.3 for Quantal Quetzal development.
