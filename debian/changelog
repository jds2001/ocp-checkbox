--- conflicted
+++ resolved
@@ -61,11 +61,7 @@
   [Aurélien Gâteau]
   * Improvements to Recover dialog and show_info method.
 
-<<<<<<< HEAD
  -- Daniel Manrique <daniel.manrique@canonical.com>  Sun, 22 Jan 2012 23:09:40 -0500
-=======
- -- Jeff Lane <jeff@ubuntu.com>  Fri, 20 Jan 2012 10:49:59 -0500
->>>>>>> a8a6eab8
 
 checkbox (0.13) precise; urgency=low
 
