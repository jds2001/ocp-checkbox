plugin: shell
name: graphics/xorg-version
requires: package.name == "x11-utils"
command: xdpyinfo | grep "^X.Org version" | cut -d ':' -f 2 | tr -d ' '
<<<<<<< HEAD
_description: Test to output the Xorg version
=======
_description:
 Basic graphics apper to be working.  You seem to be running X.Org version:
 $output
 .
 Is this correct?
>>>>>>> fb97b368

plugin: shell
name: graphics/xorg-version-output
command: xdpyinfo | grep "^X.Org version" | cut -d ':' -f 2 | tr -d ' '
requires: package.name == "x11-utils"
_description:
 Automated test to store output in checkbox report

plugin: shell
name: graphics/gtkperf
depends: graphics/xorg-version-output
requires: package.name == 'gtkperf'
command: gtkperf -a | grep "Total time:"
_description:
 Run gtkperf to make sure that GTK based test cases work

plugin: manual
name: graphics/resolution-change
depends: graphics/xorg-version-output
_description:
<<<<<<< HEAD
 PURPOSE:
     This test will test the display resolution change
 STEPS:
     1. Open the Monitors application
     2. Select a new resolution from the dropdown list
     3. Click on Apply
     4. Select the original resolution from the dropdown list
     5. Click on Apply
 VERIFICATION:
     Did the resolution change as expected?
=======
 This test will verify that the GUI is usable after manually changing resolutions.
 Display resolution change procedure:
 1.- Open System->Preferences->Monitors
 2.- Select a new resolution from the dropdown list
 3.- Click on Apply
 4.- The resolution should change
 5.- Select the original resolution from the dropdown list
 6.- Click on Apply
 7.- The resolution should change again
 .
 Did the resolution change as expected?
>>>>>>> fb97b368

plugin: manual
name: graphics/rotation
depends: graphics/xorg-version-output
_description:
<<<<<<< HEAD
 PURPOSE:
     This test will test the display resolution change
 STEPS:
     1. Open the Monitors application
     2. Select a new rotation value from the dropdown list
     3. Click on Apply
     4. Click on Restore Previous Configuration
     5. Click on Apply
     6. Repeat 2-5 for different rotation values
 VERIFICATION:
     Did the display rotation change as expected?
=======
 This test will verify that graphics can be successfully rotated.
 Display rotation verification procedure:
 1.- Open System->Preferences->Monitors
 2.- Select a new rotation value from the dropdown list
 3.- Click on Apply
 4.- The display should be rotated according to the new configuration value
 5.- Click on Restore Previous Configuration
 6.- The display configuration change should be reverted
 7.- Repeat 2-6 for different rotation values
 .
 Did the display rotation change as expected?
>>>>>>> fb97b368

plugin: shell
name: graphics/xorg-process
requires: package.name == 'xorg' and package.name == 'procps'
command: pgrep -f '/usr/bin/X' >/dev/null
_description: Test that the X process is running.

plugin: shell
name: graphics/xorg-failsafe
requires: package.name == 'xorg'
command: ! test -e /var/log/Xorg.failsafe.log
_description: Test that the X is not running in failsafe mode.

plugin: shell
name: graphics/xorg-memory
requires: package.name == 'xorg' and device.driver == 'i915'
user: root
command: xorg_memory_test xeyes
_description: Test that X does not leak memory when running programs on systems with intel based graphics.

plugin: manual
name: graphics/resolution
requires:
 device.category == 'VIDEO'
command: resolution_test
_description:
 PURPOSE:
     This test will test the default display resolution
 STEPS:
     1. This display is using the following resolution:
 INFO:
     $output
 VERIFICATION:
     Is this acceptable for your display?

plugin: shell
name: graphics/minimum_resolution
requires:
 device.category == 'VIDEO'
command: resolution_test --horizontal 800 --vertical 600
_description:
 Ensure the current resolution meets or exceeds the recommended minimum
 resolution (800x600). See here for details:
 .
 https://help.ubuntu.com/community/Installation/SystemRequirements

plugin: manual
name: graphics/display
requires: package.name == 'xorg' and package.name == 'python-gst0.10'
command: gst_pipeline_test -t 2 'videotestsrc ! ffmpegcolorspace ! gconfvideosink'
_description:
 PURPOSE:
     This test will test the default display
 STEPS:
     1. Click "Test" to display a video test.
 VERIFICATION:
     Do you see color bars and static?

plugin: manual
name: graphics/xrandr_detect_modes
requires: package.name == 'xorg'
command: xrandr
_description:
 PURPOSE:
     This test checks the detected video modes
 STEPS:
     1. The following screens and video modes have been detected on your system
 INFO:
     $output
 VERIFICATION:
     Are those correct?

plugin: manual
name: graphics/cycle_resolution
requires: package.name == 'xorg'
depends: xrandr_detect_modes
command: xrandr_cycle
_description:
 PURPOSE:
     This test cycle through the detected video modes
 STEPS:
     1. Click "Test" to start cycling through the video modes
 VERIFICATION:
     Did the screen appear to be working for each mode?

plugin: shell
name: graphics/compiz_check
command: run_compiz_check | ansi_parser
_description:
 Check that the hardware is able to run compiz.

plugin: manual
name: graphics/glxgears
requires: package.name == 'mesa-utils'
command: glxgears
_description:
 PURPOSE:
     This test tests the 3D capabilities of your video card
 STEPS:
     1. Click "Test" to execute glxgears
 VERIFICATION:
     Did the 3d animation appear?<|MERGE_RESOLUTION|>--- conflicted
+++ resolved
@@ -2,15 +2,7 @@
 name: graphics/xorg-version
 requires: package.name == "x11-utils"
 command: xdpyinfo | grep "^X.Org version" | cut -d ':' -f 2 | tr -d ' '
-<<<<<<< HEAD
 _description: Test to output the Xorg version
-=======
-_description:
- Basic graphics apper to be working.  You seem to be running X.Org version:
- $output
- .
- Is this correct?
->>>>>>> fb97b368
 
 plugin: shell
 name: graphics/xorg-version-output
@@ -31,40 +23,25 @@
 name: graphics/resolution-change
 depends: graphics/xorg-version-output
 _description:
-<<<<<<< HEAD
  PURPOSE:
-     This test will test the display resolution change
+     This test will verify that the GUI is usable after manually changing resolution
  STEPS:
-     1. Open the Monitors application
+     1. Open the Displays application
      2. Select a new resolution from the dropdown list
      3. Click on Apply
      4. Select the original resolution from the dropdown list
      5. Click on Apply
  VERIFICATION:
      Did the resolution change as expected?
-=======
- This test will verify that the GUI is usable after manually changing resolutions.
- Display resolution change procedure:
- 1.- Open System->Preferences->Monitors
- 2.- Select a new resolution from the dropdown list
- 3.- Click on Apply
- 4.- The resolution should change
- 5.- Select the original resolution from the dropdown list
- 6.- Click on Apply
- 7.- The resolution should change again
- .
- Did the resolution change as expected?
->>>>>>> fb97b368
 
 plugin: manual
 name: graphics/rotation
 depends: graphics/xorg-version-output
 _description:
-<<<<<<< HEAD
  PURPOSE:
-     This test will test the display resolution change
+     This test will test display rotation
  STEPS:
-     1. Open the Monitors application
+     1. Open the Displays application
      2. Select a new rotation value from the dropdown list
      3. Click on Apply
      4. Click on Restore Previous Configuration
@@ -72,19 +49,6 @@
      6. Repeat 2-5 for different rotation values
  VERIFICATION:
      Did the display rotation change as expected?
-=======
- This test will verify that graphics can be successfully rotated.
- Display rotation verification procedure:
- 1.- Open System->Preferences->Monitors
- 2.- Select a new rotation value from the dropdown list
- 3.- Click on Apply
- 4.- The display should be rotated according to the new configuration value
- 5.- Click on Restore Previous Configuration
- 6.- The display configuration change should be reverted
- 7.- Repeat 2-6 for different rotation values
- .
- Did the display rotation change as expected?
->>>>>>> fb97b368
 
 plugin: shell
 name: graphics/xorg-process
@@ -112,7 +76,7 @@
 command: resolution_test
 _description:
  PURPOSE:
-     This test will test the default display resolution
+     This test will verify the default display resolution
  STEPS:
      1. This display is using the following resolution:
  INFO:
@@ -164,7 +128,7 @@
 command: xrandr_cycle
 _description:
  PURPOSE:
-     This test cycle through the detected video modes
+     This test cycles through the detected video modes
  STEPS:
      1. Click "Test" to start cycling through the video modes
  VERIFICATION:
@@ -182,7 +146,7 @@
 command: glxgears
 _description:
  PURPOSE:
-     This test tests the 3D capabilities of your video card
+     This test tests the basic 3D capabilities of your video card
  STEPS:
      1. Click "Test" to execute glxgears
  VERIFICATION:
