plugin: manual
name: mediacard/sd
_description:
<<<<<<< HEAD
 PURPOSE:
     This test will check your system Secure Digital (SD) media card support
 STEPS:
     1. Plug a SD media card into the computer
     2. An icon should appear on the desktop and in the "Places" menu at the top of the screen
     3. Right click on the deskop icon and select "Safely Remove Drive"
     4. The icon should disappear of both the deskop and the "Places" menu
 VERIFICATION:
     Does the icon automatically appear/disappear?
=======
 Secure Digital (SD) media card support verification:
  1.- Plug a SD media card into the computer.
  2.- An icon should appear on the Launcher
  3.- Right click on the Launcher icon and select "Safely Remove Drive".
  4.- The icon should disappear from the Launcher.
 .
 Does the icon automatically appear/disappear?
>>>>>>> fb97b368

plugin: manual
name: mediacard/sd_after_suspend
depends: suspend/suspend_advanced mediacard/sd
_description:
<<<<<<< HEAD
 PURPOSE:
     This test will check your system Secure Digital (SD) media card support after suspend
 STEPS:
     1. Plug a SD media card into the computer
     2. An icon should appear on the desktop and in the "Places" menu at the top of the screen
     3. Right click on the deskop icon and select "Safely Remove Drive"
     4. The icon should disappear of both the deskop and the "Places" menu
 VERIFICATION:
     Does the icon automatically appear/disappear?
=======
 Secure Digital (SD) media card support re-verification:
  1.- Plug a SD media card into the computer.
  2.- An icon should appear on the Launcher
  3.- Right click on the Launcher icon and select "Safely Remove Drive".
  4.- The icon should disappear from the Launcher.
 .
 Does the icon automatically appear/disappear?
>>>>>>> fb97b368

plugin: manual
name: mediacard/sdhc
_description:
<<<<<<< HEAD
 PURPOSE:
     This test will check your system High Capacity (SDHC) media card support
 STEPS:
     1. Plug a SDHC media card into the computer
     2. An icon should appear on the desktop and in the "Places" menu at the top of the screen
     3. Right click on the deskop icon and select "Safely Remove Drive"
     4. The icon should disappear of both the deskop and the "Places" menu
 VERIFICATION:
     Does the icon automatically appear/disappear?
=======
 Secure Digital High Capacity (SDHC) media card support verification:
  1.- Plug a SDHC media card into the computer.
  2.- An icon should appear on the Launcher
  3.- Right click on the Launcher icon and select "Safely Remove Drive".
  4.- The icon should disappear from the Launcher.
 .
 Does the icon automatically appear/disappear?
>>>>>>> fb97b368

plugin: manual
name: mediacard/sdhc_after_suspend
depends: suspend/suspend_advanced mediacard/sdhc
_description:
<<<<<<< HEAD
     This test will check your system High Capacity (SDHC) media card support after suspend
 STEPS:
     1. Plug a SDHC media card into the computer
     2. An icon should appear on the desktop and in the "Places" menu at the top of the screen
     3. Right click on the deskop icon and select "Safely Remove Drive"
     4. The icon should disappear of both the deskop and the "Places" menu
 VERIFICATION:
     Does the icon automatically appear/disappear?
=======
 Secure Digital High Capacity (SDHC) media card support re-verification:
  1.- Plug a SDHC media card into the computer.
  2.- An icon should appear on the Launcher
  3.- Right click on the Launcher icon and select "Safely Remove Drive".
  4.- The icon should disappear from the Launcher.
 .
 Does the icon automatically appear/disappear?
>>>>>>> fb97b368

plugin: manual
name: mediacard/mmc
_description:
<<<<<<< HEAD
 PURPOSE:
     This test will check your system Multi Media Card (MMC) media card support
 STEPS:
     1. Plug a MMC media card into the computer
     2. An icon should appear on the desktop and in the "Places" menu at the top of the screen
     3. Right click on the deskop icon and select "Safely Remove Drive"
     4. The icon should disappear of both the deskop and the "Places" menu
 VERIFICATION:
     Does the icon automatically appear/disappear?
=======
 Multi Media Card (MMC) media card support verification:
  1.- Plug a MMC media card into the computer.
  2.- An icon should appear on the Launcher
  3.- Right click on the Launcher icon and select "Safely Remove Drive".
  4.- The icon should disappear from the Launcher.
 .
 Does the icon automatically appear/disappear?
>>>>>>> fb97b368

plugin: manual
name: mediacard/mmc_after_suspend
depends: suspend/suspend_advanced mediacard/mmc
_description:
<<<<<<< HEAD
 PURPOSE:
     This test will check your system Multi Media Card (MMC) media card support after suspend
 STEPS:
     1. Plug a MMC media card into the computer
     2. An icon should appear on the desktop and in the "Places" menu at the top of the screen
     3. Right click on the deskop icon and select "Safely Remove Drive"
     4. The icon should disappear of both the deskop and the "Places" menu
 VERIFICATION:
     Does the icon automatically appear/disappear?
=======
 Multi Media Card (MMC) media card support re-verification:
  1.- Plug a MMC media card into the computer.
  2.- An icon should appear on the Launcher
  3.- Right click on the Launcher icon and select "Safely Remove Drive".
  4.- The icon should disappear from the Launcher.
 .
 Does the icon automatically appear/disappear?
>>>>>>> fb97b368

plugin: manual
name: mediacard/ms
_description:
<<<<<<< HEAD
 PURPOSE:
     This test will check your system Memory Stick (MS) media card support
 STEPS:
     1. Plug a MS media card into the computer
     2. An icon should appear on the desktop and in the "Places" menu at the top of the screen
     3. Right click on the deskop icon and select "Safely Remove Drive"
     4. The icon should disappear of both the deskop and the "Places" menu
 VERIFICATION:
     Does the icon automatically appear/disappear?
=======
 Memory Stick (MS) media card support verification:
  1.- Plug a MS media card into the computer.
  2.- An icon should appear on the Launcher
  3.- Right click on the Launcher icon and select "Safely Remove Drive".
  4.- The icon should disappear from the Launcher.
 .
 Does the icon automatically appear/disappear?
>>>>>>> fb97b368

plugin: manual
name: mediacard/ms_after_suspend
depends: suspend/suspend_advanced mediacard/ms
_description:
<<<<<<< HEAD
 PURPOSE:
     This test will check your system Memory Stick (MS) media card support after suspend
 STEPS:
     1. Plug a MS media card into the computer
     2. An icon should appear on the desktop and in the "Places" menu at the top of the screen
     3. Right click on the deskop icon and select "Safely Remove Drive"
     4. The icon should disappear of both the deskop and the "Places" menu
 VERIFICATION:
     Does the icon automatically appear/disappear?
=======
 Memory Stick (MS) media card support re-verification:
  1.- Plug a MS media card into the computer.
  2.- An icon should appear on the Launcher
  3.- Right click on the Launcher icon and select "Safely Remove Drive".
  4.- The icon should disappear from the Launcher.
 .
 Does the icon automatically appear/disappear?
>>>>>>> fb97b368

plugin: manual
name: mediacard/msp
_description:
<<<<<<< HEAD
 PURPOSE:
     This test will check your system Memory Stick Pro (MSP) media card support
 STEPS:
     1. Plug a MSP media card into the computer
     2. An icon should appear on the desktop and in the "Places" menu at the top of the screen
     3. Right click on the deskop icon and select "Safely Remove Drive"
     4. The icon should disappear of both the deskop and the "Places" menu
 VERIFICATION:
     Does the icon automatically appear/disappear?
=======
 Memory Stick Pro (MSP) media card support verification:
  1.- Plug a MSP media card into the computer.
  2.- An icon should appear on the Launcher
  3.- Right click on the Launcher icon and select "Safely Remove Drive".
  4.- The icon should disappear from the Launcher.
 .
 Does the icon automatically appear/disappear?
>>>>>>> fb97b368

plugin: manual
name: mediacard/msp_after_suspend
depends: suspend/suspend_advanced mediacard/msp
_description:
<<<<<<< HEAD
 PURPOSE:
     This test will check your system Memory Stick Pro (MSP) media card support after suspend
 STEPS:
     1. Plug a MSP media card into the computer
     2. An icon should appear on the desktop and in the "Places" menu at the top of the screen
     3. Right click on the deskop icon and select "Safely Remove Drive"
     4. The icon should disappear of both the deskop and the "Places" menu
 VERIFICATION:
     Does the icon automatically appear/disappear?
=======
 Memory Stick Pro (MSP) media card support re-verification:
  1.- Plug a MSP media card into the computer.
  2.- An icon should appear on the Launcher
  3.- Right click on the Launcher icon and select "Safely Remove Drive".
  4.- The icon should disappear from the Launcher.
 .
 Does the icon automatically appear/disappear?
>>>>>>> fb97b368

plugin: manual
name: mediacard/cf
_description:
<<<<<<< HEAD
 PURPOSE:
     This test will check your system  Compact Flash (CF) media card support
 STEPS:
     1. Plug a CF media card into the computer
     2. An icon should appear on the desktop and in the "Places" menu at the top of the screen
     3. Right click on the deskop icon and select "Safely Remove Drive"
     4. The icon should disappear of both the deskop and the "Places" menu
 VERIFICATION:
     Does the icon automatically appear/disappear?
=======
 Compact Flash (CF) media card support verification:
  1.- Plug a CF media card into the computer.
  2.- An icon should appear on the Launcher
  3.- Right click on the Launcher icon and select "Safely Remove Drive".
  4.- The icon should disappear from the Launcher.
 .
 Does the icon automatically appear/disappear?
>>>>>>> fb97b368

plugin: manual
name: mediacard/cf_after_suspend
depends: suspend/suspend_advanced mediacard/cf
_description:
<<<<<<< HEAD
     This test will check your system  Compact Flash (CF) media card support after suspend
 STEPS:
     1. Plug a CF media card into the computer
     2. An icon should appear on the desktop and in the "Places" menu at the top of the screen
     3. Right click on the deskop icon and select "Safely Remove Drive"
     4. The icon should disappear of both the deskop and the "Places" menu
 VERIFICATION:
     Does the icon automatically appear/disappear?
=======
 Compact Flash (CF) media card support re-verification:
  1.- Plug a CF media card into the computer.
  2.- An icon should appear on the Launcher
  3.- Right click on the Launcher icon and select "Safely Remove Drive".
  4.- The icon should disappear from the Launcher.
 .
 Does the icon automatically appear/disappear?
>>>>>>> fb97b368
<|MERGE_RESOLUTION|>--- conflicted
+++ resolved
@@ -1,279 +1,159 @@
 plugin: manual
 name: mediacard/sd
 _description:
-<<<<<<< HEAD
  PURPOSE:
      This test will check your system Secure Digital (SD) media card support
  STEPS:
      1. Plug a SD media card into the computer
-     2. An icon should appear on the desktop and in the "Places" menu at the top of the screen
-     3. Right click on the deskop icon and select "Safely Remove Drive"
-     4. The icon should disappear of both the deskop and the "Places" menu
+     2. An icon should appear on the Launcher
+     3. Right click on the Launcher icon and select "Safely Remove Drive"
+     4. The icon should disappear from the Launcher
  VERIFICATION:
      Does the icon automatically appear/disappear?
-=======
- Secure Digital (SD) media card support verification:
-  1.- Plug a SD media card into the computer.
-  2.- An icon should appear on the Launcher
-  3.- Right click on the Launcher icon and select "Safely Remove Drive".
-  4.- The icon should disappear from the Launcher.
- .
- Does the icon automatically appear/disappear?
->>>>>>> fb97b368
 
 plugin: manual
 name: mediacard/sd_after_suspend
 depends: suspend/suspend_advanced mediacard/sd
 _description:
-<<<<<<< HEAD
  PURPOSE:
      This test will check your system Secure Digital (SD) media card support after suspend
  STEPS:
      1. Plug a SD media card into the computer
-     2. An icon should appear on the desktop and in the "Places" menu at the top of the screen
-     3. Right click on the deskop icon and select "Safely Remove Drive"
-     4. The icon should disappear of both the deskop and the "Places" menu
+     2. An icon should appear on the Launcher
+     3. Right click on the Launcher icon and select "Safely Remove Drive"
+     4. The icon should disappear from the Launcher
  VERIFICATION:
      Does the icon automatically appear/disappear?
-=======
- Secure Digital (SD) media card support re-verification:
-  1.- Plug a SD media card into the computer.
-  2.- An icon should appear on the Launcher
-  3.- Right click on the Launcher icon and select "Safely Remove Drive".
-  4.- The icon should disappear from the Launcher.
- .
- Does the icon automatically appear/disappear?
->>>>>>> fb97b368
 
 plugin: manual
 name: mediacard/sdhc
 _description:
-<<<<<<< HEAD
  PURPOSE:
-     This test will check your system High Capacity (SDHC) media card support
+     This test will check your system Secure Digital High Capacity (SDHC) media card support
  STEPS:
      1. Plug a SDHC media card into the computer
-     2. An icon should appear on the desktop and in the "Places" menu at the top of the screen
-     3. Right click on the deskop icon and select "Safely Remove Drive"
-     4. The icon should disappear of both the deskop and the "Places" menu
+     2. An icon should appear on the Launcher
+     3. Right click on the Launcher icon and select "Safely Remove Drive"
+     4. The icon should disappear from the Launcher
  VERIFICATION:
      Does the icon automatically appear/disappear?
-=======
- Secure Digital High Capacity (SDHC) media card support verification:
-  1.- Plug a SDHC media card into the computer.
-  2.- An icon should appear on the Launcher
-  3.- Right click on the Launcher icon and select "Safely Remove Drive".
-  4.- The icon should disappear from the Launcher.
- .
- Does the icon automatically appear/disappear?
->>>>>>> fb97b368
 
 plugin: manual
 name: mediacard/sdhc_after_suspend
 depends: suspend/suspend_advanced mediacard/sdhc
 _description:
-<<<<<<< HEAD
-     This test will check your system High Capacity (SDHC) media card support after suspend
+     This test will check your system Secure Digital High Capacity (SDHC) media card support after suspend
  STEPS:
      1. Plug a SDHC media card into the computer
-     2. An icon should appear on the desktop and in the "Places" menu at the top of the screen
-     3. Right click on the deskop icon and select "Safely Remove Drive"
-     4. The icon should disappear of both the deskop and the "Places" menu
+     2. An icon should appear on the Launcher
+     3. Right click on the Launcher icon and select "Safely Remove Drive"
+     4. The icon should disappear from the Launcher
  VERIFICATION:
      Does the icon automatically appear/disappear?
-=======
- Secure Digital High Capacity (SDHC) media card support re-verification:
-  1.- Plug a SDHC media card into the computer.
-  2.- An icon should appear on the Launcher
-  3.- Right click on the Launcher icon and select "Safely Remove Drive".
-  4.- The icon should disappear from the Launcher.
- .
- Does the icon automatically appear/disappear?
->>>>>>> fb97b368
 
 plugin: manual
 name: mediacard/mmc
 _description:
-<<<<<<< HEAD
  PURPOSE:
      This test will check your system Multi Media Card (MMC) media card support
  STEPS:
      1. Plug a MMC media card into the computer
-     2. An icon should appear on the desktop and in the "Places" menu at the top of the screen
-     3. Right click on the deskop icon and select "Safely Remove Drive"
-     4. The icon should disappear of both the deskop and the "Places" menu
+     2. An icon should appear on the Launcher
+     3. Right click on the Launcher icon and select "Safely Remove Drive"
+     4. The icon should disappear from the Launcher
  VERIFICATION:
      Does the icon automatically appear/disappear?
-=======
- Multi Media Card (MMC) media card support verification:
-  1.- Plug a MMC media card into the computer.
-  2.- An icon should appear on the Launcher
-  3.- Right click on the Launcher icon and select "Safely Remove Drive".
-  4.- The icon should disappear from the Launcher.
- .
- Does the icon automatically appear/disappear?
->>>>>>> fb97b368
 
 plugin: manual
 name: mediacard/mmc_after_suspend
 depends: suspend/suspend_advanced mediacard/mmc
 _description:
-<<<<<<< HEAD
  PURPOSE:
      This test will check your system Multi Media Card (MMC) media card support after suspend
  STEPS:
      1. Plug a MMC media card into the computer
-     2. An icon should appear on the desktop and in the "Places" menu at the top of the screen
-     3. Right click on the deskop icon and select "Safely Remove Drive"
-     4. The icon should disappear of both the deskop and the "Places" menu
+     2. An icon should appear on the Launcher
+     3. Right click on the Launcher icon and select "Safely Remove Drive"
+     4. The icon should disappear from the Launcher
  VERIFICATION:
      Does the icon automatically appear/disappear?
-=======
- Multi Media Card (MMC) media card support re-verification:
-  1.- Plug a MMC media card into the computer.
-  2.- An icon should appear on the Launcher
-  3.- Right click on the Launcher icon and select "Safely Remove Drive".
-  4.- The icon should disappear from the Launcher.
- .
- Does the icon automatically appear/disappear?
->>>>>>> fb97b368
 
 plugin: manual
 name: mediacard/ms
 _description:
-<<<<<<< HEAD
  PURPOSE:
      This test will check your system Memory Stick (MS) media card support
  STEPS:
      1. Plug a MS media card into the computer
-     2. An icon should appear on the desktop and in the "Places" menu at the top of the screen
-     3. Right click on the deskop icon and select "Safely Remove Drive"
-     4. The icon should disappear of both the deskop and the "Places" menu
+     2. An icon should appear on the Launcher
+     3. Right click on the Launcher icon and select "Safely Remove Drive"
+     4. The icon should disappear from the Launcher
  VERIFICATION:
      Does the icon automatically appear/disappear?
-=======
- Memory Stick (MS) media card support verification:
-  1.- Plug a MS media card into the computer.
-  2.- An icon should appear on the Launcher
-  3.- Right click on the Launcher icon and select "Safely Remove Drive".
-  4.- The icon should disappear from the Launcher.
- .
- Does the icon automatically appear/disappear?
->>>>>>> fb97b368
 
 plugin: manual
 name: mediacard/ms_after_suspend
 depends: suspend/suspend_advanced mediacard/ms
 _description:
-<<<<<<< HEAD
  PURPOSE:
      This test will check your system Memory Stick (MS) media card support after suspend
  STEPS:
      1. Plug a MS media card into the computer
-     2. An icon should appear on the desktop and in the "Places" menu at the top of the screen
-     3. Right click on the deskop icon and select "Safely Remove Drive"
-     4. The icon should disappear of both the deskop and the "Places" menu
+     2. An icon should appear on the Launcher
+     3. Right click on the Launcher icon and select "Safely Remove Drive"
+     4. The icon should disappear from the Launcher
  VERIFICATION:
      Does the icon automatically appear/disappear?
-=======
- Memory Stick (MS) media card support re-verification:
-  1.- Plug a MS media card into the computer.
-  2.- An icon should appear on the Launcher
-  3.- Right click on the Launcher icon and select "Safely Remove Drive".
-  4.- The icon should disappear from the Launcher.
- .
- Does the icon automatically appear/disappear?
->>>>>>> fb97b368
 
 plugin: manual
 name: mediacard/msp
 _description:
-<<<<<<< HEAD
  PURPOSE:
      This test will check your system Memory Stick Pro (MSP) media card support
  STEPS:
      1. Plug a MSP media card into the computer
-     2. An icon should appear on the desktop and in the "Places" menu at the top of the screen
-     3. Right click on the deskop icon and select "Safely Remove Drive"
-     4. The icon should disappear of both the deskop and the "Places" menu
+     2. An icon should appear on the Launcher
+     3. Right click on the Launcher icon and select "Safely Remove Drive"
+     4. The icon should disappear from the Launcher
  VERIFICATION:
      Does the icon automatically appear/disappear?
-=======
- Memory Stick Pro (MSP) media card support verification:
-  1.- Plug a MSP media card into the computer.
-  2.- An icon should appear on the Launcher
-  3.- Right click on the Launcher icon and select "Safely Remove Drive".
-  4.- The icon should disappear from the Launcher.
- .
- Does the icon automatically appear/disappear?
->>>>>>> fb97b368
 
 plugin: manual
 name: mediacard/msp_after_suspend
 depends: suspend/suspend_advanced mediacard/msp
 _description:
-<<<<<<< HEAD
  PURPOSE:
      This test will check your system Memory Stick Pro (MSP) media card support after suspend
  STEPS:
      1. Plug a MSP media card into the computer
-     2. An icon should appear on the desktop and in the "Places" menu at the top of the screen
-     3. Right click on the deskop icon and select "Safely Remove Drive"
-     4. The icon should disappear of both the deskop and the "Places" menu
+     2. An icon should appear on the Launcher
+     3. Right click on the Launcher icon and select "Safely Remove Drive"
+     4. The icon should disappear from the Launcher
  VERIFICATION:
      Does the icon automatically appear/disappear?
-=======
- Memory Stick Pro (MSP) media card support re-verification:
-  1.- Plug a MSP media card into the computer.
-  2.- An icon should appear on the Launcher
-  3.- Right click on the Launcher icon and select "Safely Remove Drive".
-  4.- The icon should disappear from the Launcher.
- .
- Does the icon automatically appear/disappear?
->>>>>>> fb97b368
 
 plugin: manual
 name: mediacard/cf
 _description:
-<<<<<<< HEAD
  PURPOSE:
-     This test will check your system  Compact Flash (CF) media card support
+     This test will check your system Compact Flash (CF) media card support
  STEPS:
      1. Plug a CF media card into the computer
-     2. An icon should appear on the desktop and in the "Places" menu at the top of the screen
-     3. Right click on the deskop icon and select "Safely Remove Drive"
-     4. The icon should disappear of both the deskop and the "Places" menu
+     2. An icon should appear on the Launcher
+     3. Right click on the Launcher icon and select "Safely Remove Drive"
+     4. The icon should disappear from the Launcher
  VERIFICATION:
      Does the icon automatically appear/disappear?
-=======
- Compact Flash (CF) media card support verification:
-  1.- Plug a CF media card into the computer.
-  2.- An icon should appear on the Launcher
-  3.- Right click on the Launcher icon and select "Safely Remove Drive".
-  4.- The icon should disappear from the Launcher.
- .
- Does the icon automatically appear/disappear?
->>>>>>> fb97b368
 
 plugin: manual
 name: mediacard/cf_after_suspend
 depends: suspend/suspend_advanced mediacard/cf
 _description:
-<<<<<<< HEAD
-     This test will check your system  Compact Flash (CF) media card support after suspend
+     This test will check your system Compact Flash (CF) media card support after suspend
  STEPS:
      1. Plug a CF media card into the computer
-     2. An icon should appear on the desktop and in the "Places" menu at the top of the screen
-     3. Right click on the deskop icon and select "Safely Remove Drive"
-     4. The icon should disappear of both the deskop and the "Places" menu
+     2. An icon should appear on the Launcher
+     3. Right click on the Launcher icon and select "Safely Remove Drive"
+     4. The icon should disappear from the Launcher
  VERIFICATION:
-     Does the icon automatically appear/disappear?
-=======
- Compact Flash (CF) media card support re-verification:
-  1.- Plug a CF media card into the computer.
-  2.- An icon should appear on the Launcher
-  3.- Right click on the Launcher icon and select "Safely Remove Drive".
-  4.- The icon should disappear from the Launcher.
- .
- Does the icon automatically appear/disappear?
->>>>>>> fb97b368
+     Does the icon automatically appear/disappear?