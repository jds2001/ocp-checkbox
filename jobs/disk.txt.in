plugin: shell
name: disk/detect
command: udev_resource | filter_templates -w "category=DISK" | awk -F': ' '$1 == "product" { print $2 }'
_description: Detects and displays disks attached to the system.

plugin: local
<<<<<<< HEAD
name: disk/benchmarks
requires: device.category == 'DISK'
_description: Benchmark for each disk
command:
 cat <<'EOF' | run_templates -t -s 'udev_resource | filter_templates -w "category=DISK"'
 plugin: shell
 name: disk/benchmark_`ls /sys$path/block`
 requires: 
  device.path == "$path"
  block_device.name == `ls /sys$path/block` and block_device.state != 'removable'
  package.name == 'linux'
 user: root
 command: hdparm -tT /dev/`ls /sys$path/block | sed 's|!|/|'` | sed 's/:.*= */ = /' | grep -v "^$"
 description: This test runs hdparm timing tests as a benchmark for $path
 EOF

plugin: local
=======
>>>>>>> 1fedd979
name: disk/stats
requires: device.category == 'DISK'
_description: Check stats changes for each disk
command:
 cat <<'EOF' | run_templates -t -s 'udev_resource | filter_templates -w "category=DISK"'
 plugin: shell
 name: disk/stats_`ls /sys$path/block`
 requires: 
  device.path == "$path"
  block_device.name == `ls /sys$path/block` and block_device.state != 'removable'
  package.name == 'linux'
 user: root
 command: disk_stats_test `ls /sys$path/block | sed 's|!|/|'`
 description: This test checks disk stats, generates some activity and rechecks stats to verify they've changed. It also verifies that disks appear in the various files they're supposed to.
 EOF

plugin: local
name: disk/smart
requires:
 package.name == 'smartmontools'
 package.name == 'linux'
 device.category == 'DISK'
_description: SMART test
command:
 cat <<'EOF' | run_templates -t -s 'udev_resource | filter_templates -w "category=DISK"'
 plugin: shell
 name: disk/smart_`ls /sys$path/block`
 requires: 
  device.path == "$path"
  block_device.name == `ls /sys$path/block` and block_device.state != 'removable'
 description:
  This tests the SMART capabilities for $product (Note that this test will not work against hardware RAID)
 user: root
 command: disk_smart -b /dev/`ls /sys$path/block | sed 's|!|/|'` -s 130
 EOF

plugin: local
name: disk/max_diskspace_used
requires:
 device.category == 'DISK'
_description: Maximum disk space used during a default installation test
command:
 cat <<'EOF' | run_templates -t -s 'udev_resource | filter_templates -w "category=DISK"'
 plugin: shell
 name: disk/max_diskspace_used_`ls /sys$path/block`
 requires: 
  device.path == "$path"
  block_device.name == `ls /sys$path/block` and block_device.state != 'removable'
 description: Maximum disk space test for $product
 user: root
 command: max_diskspace_used `ls /sys$path/block | sed 's|!|/|'`
 EOF

plugin: local
name: disk/read_performance
requires:
 device.category == 'DISK'
_description: Verify system storage performs at or above baseline performance
command:
 cat <<'EOF' | run_templates -t -s 'udev_resource | filter_templates -w "category=DISK"'
 plugin: shell
 name: disk/read_performance_`ls /sys$path/block`
 requires:
  device.path == "$path"
  block_device.name == `ls /sys$path/block` and block_device.state != 'removable'
  package.name == 'linux'
 description: Disk performance test for $product
 user: root
 command: disk_read_performance_test `ls /sys$path/block | sed 's|!|/|'`
 EOF

plugin: local
name: disk/storage_devices
requires:
 device.category == 'DISK'
_description: Verify that storage devices, such as Fibre Channel and RAID can be detected and perform under stress.
command:
 cat <<'EOF' | run_templates -t -s 'udev_resource | filter_templates -w "category=DISK"'
 plugin: shell
 name: disk/storage_device_`ls /sys$path/block`
 user: root
 requires:
  device.path == "$path"
  block_device.name == `ls /sys$path/block` and block_device.state != 'removable'
  package.name == 'linux'
 description: Disk I/O stress test for $product
 command: storage_test `ls /sys$path/block | sed 's|!|/|'`
 EOF<|MERGE_RESOLUTION|>--- conflicted
+++ resolved
@@ -4,26 +4,6 @@
 _description: Detects and displays disks attached to the system.
 
 plugin: local
-<<<<<<< HEAD
-name: disk/benchmarks
-requires: device.category == 'DISK'
-_description: Benchmark for each disk
-command:
- cat <<'EOF' | run_templates -t -s 'udev_resource | filter_templates -w "category=DISK"'
- plugin: shell
- name: disk/benchmark_`ls /sys$path/block`
- requires: 
-  device.path == "$path"
-  block_device.name == `ls /sys$path/block` and block_device.state != 'removable'
-  package.name == 'linux'
- user: root
- command: hdparm -tT /dev/`ls /sys$path/block | sed 's|!|/|'` | sed 's/:.*= */ = /' | grep -v "^$"
- description: This test runs hdparm timing tests as a benchmark for $path
- EOF
-
-plugin: local
-=======
->>>>>>> 1fedd979
 name: disk/stats
 requires: device.category == 'DISK'
 _description: Check stats changes for each disk
